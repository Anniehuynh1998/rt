--- conflicted
+++ resolved
@@ -1336,9 +1336,20 @@
 =item C<$UserAutocreateDefaultsOnLogin>
 
 If C<$WebRemoteUserAutocreate> is set to 1, C<$UserAutocreateDefaultsOnLogin>
-will be passed to L<RT::User/Create>.  Use it to set defaults, such as
-creating unprivileged users with C<<{ Privileged => 0 }>>.  This must be
-a hashref.
+will be passed to L<RT::User/Create> when the user is created.
+Use it to set default settings for the new user account, such
+as creating users as unprivileged with:
+
+    Set($UserAutocreateDefaultsOnLogin, { Privileged => 0 });
+
+or privileged:
+
+    Set($UserAutocreateDefaultsOnLogin, { Privileged => 1 });
+
+The settings must be in a hashref as shown.
+
+This option is also used if you have External Auth configured.
+See L</External Authentication and Authorization> for details.
 
 =cut
 
@@ -1434,6 +1445,9 @@
 (enabling/disabling users and setting user attributes). The core configuration
 settings for the service are listed here. Additional details are available
 in the L<RT::Authen::ExternalAuth> module documentation.
+
+See also L</$UserAutocreateDefaultsOnLogin> for configuring
+defaults for autocreated users.
 
 =over 4
 
@@ -3460,26 +3474,8 @@
 
 =item C<$AlwaysDownloadAttachments>
 
-<<<<<<< HEAD
 Always download attachments, regardless of content type. If set, this
 overrides C<TrustHTMLAttachments>.
-=======
-If C<$WebRemoteUserAutocreate> is set to 1, C<$UserAutocreateDefaultsOnLogin>
-will be passed to L<RT::User/Create> when the user is created.
-Use it to set default settings for the new user account, such
-as creating users as unprivileged with:
-
-    Set($UserAutocreateDefaultsOnLogin, { Privileged => 0 });
-
-or privileged:
-
-    Set($UserAutocreateDefaultsOnLogin, { Privileged => 1 });
-
-The settings must be in a hashref as shown.
-
-This option is also used if you have External Auth configured.
-See L</External Authentication and Authorization> for details.
->>>>>>> eb4d6747
 
 =cut
 
@@ -3574,15 +3570,8 @@
 messages, and extends them with supporting links.  By default, RT
 provides two formats:
 
-<<<<<<< HEAD
 * 'httpurl': detects http:// and https:// URLs and adds '[Open URL]'
   link after the URL.
-=======
-See also L</$UserAutocreateDefaultsOnLogin> for configuring
-defaults for autocreated users.
-
-=over 4
->>>>>>> eb4d6747
 
 * 'httpurl_overwrite': also detects URLs as 'httpurl' format, but
   replaces the URL with a link.  Enabled by default.
@@ -3603,16 +3592,12 @@
 
 Set($QuoteFolding, 1);
 
-<<<<<<< HEAD
 =item C<$QuoteWrapWidth>
 
 C<$QuoteWrapWidth> controls the number of columns to use when wrapping
 quoted text within transactions.
 
 =cut
-=======
-=item C<$AutoCreateNonExternalUsers>
->>>>>>> eb4d6747
 
 Set($QuoteWrapWidth, 70);
 

#
# RT was configured with:
#
#   $ @CONFIGURE_INCANT@
#

package RT;

#############################  WARNING  #############################
#                                                                   #
#                     NEVER EDIT RT_Config.pm !                     #
#                                                                   #
#         Instead, copy any sections you want to change to          #
#         RT_SiteConfig.pm and edit them there.  Otherwise,         #
#         your changes will be lost when you upgrade RT.            #
#                                                                   #
#############################  WARNING  #############################

=head1 NAME

RT::Config

=head1 DESCRIPTION

RT has dozens of configuration options to customize how RT behaves for
different situations. The available options and valid values are
described below.

=head2 Server Configuration Files

This file, C<etc/RT_Config.pm>, defines the available configuration options
and sets the defaults for RT. You should B<never> edit this file directly.
If you do, your changes will be lost when you upgrade and RT installs the
newest version of this file on your system.

The correct place to set site-specific options is in C<etc/RT_SiteConfig.pm>.
If you have many customizations to manage, you can break your configuration
into multiple files and put them in a directory C<etc/RT_SiteConfig.d/>. More
information about this option is available in the L<RT::Config>
documentation.

=head2 Web Configuration

RT also allows you to set configuration via the RT web interface at
Admin > Tools > System Configuration. Any configuration options set there take
precedence over values set in C<etc/RT_SiteConfig.pm>. If you provide a
custom setting in both places, RT will issue a warning in the log as a
reminder to consider removing the setting from C<etc/RT_SiteConfig.pm>
to avoid confusion.

Some settings that are core to RT cannot be changed via the web interface.
This prevents changes that could make your RT inoperable, leaving you
unable to restore the system via the web UI.

=head1 System

=head2 Base configuration

=over 4

=item C<$rtname>

C<$rtname> is the string that RT will look for in mail messages to
figure out what ticket a new piece of mail belongs to.

Your domain name is recommended, so as not to pollute the namespace.
Once you start using a given tag, you should probably never change it;
otherwise, mail for existing tickets won't get put in the right place.

=cut

Set($rtname, "example.com");

=item C<$Organization>

You should set this to your organization's DNS domain. For example,
I<fsck.com> or I<asylum.arkham.ma.us>. It is used by the linking
interface to guarantee that ticket URIs are unique and easy to
construct.  Changing it after you have created tickets in the system
will B<break> all existing ticket links!

=cut

Set($Organization, "example.com");

=item C<$CorrespondAddress>, C<$CommentAddress>

RT is designed such that any mail which already has a ticket-id
associated with it will get to the right place automatically.

C<$CorrespondAddress> and C<$CommentAddress> are the default addresses
that will be listed in From: and Reply-To: headers of correspondence
and comment mail tracked by RT, unless overridden by a queue-specific
address.  They should be set to email addresses which have been
configured as aliases for F<rt-mailgate>.

=cut

Set($CorrespondAddress, '');

Set($CommentAddress, '');

=item C<$WebDomain>

Domain name of the RT server, e.g. 'www.example.com'. It should not
contain anything except the server name.

=cut

Set($WebDomain, "localhost");

=item C<$WebPort>

If we're running as a superuser, run on port 80.  Otherwise, pick a
high port for this user.

443 is default port for https protocol.

=cut

Set($WebPort, 80);

=item C<$WebPath>

If you're putting the web UI somewhere other than at the root of your
server, you should set C<$WebPath> to the path you'll be serving RT
at.

C<$WebPath> requires a leading / but no trailing /, or it can be
blank.

In most cases, you should leave C<$WebPath> set to "" (an empty
value).

=cut

Set($WebPath, "");

=item C<$Timezone>

C<$Timezone> is the default timezone, used to convert times entered by
users into GMT, as they are stored in the database, and back again;
users can override this.  It should be set to a timezone recognized by
your server.

=cut

Set($Timezone, "US/Eastern");

=item C<@Plugins>

Once a plugin has been downloaded and installed, use C<Plugin()> to add
to the enabled C<@Plugins> list:

    Plugin( "RT::Extension::JSGantt" );

RT will also accept the distribution name (i.e. C<RT-Extension-JSGantt>)
instead of the package name (C<RT::Extension::JSGantt>).

=cut

Set(@Plugins, ());

=item C<@StaticRoots>

Set C<@StaticRoots> to serve extra paths with a static handler.  The
contents of each hashref should be the the same arguments as
L<Plack::Middleware::Static> takes.  These paths will be checked before
any plugin or core static paths.

Example:

    Set( @StaticRoots,
        {
            path => qr{^/static/},
            root => '/local/path/to/static/parent',
        },
    );

=cut

Set( @StaticRoots, () );

=back




=head2 Database connection

=over 4

=item C<$DatabaseType>

Database driver being used; case matters.  Valid types are "mysql",
"Oracle", and "Pg".  "SQLite" is also available for non-production use.

=cut

Set($DatabaseType, "@DB_TYPE@");

=item C<$DatabaseHost>, C<$DatabaseRTHost>

The domain name of your database server.  If you're running MySQL and
on localhost, leave it blank for enhanced performance.

C<DatabaseRTHost> is the fully-qualified hostname of your RT server,
for use in granting ACL rights on MySQL.

=cut

Set($DatabaseHost,   "@DB_HOST@");
Set($DatabaseRTHost, "@DB_RT_HOST@");

=item C<$DatabasePort>

The port that your database server is running on.  Ignored unless it's
a positive integer. It's usually safe to leave this blank; RT will
choose the correct default.

=cut

Set($DatabasePort, "@DB_PORT@");

=item C<$DatabaseUser>

The name of the user to connect to the database as.

=cut

Set($DatabaseUser, "@DB_RT_USER@");

=item C<$DatabasePassword>

The password the C<$DatabaseUser> should use to access the database.

=cut

Set($DatabasePassword, q{@DB_RT_PASS@});

=item C<$DatabaseName>

The name of the RT database on your database server. For Oracle, the
SID and database objects are created in C<$DatabaseUser>'s schema.

=cut

Set($DatabaseName, q{@DB_DATABASE@});

=item C<%DatabaseExtraDSN>

Allows additional properties to be passed to the database connection
step.  Possible properties are specific to the database-type; see
https://metacpan.org/pod/DBI#connect

For PostgreSQL, for instance, the following enables SSL (but does no
certificate checking, providing data hiding but no MITM protection):

   # See https://metacpan.org/pod/DBD::Pg#connect
   # and http://www.postgresql.org/docs/8.4/static/libpq-ssl.html
   Set( %DatabaseExtraDSN, sslmode => 'require' );

For MySQL, the following acts similarly if the server has enabled SSL.
Otherwise, it provides no protection; MySQL provides no way to I<force>
SSL connections:

   # See https://metacpan.org/pod/DBD::mysql#connect
   # and http://dev.mysql.com/doc/refman/5.1/en/ssl-options.html
   Set( %DatabaseExtraDSN, mysql_ssl => 1 );

=cut

Set(%DatabaseExtraDSN, ());

=item C<$DatabaseAdmin>

The name of the database administrator to connect to the database as
during upgrades.

=cut

Set($DatabaseAdmin, "@DB_DBA@");

=item C<$DatabaseQueryTimeout>

Time in seconds to allow a single database query to run before
timing out. This helps prevent performance penalties for expensive,
long-running queries. This value, if set, should be less than any
timeout settings in your web server (Apache, etc.) so the user can
receive a message rather than a server timeout error.

It's disabled by default and only works with MariaDB/MySQL/PostgreSQL.

If you have command-line scripts that may require a longer-running query,
you can set the environment variable C<RT_DATABASE_QUERY_TIMEOUT>
to override the value set in RT's configuration.

=cut

Set($DatabaseQueryTimeout, undef);

=back




=head2 Logging

The default is to log anything except debugging information to syslog.
Check the L<Log::Dispatch> POD for information about how to get things
by syslog, mail or anything else, get debugging info in the log, etc.

It might generally make sense to send error and higher by email to
some administrator.  If you do this, be careful that this email isn't
sent to this RT instance.  Mail loops will generate a critical log
message.

=over 4

=item C<$LogToSyslog>, C<$LogToSTDERR>

The minimum level error that will be logged to the specific device.
From lowest to highest priority, the levels are:

    debug info notice warning error critical alert emergency

Many syslogds are configured to discard or file debug messages away, so
if you're attempting to debug RT you may need to reconfigure your
syslogd or use one of the other logging options.

Logging to your screen affects scripts run from the command line as well
as the STDERR sent to your webserver (so these logs will usually show up
in your web server's error logs).

=cut

Set($LogToSyslog, "info");
Set($LogToSTDERR, "info");

=item C<$LogToFile>, C<$LogDir>, C<$LogToFileNamed>

Logging to a standalone file is also possible. The file needs to both
exist and be writable by all direct users of the RT API. This generally
includes the web server and whoever rt-crontool runs as. Note that
rt-mailgate and the RT CLI go through the webserver, so their users do
not need to have write permissions to this file. If you expect to have
multiple users of the direct API, Best Practical recommends using syslog
instead of direct file logging.

You should set C<$LogToFile> to one of the levels documented above.

=cut

Set($LogToFile, undef);
Set($LogDir, q{@RT_LOG_PATH@});
Set($LogToFileNamed, "rt.log");    #log to rt.log

=item C<$LogStackTraces>

If set to a log level then logging will include stack traces for
messages with level equal to or greater than specified.

NOTICE: Stack traces include parameters supplied to functions or
methods. It is possible for stack trace logging to reveal sensitive
information such as passwords or ticket content in your logs.

=cut

Set($LogStackTraces, "");

=item C<@LogToSyslogConf>

Additional options to pass to L<Log::Dispatch::Syslog>; the most
interesting flags include C<facility>, C<logopt>, and possibly C<ident>.
See the L<Log::Dispatch::Syslog> documentation for more information.

=cut

Set(@LogToSyslogConf, ());

=back



=head2 Incoming mail gateway

=over 4

=item C<$EmailSubjectTagRegex>

This regexp controls what subject tags RT recognizes as its own.  If
you're not dealing with historical C<$rtname> values, or historical
queue-specific subject tags, you'll likely never have to change this
configuration.

Be B<very careful> with it. Note that it overrides C<$rtname> for
subject token matching.

The setting below would make RT behave exactly as it does without the
setting enabled.

=cut

# Set($EmailSubjectTagRegex, qr/\Q$rtname\E/i );

=item C<$OwnerEmail>

C<$OwnerEmail> is the address of a human who manages RT. RT will send
several classes of errors to this address. To avoid mail loops,
this option should I<not> be set to an address that's managed by your
RT instance.

The default is to send email to C<root> on the server where RT is
running. If your system is not set up to forward root email to a
real email address, you should set this to RT's admin. If you don't
want to send any email, you can set this to C<undef>. This will
prevent the local root account from gathering email that no one is
looking at.

Examples of errors sent to this address are:

=over 4

=item Insufficient Permissions

When someone tries to create or update a ticket using email and
lacks the necessary rights.

=item Email Decryption and Encryption Errors

When there is a failure in decoding or decrypting incoming
email, or encrypting outgoing email. These will alert you
to a configuration issue with one or more addresses.

=item Mail Loops

If C<$LoopsToRTOwner> is set, then whenever RT detects a mail loop.

=item Dashboard Mailer Responses

If L</$DashboardAddress> isn't set then C<$OwnerEMail> will be used
as the From address for dashboard emails. Responses to these
emails will then go to C<$OwnerEmail>.

=back

=cut

Set($OwnerEmail, 'root');

=item C<$LoopsToRTOwner>

If C<$LoopsToRTOwner> is defined, RT will send mail that it believes
might be a loop to C<$OwnerEmail>.

=cut

Set($LoopsToRTOwner, 1);

=item C<$StoreLoops>

If C<$StoreLoops> is defined, RT will record messages that it believes
to be part of mail loops.  As it does this, it will try to be careful
not to send mail to the sender of these messages.

=cut

Set($StoreLoops, undef);

=item C<$MaxAttachmentSize>

C<$MaxAttachmentSize> sets the maximum size (in bytes) of attachments
stored in the database.  This setting is irrelevant unless one of
$TruncateLongAttachments or $DropLongAttachments (below) are set, B<OR>
the database is stored in Oracle.  On Oracle, attachments larger than
this can be fully stored, but will be truncated to this length when
read.

=cut

Set($MaxAttachmentSize, 10*1024*1024);  # 10MiB

=item C<$TruncateLongAttachments>

If this is set to a non-undef value, RT will truncate attachments
longer than C<$MaxAttachmentSize>.

=cut

Set($TruncateLongAttachments, undef);

=item C<$DropLongAttachments>

If this is set to a non-undef value, RT will silently drop attachments
longer than C<MaxAttachmentSize>.  C<$TruncateLongAttachments>, above,
takes priority over this.

=cut

Set($DropLongAttachments, undef);

=item C<$RTAddressRegexp>

C<$RTAddressRegexp> is used to make sure RT doesn't add itself as a
ticket CC if C<$ParseNewMessageForTicketCcs>, above, is enabled.  It
is important that you set this to a regular expression that matches
all addresses used by your RT.  This lets RT avoid sending mail to
itself.  It will also hide RT addresses from the list of "One-time Cc"
and Bcc lists on ticket reply.

If you have a number of addresses configured in your RT database
already, you can generate a naive first pass regexp by using:

    perl etc/upgrade/generate-rtaddressregexp

If left blank, RT will compare each address to your configured
C<$CorrespondAddress> and C<$CommentAddress> before searching for a
Queue configured with a matching "Reply Address" or "Comment Address"
on the Queue Admin page.

=cut

Set($RTAddressRegexp, undef);

=item C<$CanonicalizeEmailAddressMatch>, C<$CanonicalizeEmailAddressReplace>

RT provides functionality which allows the system to rewrite incoming
email addresses, using L<RT::User/CanonicalizeEmailAddress>.  The
default implementation replaces all occurrences of the regular
expression in C<CanonicalizeEmailAddressMatch> with
C<CanonicalizeEmailAddressReplace>, via C<s/$Match/$Replace/gi>.  The
most common use of this is to replace C<@something.example.com> with
C<@example.com>, as shown below:

    Set($CanonicalizeEmailAddressMatch, '@subdomain\.example\.com$');
    Set($CanonicalizeEmailAddressReplace, '@example.com');

If more complex noramlization is required,
L<RT::User/CanonicalizeEmailAddress> can be overridden to provide it.

=item C<$ValidateUserEmailAddresses>

By default C<$ValidateUserEmailAddresses> is 1, and RT will refuse to create
users with an invalid email address (as specified in RFC 2822) or with
an email address made of multiple email addresses.

Set this to 0 to skip any email address validation.  Doing so may open up
vulnerabilities.

=cut

Set($ValidateUserEmailAddresses, 1);

=item C<@MailPlugins>

C<@MailPlugins> is a list of authentication plugins for
L<RT::Interface::Email> to use; see L<rt-mailgate>

=cut

=item C<$ExtractSubjectTagMatch>, C<$ExtractSubjectTagNoMatch>

The default "extract remote tracking tags" scrip settings; these
detect when your RT is talking to another RT, and adjust the subject
accordingly.

=cut

Set($ExtractSubjectTagMatch, qr/\[[^\]]+? #\d+\]/);
Set($ExtractSubjectTagNoMatch, ( ${RT::EmailSubjectTagRegex}
       ? qr{\[(?:https?://)?(?:${RT::EmailSubjectTagRegex}) #\d+\]}
       : qr{\[(?:https?://)?\Q$RT::rtname\E #\d+\]}));

=item C<$CheckMoreMSMailHeaders>

Some email clients create a plain text version of HTML-formatted
email to help other clients that read only plain text.
Unfortunately, the plain text parts sometimes end up with
doubled newlines and these can then end up in RT. This
is most often seen in MS Outlook.

Enable this option to have RT check for additional mail headers
and attempt to identify email from MS Outlook. When detected,
RT will then clean up double newlines. Note that it may
clean up intentional double newlines as well.

=cut

Set( $CheckMoreMSMailHeaders, 0);

=item C<$TreatAttachedEmailAsFiles>

Email coming into RT can sometimes have another email attached, when
an email is forwarded as an attachment, for example. By default, RT recognizes
that the attached content is an email and does some processing, including
some parsing the headers of the attached email. You can see this in suggested
email addresses on the People page and One-time Cc on reply.

If you want RT to treat attached email files as regular file attachments,
set this option to true (1). With this option enabled, attached email will
show up in the "Attachments" section like other types of file attachments
and content like headers will not be processed.

=cut

Set( $TreatAttachedEmailAsFiles, 0);

=back



=head2 Outgoing mail

=over 4

=item C<$MailCommand>

C<$MailCommand> defines which method RT will use to try to send mail.
We know that 'sendmailpipe' works fairly well.  If 'sendmailpipe'
doesn't work well for you, try 'sendmail'.  'qmail' is also a supported
value.

For testing purposes, or to simply disable sending mail out into the
world, you can set C<$MailCommand> to 'mbox' which logs all mail, in
mbox format, to files in F</opt/rt5/var/> based in the process start
time.  The 'testfile' option is similar, but the files that it creates
(under /tmp) are temporary, and removed upon process completion; the
format is also not mbox-compatable.

=cut

Set($MailCommand, "sendmailpipe");

=item C<$SetOutgoingMailFrom>

C<$SetOutgoingMailFrom> tells RT to set the sender envelope to the
Correspond mail address of the ticket's queue.

Warning: If you use this setting, bounced mails will appear to be
incoming mail to the system, thus creating new tickets.

If the value contains an C<@>, it is assumed to be an email address and used as
a global envelope sender.  Expected usage in this case is to simply set the
same envelope sender on all mail from RT, without defining
C<$OverrideOutgoingMailFrom>.  If you do define C<$OverrideOutgoingMailFrom>,
anything specified there overrides the global value (including Default).

This option only works if C<$MailCommand> is set to 'sendmailpipe'.

=cut

Set($SetOutgoingMailFrom, 0);

=item C<$OverrideOutgoingMailFrom>

C<$OverrideOutgoingMailFrom> is used for overwriting the Correspond
address of the queue as it is handed to sendmail -f. This helps force
the From_ header away from www-data or other email addresses that show
up in the "Sent by" line in Outlook.

The option is a hash reference of queue id/name to email address. If
there is no ticket involved, then the value of the C<Default> key will
be used.

This option only works if C<$SetOutgoingMailFrom> is enabled and
C<$MailCommand> is set to 'sendmailpipe'.

=cut

Set($OverrideOutgoingMailFrom, {
#    'Default' => 'admin@rt.example.com',
#    'General' => 'general@rt.example.com',
});

=item C<$DefaultMailPrecedence>

C<$DefaultMailPrecedence> is used to control the default Precedence
level of outgoing mail where none is specified.  By default it is
C<bulk>, but if you only send mail to your staff, you may wish to
change it.

Note that you can set the precedence of individual templates by
including an explicit Precedence header.

If you set this value to C<undef> then we do not set a default
Precedence header to outgoing mail. However, if there already is a
Precedence header, it will be preserved.

=cut

Set($DefaultMailPrecedence, "bulk");

=item C<$OverrideMailPrecedence>

C<$OverrideMailPrecedence> is used for overwriting the C<$DefaultMailPrecedence>
value for a queue.

The option is a hash reference of queue id/name to precedence. If you set the
precedence to C<undef>, a Precedence header will not be added to the mail.

This option only works if C<$DefaultMailPrecedence> is enabled.

=cut

Set($OverrideMailPrecedence, {
#    'Queue 1' => "list",
#    'Queue 2' => undef,
});

=item C<$DefaultErrorMailPrecedence>

C<$DefaultErrorMailPrecedence> is used to control the default
Precedence level of outgoing mail that indicates some kind of error
condition. By default it is C<bulk>, but if you only send mail to your
staff, you may wish to change it.

If you set this value to C<undef> then we do not add a Precedence
header to error mail.

=cut

Set($DefaultErrorMailPrecedence, "bulk");

=item C<$UseOriginatorHeader>

C<$UseOriginatorHeader> is used to control the insertion of an
RT-Originator Header in every outgoing mail, containing the mail
address of the transaction creator.

=cut

Set($UseOriginatorHeader, 1);

=item C<$UseFriendlyFromLine>

By default, RT sets the outgoing mail's "From:" header to "SenderName
via RT".  Setting C<$UseFriendlyFromLine> to 0 disables it.

=cut

Set($UseFriendlyFromLine, 1);

=item C<$FriendlyFromLineFormat>

C<sprintf()> format of the friendly 'From:' header; its arguments are
SenderName and SenderEmailAddress.

=cut

Set($FriendlyFromLineFormat, "\"%s via RT\" <%s>");

=item C<$UseFriendlyToLine>

RT can optionally set a "Friendly" 'To:' header when sending messages
to Ccs or AdminCcs (rather than having a blank 'To:' header.

This feature DOES NOT WORK WITH SENDMAIL[tm] BRAND SENDMAIL.  If you
are using sendmail, rather than postfix, qmail, exim or some other
MTA, you _must_ disable this option.

=cut

Set($UseFriendlyToLine, 0);

=item C<$FriendlyToLineFormat>

C<sprintf()> format of the friendly 'To:' header; its arguments are
WatcherType and TicketId.

=cut

Set($FriendlyToLineFormat, "\"%s of ". RT->Config->Get('rtname') ." Ticket #%s\":;");

=item C<$NotifyActor>

By default, RT doesn't notify the person who performs an update, as
they already know what they've done. If you'd like to change this
behavior, Set C<$NotifyActor> to 1

=cut

Set($NotifyActor, 0);

=item C<$RecordOutgoingEmail>

By default, RT records each message it sends out to its own internal
database.  To change this behavior, set C<$RecordOutgoingEmail> to 0

If this is disabled, users' digest mail delivery preferences
(i.e. EmailFrequency) will also be ignored.

=cut

Set($RecordOutgoingEmail, 1);

=item C<$VERPPrefix>, C<$VERPDomain>

Setting these options enables VERP support
L<http://cr.yp.to/proto/verp.txt>.

Uncomment the following two directives to generate envelope senders
of the form C<${VERPPrefix}${originaladdress}@${VERPDomain}>
(i.e. rt-jesse=fsck.com@rt.example.com ).

This currently only works with sendmail and sendmailpipe.

=cut

# Set($VERPPrefix, "rt-");
# Set($VERPDomain, $RT::Organization);


=item C<$ForwardFromUser>

By default, RT forwards a message using queue's address and adds RT's
tag into subject of the outgoing message, so recipients' replies go
into RT as correspondents.

To change this behavior, set C<$ForwardFromUser> to 1 and RT
will use the address of the current user and remove RT's subject tag.

=cut

Set($ForwardFromUser, 0);

=item C<$HTMLFormatter>

RT's default pure-perl formatter may fail to successfully convert even
on some relatively simple HTML; this will result in blank C<text/plain>
parts, which is particuarly unfortunate if HTML templates are not in
use.

If the optional dependency L<HTML::FormatExternal> is installed, RT will
use external programs to render HTML to plain text.  The default is to
try, in order, C<w3m>, C<elinks>, C<html2text>, C<links>, C<lynx>, and
then fall back to the C<core> pure-perl formatter if none are installed.

Set C<$HTMLFormatter> to one of the above programs (or the full path to
such) to use a different program than the above would choose by default.
Setting this requires that L<HTML::FormatExternal> be installed.

If the chosen formatter is not in the webserver's $PATH, you may set
this option the full path to one of the aforementioned executables.

=cut

Set($HTMLFormatter, undef);

=back

=head3 Email dashboards

=over 4

=item C<$DashboardAddress>

The email address from which RT will send dashboards. If none is set,
then C<$OwnerEmail> will be used.

=cut

Set($DashboardAddress, '');

=item C<$DashboardSubject>

Lets you set the subject of dashboards. Arguments are the frequency (Daily,
Weekly, Monthly) of the dashboard and the dashboard's name.

=cut

Set($DashboardSubject, "%s Dashboard: %s");

=item C<@EmailDashboardRemove>

A list of regular expressions that will be used to remove content from
mailed dashboards.

=cut

Set(@EmailDashboardRemove, ());

=item C<@EmailDashboardLanguageOrder>

A list that specifies which language to use for dashboard subscription email.
There are several special keys:

* _subscription: the language chosen on the dashboard subscription page
* _recipient: the recipient's language, as chosen on their "About Me" page
* _subscriber: the subscriber's language, as chosen on their "About Me" page

The first key that produces a value is used for the email. Be aware that users
may not actually have a language set on their "About Me" page, since RT falls
back to the language their web browser specifies (and of course in a scheduled
email dashboard, there is no web browser).

You may also include a specific language as a fallback when there is no
language specified otherwise. Using a specific language never fails to produce
a value, so subsequent values in the list will never be considered.

By default, RT examines the subscription, then the recipient, then subscriber,
then finally falls back to English.

See also L</@LexiconLanguages>.

=cut

Set(@EmailDashboardLanguageOrder, qw(_subscription _recipient _subscriber en));

<<<<<<< HEAD
=item C<$DashboardTestEmailLimit>

The maximum number of dashboard test emails that can be sent in a
single test. Default is 50.

=cut

Set($DashboardTestEmailLimit, 50);
=======
=item C<$EmailDashboardInlineCSS>

To get styling to render in email clients, emailed dashboards have all
included CSS added to the HTML in C<style> tags. This makes the email
formatting look very much like the corresponding RT page, but it also
makes the emails very large. They can be large enough that some email
servers will trim content because of the size.

To reduce the size of the emails, you can install the optional module
C<CSS::Inliner> and enable the C<$InlineDashboardCSS> option. When
enabled, styles will be applied directly to the HTML in the email and
the large C<style> sections are removed. This significantly reduces
the size of dashboard emails at the cost of some detail in the styling.
With this enabled, some parts of the email won't look exactly like RT.

=cut

Set($EmailDashboardInlineCSS, 0);
>>>>>>> 3fd33670

=back



=head3 Sendmail configuration

These options only take effect if C<$MailCommand> is 'sendmail' or
'sendmailpipe'

=over 4

=item C<$SendmailArguments>

C<$SendmailArguments> defines what flags to pass to C<$SendmailPath>
These options are good for most sendmail wrappers and work-a-likes.

These arguments are good for sendmail brand sendmail 8 and newer:
C<Set($SendmailArguments,"-oi -ODeliveryMode=b -OErrorMode=m");>

=cut

Set($SendmailArguments, "-oi");


=item C<$SendmailBounceArguments>

C<$SendmailBounceArguments> defines what flags to pass to C<$Sendmail>
assuming RT needs to send an error (i.e. bounce).

=cut

Set($SendmailBounceArguments, '-f "<>"');

=item C<$SendmailPath>

If you selected 'sendmailpipe' above, you MUST specify the path to
your sendmail binary in C<$SendmailPath>.

=cut

Set($SendmailPath, "/usr/sbin/sendmail");


=back

=head3 Other mailers

=over 4

=item C<@MailParams>

C<@MailParams> defines a list of options passed to $MailCommand if it
is not 'sendmailpipe' or 'sendmail';

=cut

Set(@MailParams, ());

=back

=head2 Application logic

=over 4

=item C<$ParseNewMessageForTicketCcs>

If C<$ParseNewMessageForTicketCcs> is set to 1, RT will attempt to
divine Ticket 'Cc' watchers from the To and Cc lines of incoming
messages that create new tickets. This option does not apply to replies
or comments on existing tickets. Be forewarned that if you have I<any>
addresses which forward mail to RT automatically and you enable this
option without modifying C<$RTAddressRegexp> below, you will get
yourself into a heap of trouble.

See also the L<RT::Action::AutoAddWatchers> extension which adds
watchers from ticket replies on existing tickets.

=cut

Set($ParseNewMessageForTicketCcs, undef);

=item C<$UseTransactionBatch>

Set C<$UseTransactionBatch> to 1 to execute transactions in batches,
such that a resolve and comment (for example) would happen
simultaneously, instead of as two transactions, unaware of each
others' existence.

=cut

Set($UseTransactionBatch, 1);

=item C<$StrictLinkACL>

When this feature is enabled a user needs I<ModifyTicket> rights on
both tickets to link them together; otherwise, I<ModifyTicket> rights
on either of them is sufficient.

=cut

Set($StrictLinkACL, 1);

=item C<$RedistributeAutoGeneratedMessages>

Should RT redistribute correspondence that it identifies as machine
generated?  A 1 will do so; setting this to 0 will cause no
such messages to be redistributed.  You can also use 'privileged' (the
default), which will redistribute only to privileged users. This helps
to protect against malformed bounces and loops caused by auto-created
requestors with bogus addresses.

=cut

Set($RedistributeAutoGeneratedMessages, "privileged");

=item C<$ApprovalRejectionNotes>

Should rejection notes from approvals be sent to the requestors?

=cut

Set($ApprovalRejectionNotes, 1);

=item C<$ForceApprovalsView>

Should approval tickets only be viewed and modified through the standard
approval interface?  With this setting enabled (by default), any attempt to use
the normal ticket display and modify page for approval tickets will be
redirected.

For example, with this option set to 1 and an approval ticket #123:

    /Ticket/Display.html?id=123

is redirected to

    /Approval/Display.html?id=123

With this option set to 0, the redirect won't happen.

=back

=cut

Set($ForceApprovalsView, 1);

=head2 Extra security

This is a list of extra security measures to enable that help keep your RT
safe.  If you don't know what these mean, you should almost certainly leave the
defaults alone.

=over 4

=item C<$DisallowExecuteCode>

If set to 1, the C<ExecuteCode> right will be removed from
all users, B<including> the superuser.  This is intended for when RT is
installed into a shared environment where even the superuser should not
be allowed to run arbitrary Perl code on the server via scrips.

=cut

Set($DisallowExecuteCode, 0);

=item C<$Framebusting>

If set to 0, framekiller javascript will be disabled and the
X-Frame-Options: DENY header will be suppressed from all responses.
This disables RT's clickjacking protection.

=cut

Set($Framebusting, 1);

=item C<$RestrictReferrer>

If set to 0, the HTTP C<Referer> (sic) header will not be
checked to ensure that requests come from RT's own domain.  As RT allows
for GET requests to alter state, disabling this opens RT up to
cross-site request forgery (CSRF) attacks.

=cut

Set($RestrictReferrer, 1);

=item C<$RestrictLoginReferrer>

If set to 0, RT will allow the user to log in from any link
or request, merely by passing in C<user> and C<pass> parameters; setting
it to 1 forces all logins to come from the login box, so the
user is aware that they are being logged in.  The default is off, for
backwards compatability.

=cut

Set($RestrictLoginReferrer, 0);

=item C<@ReferrerWhitelist>

This is a list of hostname:port combinations that RT will treat as being
part of RT's domain. This is particularly useful if you access RT as
multiple hostnames or have an external auth system that needs to
redirect back to RT once authentication is complete.

 Set(@ReferrerWhitelist, qw(www.example.com:443  www3.example.com:80));

If the "RT has detected a possible cross-site request forgery" error is triggered
by a host:port sent by your browser that you believe should be valid, you can copy
the host:port from the error message into this list.

Simple wildcards, similar to SSL certificates, are allowed.  For example:

    *.example.com:80    # matches foo.example.com
                        # but not example.com
                        #      or foo.bar.example.com

    www*.example.com:80 # matches www3.example.com
                        #     and www-test.example.com
                        #     and www.example.com

=cut

Set(@ReferrerWhitelist, qw());

=item C<%ReferrerComponents>

C<%ReferrerComponents> is the hash to customize referrer checking behavior when
C<$RestrictReferrer> is enabled, where you can whitelist or blacklist the
components along with their query args. e.g.

    Set( %ReferrerComponents,
        ( '/Foo.html' => 1, '/Bar.html' => 0, '/Baz.html' => [ 'id', 'results' ] )
    );

With this, '/Foo.html' will be whitelisted, and '/Bar.html' will be blacklisted.
'/Baz.html' with id/results query arguments will be whitelisted but blacklisted
if there are other query arguments.

=cut

Set( %ReferrerComponents );

=item C<$StrictContentTypes>

If set to 0, the C<X-Content-Type-Options: nosniff> header will be omitted on
attachments.  Because RT does not filter HTML content in unknown content types,
disabling this opens RT up to cross-site scripting (XSS) attacks by allowing
the execution of arbitrary Javascript when the browser detects HTML-looking
data in an attachment with an unknown content type.

=cut

Set($StrictContentTypes, 1);

=item C<$BcryptCost>

This sets the default cost parameter used for the C<bcrypt> key
derivation function.  Valid values range from 4 to 31, inclusive, with
higher numbers denoting greater effort.

=cut

Set($BcryptCost, 12);

=back

=head2 Internationalization

=over 4

=item C<@LexiconLanguages>

An array that contains languages supported by RT's
internationalization interface.  Defaults to all *.po lexicons;
setting it to C<qw(en ja)> will make RT bilingual instead of
multilingual, but will save some memory.

=cut

Set(@LexiconLanguages, qw(*));

=item C<@EmailInputEncodings>

An array that contains default encodings used to guess which charset
an attachment uses, if it does not specify one explicitly.  All
options must be recognized by L<Encode::Guess>.

The first element may also be C<*>, which attempts encoding detection
using L<Encode::Detect::Detector>.  This uses Mozilla's character
detection library to examine the bytes, and use frequency metrics to
rank the options.  This detection may fail (and fall back to other
options in the C<@EmailInputEncodings> list) if no decoding has high
enough confidence metrics.  As of L<Encode::Detect::Detector> version
1.01, it knows the following encodings:

    big5-eten
    cp1250
    cp1251
    cp1253
    cp1255
    cp855
    cp866
    euc-jp
    euc-kr
    euc-tw
    gb18030
    iso-8859-2
    iso-8859-5
    iso-8859-7
    iso-8859-11
    koi8-r
    MacCyrillic
    shiftjis
    utf-8

=cut

Set(@EmailInputEncodings, qw(utf-8 iso-8859-1 us-ascii));

=item C<$EmailOutputEncoding>

The charset for localized email.  Must be recognized by Encode.

=cut

Set($EmailOutputEncoding, "utf-8");

=back

=head2 Date and time handling

=over 4

=item C<$DateTimeFormat>

You can choose date and time format.  See the "Output formatters"
section in perldoc F<lib/RT/Date.pm> for more options.  This option
can be overridden by users in their preferences.

Some examples:

    Set($DateTimeFormat, "LocalizedDateTime");
    Set($DateTimeFormat, { Format => "ISO", Seconds => 0 });
    Set($DateTimeFormat, "RFC2822");
    Set($DateTimeFormat, { Format => "RFC2822", Seconds => 0, DayOfWeek => 0 });

=cut

Set($DateTimeFormat, "DefaultFormat");

# Next two options are for Time::ParseDate

=item C<$DateDayBeforeMonth>

Set this to 1 if your local date convention looks like "dd/mm/yy"
instead of "mm/dd/yy". Used only for parsing, not for displaying
dates.

=cut

Set($DateDayBeforeMonth, 1);

=item C<$AmbiguousDayInPast>, C<$AmbiguousDayInFuture>

Should an unspecified day or year in a date refer to a future or a
past value? For example, should a date of "Tuesday" default to mean
the date for next Tuesday or last Tuesday? Should the date "March 1"
default to the date for next March or last March?

Set C<$AmbiguousDayInPast> for the last date, or
C<$AmbiguousDayInFuture> for the next date; the default is usually
correct.  If both are set, C<$AmbiguousDayInPast> takes precedence.

=cut

Set($AmbiguousDayInPast, 0);
Set($AmbiguousDayInFuture, 0);

=item C<$DefaultTimeUnitsToHours>

Use this to set the default units for time entry to hours instead of
minutes.  Note that this only effects entry, not display.

=cut

Set($DefaultTimeUnitsToHours, 0);

=item C<$TimeInICal>

By default, events in the iCal feed on the ticket search page
contain only dates, making them all day calendar events. Set
C<$TimeInICal> if you have start or due dates on tickets that
have significant time values and you want those times to be
included in the events in the iCal feed.

This option can also be set as an individual user preference.

=cut

Set($TimeInICal, 0);

=item C<$PreferDateTimeFormatNatural>

By default, RT parses an unknown date first with L<Time::ParseDate>, and if
this fails with L<DateTime::Format::Natural>.
C<$PreferDateTimeFormatNatural> changes this behavior to first parse with
L<DateTime::Format::Natural>, and if this fails with L<Time::ParseDate>.
This gives you the possibility to use the more advanced features of
L<DateTime::Format::Natural>.
For example with L<Time::ParseDate> it isn't possible to get the
'first day of the last month', where L<DateTime::Format::Natural> supports
this with 'last month'.

Be aware that L<Time::ParseDate> and L<DateTime::Format::Natural> have
different definitions for the relative date and time syntax.
L<Time::ParseDate> returns for 'last month' this DayOfMonth from the last month.
L<DateTime::Format::Natural> returns for 'last month' the first day of the last
month. So changing this config option maybe changes the results of your saved
searches.

=cut

Set($PreferDateTimeFormatNatural, 0);

=back

=head2 Authorization and user configuration

=over 4

=item C<$WebRemoteUserAuth>

If C<$WebRemoteUserAuth> is defined, RT will defer to the environment's
REMOTE_USER variable, which should be set by the webserver's
authentication layer.

=cut

Set($WebRemoteUserAuth, undef);

=item C<$WebRemoteUserContinuous>

If C<$WebRemoteUserContinuous> is defined, RT will check for the
REMOTE_USER on each access.  If you would prefer this to only happen
once (at initial login) set this to 0.  The default
setting will help ensure that if your webserver's authentication layer
deauthenticates a user, RT notices as soon as possible.

=cut

Set($WebRemoteUserContinuous, 1);

=item C<$WebFallbackToRTLogin>

If C<$WebFallbackToRTLogin> is defined, the user is allowed a
chance of fallback to the login screen, even if REMOTE_USER failed.

=cut

Set($WebFallbackToRTLogin, undef);

=item C<$LogoutURL>

By default, C<$LogoutURL> is set to RT's logout page. When an
external service is used to log into RT, C<$LogoutURL> can be set
to the identity provider's logout URL. Include the full path to the
logout endpoint, for example: 'https://www.example.com/logout'.

=cut

Set($LogoutURL, '/NoAuth/Logout.html');

=item C<$WebRemoteUserGecos>

C<$WebRemoteUserGecos> means to match 'gecos' field as the user
identity; useful with C<mod_auth_external>.

=cut

Set($WebRemoteUserGecos, undef);

=item C<$WebRemoteUserAutocreate>

C<$WebRemoteUserAutocreate> will create users under the same name as
REMOTE_USER upon login, if they are missing from the Users table.

=cut

Set($WebRemoteUserAutocreate, undef);

=item C<$UserAutocreateDefaultsOnLogin>

If C<$WebRemoteUserAutocreate> is set to 1, C<$UserAutocreateDefaultsOnLogin>
will be passed to L<RT::User/Create> when the user is created.
Use it to set default settings for the new user account, such
as creating users as unprivileged with:

    Set($UserAutocreateDefaultsOnLogin, { Privileged => 0 });

or privileged:

    Set($UserAutocreateDefaultsOnLogin, { Privileged => 1 });

The settings must be in a hashref as shown.

This option is also used if you have External Auth configured.
See L</External Authentication and Authorization> for details.

=cut

Set($UserAutocreateDefaultsOnLogin, undef);

=item C<$WebSessionClass>

C<$WebSessionClass> is the class you wish to use for storing sessions.  On
MySQL, Pg, and Oracle it defaults to using your database, in other cases
sessions are stored in files using L<Apache::Session::File>. Other installed
Apache::Session::* modules can be used to store sessions.

    Set($WebSessionClass, "Apache::Session::File");

=cut

Set($WebSessionClass, undef);

=item C<%WebSessionProperties>

C<%WebSessionProperties> is the hash to configure class L</$WebSessionClass>
in case custom class is used. By default it's empty and values are picked
depending on the class. Make sure that it's empty if you're using DB as session
backend.

=cut

Set( %WebSessionProperties );

=item C<$AutoLogoff>

By default, RT's user sessions persist until a user closes his or her
browser. With the C<$AutoLogoff> option you can setup session lifetime
in minutes. A user will be logged out if he or she doesn't send any
requests to RT for the defined time.

=cut

Set($AutoLogoff, 0);

=item C<$LogoutRefresh>

The number of seconds to wait after logout before sending the user to
the login page. By default, 1 second, though you may want to increase
this if you display additional information on the logout page.

=cut

Set($LogoutRefresh, 1);

=item C<$WebSameSiteCookies>

By default, RT's session cookie uses the "Lax" policy for SameSite,
preventing many classes of CSRF attacks.  Other possible values are 
"Secure", which provides additional protection but may break some
integrations of RT with other applications, and "None", which provides
the least protection against CSRF attacks and also requires C<WebSecureCookies>
to be set to 1.

=cut

Set($WebSameSiteCookies, 'Lax');

=item C<$WebSecureCookies>

By default, RT's session cookie is marked as "secure". Some web
browsers will treat secure cookies more carefully than non-secure
ones, being careful not to write them to disk, only sending them over
an SSL secured connection, and so on. To disable this behavior, set
C<$WebSecureCookies> to 0.  NOTE: You probably don't want to turn this
off I<unless> user connections to RT are secured by some other method.

=cut

Set($WebSecureCookies, 1);

=item C<$WebHttpOnlyCookies>

Default RT's session cookie to not being directly accessible to
javascript.  The content is still sent during regular and AJAX requests,
and other cookies are unaffected, but the session-id is less
programmatically accessible to javascript.  Turning this off should only
be necessary in situations with odd client-side authentication
requirements.

=cut

Set($WebHttpOnlyCookies, 1);

=item C<$MinimumPasswordLength>

C<$MinimumPasswordLength> defines the minimum length for user
passwords. Setting it to 0 disables this check.

=cut

Set($MinimumPasswordLength, 5);

=back

=head3 External Authentication and Authorization

RT has a built-in module for integrating with a directory service like
LDAP or Active Directory for authentication (login) and authorization
(enabling/disabling users and setting user attributes). The core configuration
settings for the service are listed here. Additional details are available
in the L<RT::Authen::ExternalAuth> module documentation.

See also L</$UserAutocreateDefaultsOnLogin> for configuring
defaults for autocreated users.

=over 4

=item C<$ExternalSettings>

This option, along with the following options, activate and configure authentication
via a resource external to RT. All of the configuration for your external authentication
service, like LDAP or Active Directory, are defined in a data structure in this option.
You can find full details on the configuration
options in the L<RT::Authen::ExternalAuth> documentation.

=cut

# No defaults are set for ExternalAuth because this is an optional feature.

=item C<$ExternalAuthPriority>

Sets the priority of authentication resources if you have multiple configured.
RT will attempt authorization with each resource, in order, until one succeeds or
no more remain. See L<RT::Authen::ExternalAuth> for details.

=item C<$ExternalInfoPriority>

Sets the order of resources for querying user information if you have multiple
configured. RT will query each resource, in order, until one succeeds or
no more remain. See L<RT::Authen::ExternalAuth> for details.

=item C<$UserAutocreateDefaultsOnLogin>

A hashref of options to set for users who are autocreated on login via
ExternalAuth. For example, you can automatically make "Privileged" users
who were authenticated and created from LDAP or Active Directory.
See L<RT::Authen::ExternalAuth> for details.

=item C<$AutoCreateNonExternalUsers>

Users should still be autocreated by RT as internal users if they
fail to exist in an external service; this is so requestors who
are not in LDAP can still be created when they email in.
See L<RT::Authen::ExternalAuth> for details.

=item C<$DisablePasswordForAuthToken>

If you have a mix of RT and federated authentication, RT can't directly
verify a user's password against the federated IdP. You can explicitly
disable the password prompt when creating a token by setting this option
to true (1).

=back

=cut

Set($DisablePasswordForAuthToken, 0);

=head2 Initialdata Formats

RT supports pluggable data format parsers for F<initialdata> files.

If you add format handlers, note that you can remove the perl entry if you
don't want it available. B<Removing the default perl entry may cause problems
installing plugins and RT updates>. If so, re-enable it temporarily.

=over 4

=item C<$InitialdataFormatHandlers>

Set the C<$InitialdataFormatHandlers> to an arrayref containing a list of
format handler modules. The 'perl' entry is the system default, and handles
perl-style intialdata files.

The JSON format handler is also available in RT, but it is not loaded by
default. Add it to your configuration as shown below to enable it.

    Set( $InitialdataFormatHandlers,
         [
            'perl',
            'RT::Initialdata::JSON',
            'RT::Extension::Initialdata::Foo',
            ...
         ]
       );

=back

=cut

Set( $InitialdataFormatHandlers, [
    'perl',
]);


=head2 Development options

=over 4

=item C<$DevelMode>

RT comes with a "Development mode" setting.  This setting, as a
convenience for developers, turns on several of development options
that you most likely don't want in production:

=over 4

=item *

Disables CSS and JS minification and concatenation.  Both CSS and JS
will be instead be served as a number of individual smaller files,
unchanged from how they are stored on disk.

=item *

Uses L<Module::Refresh> to reload changed Perl modules on each
request.

=item *

Turns off Mason's C<static_source> directive; this causes Mason to
reload template files which have been modified on disk.

=item *

Turns on Mason's HTML C<error_format>; this renders compilation errors
to the browser, along with a full stack trace.  It is possible for
stack traces to reveal sensitive information such as passwords or
ticket content.

=item *

Turns off caching of callbacks; this enables additional callbacks to
be added while the server is running.

=back

=cut

Set($DevelMode, 0);


=item C<$RecordBaseClass>

What abstract base class should RT use for its records. You should
probably never change this.

Valid values are C<DBIx::SearchBuilder::Record> or
C<DBIx::SearchBuilder::Record::Cachable>

=cut

Set($RecordBaseClass, "DBIx::SearchBuilder::Record::Cachable");


=item C<@MasonParameters>

C<@MasonParameters> is the list of parameters for the constructor of
HTML::Mason's Apache or CGI Handler.  This is normally only useful for
debugging, e.g. profiling individual components with:

    use MasonX::Profiler; # available on CPAN
    Set(@MasonParameters, (preamble => 'my $p = MasonX::Profiler->new($m, $r);'));

=cut

Set(@MasonParameters, ());

=item C<$StatementLog>

RT has rudimentary SQL statement logging support; simply set
C<$StatementLog> to be the level that you wish SQL statements to be
logged at.

Enabling this option will also expose the SQL Queries page in the
Admin -> Tools menu for SuperUsers.

=cut

Set($StatementLog, undef);

=item SQL bind parameters

RT enables SQL bind parameters for all searches by default, which improves
performance especially for Oracle. If you need to disable this for some
reason, add this to config:

    $ENV{SB_PREFER_BIND} = 0;

See also L<DBIx::SearchBuilder/BuildSelectQuery>.

=back


=head1 Web interface

=head2 Base configuration

=over 4

=item C<$WebDefaultStylesheet>

This determines the default stylesheet the RT web interface will use.
RT ships with several themes by default:

  elevator-light  The default light theme for RT 5
  elevator-dark   The dark theme for RT 5

This value actually specifies a directory in F<share/static/css/>
from which RT will try to load the file main.css (which should @import
any other files the stylesheet needs).  This allows you to easily and
cleanly create your own stylesheets to apply to RT.  This option can
be overridden by users in their preferences.

=cut

Set($WebDefaultStylesheet, "elevator-light");

=item C<$RTSupportEmail>

This is the email address of the person who administers and provides
support for RT itself. If set, it is displayed on the RT login page
and as such is likely to receive email from users who are unable to
log in.

=cut

Set($RTSupportEmail, '');

=item C<$ShowMobileSite>

Starting with RT 5.0, RT's web interface is fully responsive and
will render correctly on most mobile devices. However, RT also has
a mobile-optimized mode that shows a limited feature set
focused on ticket updates. To default to this site when RT is accessed
from a mobile device, enable this option (set to 1).

=cut

Set($ShowMobileSite, 0);

=item C<$DefaultQueue>

Use this to select the default queue name that will be used for
creating new tickets. You may use either the queue's name or its
ID. This only affects the queue selection boxes on the web interface.

=cut

# Set($DefaultQueue, "General");

=item C<$RememberDefaultQueue>

When a queue is selected in the new ticket dropdown, make it the new
default for the new ticket dropdown.

=cut

# Set($RememberDefaultQueue, 1);

=item C<$EnableReminders>

Hide all links and portlets related to Reminders by setting this to 0

=cut

Set($EnableReminders, 1);

=item C<@CustomFieldValuesSources>

Set C<@CustomFieldValuesSources> to a list of class names which extend
L<RT::CustomFieldValues::External>.  This can be used to pull lists of
custom field values from external sources at runtime.

=cut

Set(@CustomFieldValuesSources, ());

=item C<@CustomFieldValuesCanonicalizers>

Set C<@CustomFieldValuesCanonicalizers> to a list of class names which extend
L<RT::CustomFieldValues::Canonicalizer>. This can be used to rewrite
(canonicalize) values entered by users to fit some defined format.

See the documentation in L<RT::CustomFieldValues::Canonicalizer> for adding
your own canonicalizers.

=cut

Set(@CustomFieldValuesCanonicalizers, qw(
    RT::CustomFieldValues::Canonicalizer::Uppercase
    RT::CustomFieldValues::Canonicalizer::Lowercase
));

=item C<%CustomFieldGroupings>

This option affects the display of ticket, user, group, and asset custom fields
in the web interface. It does not address the sorting of custom fields within
the groupings; that ordering is controlled by the Ticket Custom Fields tab in
Queue configuration in the Admin UI. Asset custom field ordering is
found in the Asset Custom Fields tab in Catalog configuration.

A nested data structure defines how to group together custom fields
under a mix of built-in and arbitrary headings ("groupings").

Set C<%CustomFieldGroupings> to a nested structure similar to the following:

    Set(%CustomFieldGroupings,
        'RT::Ticket' => [
            'Grouping Name'     => ['CF Name', 'Another CF'],
            'Another Grouping'  => ['Some CF'],
            'Dates'             => ['Shipped date'],
        ],
        'RT::User' => [
            'Phones' => ['Fax number'],
        ],
        'RT::Asset' => [
            'Asset Details' => ['Serial Number', 'Manufacturer', 'Type', 'Tracking Number'],
            'Dates'         => ['Support Expiration', 'Issue Date'],
        ],
        'RT::Group' => [
            'Basics' => ['Department'],
        ],
    );

The first level keys are record types for which CFs may be used, and the
values are either hashrefs or arrayrefs -- if arrayrefs, then the
order of grouping entries is preserved during display, otherwise groupings
are displayed alphabetically. The second level keys are the grouping names
and the values are array refs containing a list of CF names.

For C<RT::Ticket> and C<RT::Asset>, you can specify global, and queue
or catalog level groupings. For example, if you wanted to diplay some
groupings only on tickets in the General queue, you can create an entry
for 'General'. Global configurations then go in 'Default' as shown below.

    'RT::Ticket' => {
        'Default' => [
            'Grouping Name'    => [ 'CF Name' ],
        ],
        'General' => [
            'Grouping Name'    => [ 'CF Name', 'Another CF' ],
            'Another Grouping' => ['Some CF'],
            'Dates'            => ['Shipped date'],
        ],
    },

There are several special built-in groupings which RT displays in
specific places (usually the collapsible box of the same title).  The
ordering of these standard groupings cannot be modified.  You may also
only append Custom Fields to the list in these boxes, not reorder or
remove core fields.

For C<RT::Ticket>, these groupings are: C<Basics>, C<Dates>, C<Links>, C<People>

For C<RT::User>: C<Identity>, C<Access control>, C<Location>, C<Phones>

For C<RT::Group>: C<Basics>

For C<RT::Asset>: C<Basics>, C<Dates>, C<People>, C<Links>

Extensions may also add their own built-in groupings, refer to the individual
extension documentation for those.

=item C<$CanonicalizeRedirectURLs>

Set C<$CanonicalizeRedirectURLs> to 1 to use C<$WebURL> when
redirecting rather than the one we get from C<%ENV>.

Apache's UseCanonicalName directive changes the hostname that RT
finds in C<%ENV>.  You can read more about what turning it On or Off
means in the documentation for your version of Apache.

If you use RT behind a reverse proxy, you almost certainly want to
enable this option.

=cut

Set($CanonicalizeRedirectURLs, 0);

=item C<$CanonicalizeURLsInFeeds>

Set C<$CanonicalizeURLsInFeeds> to 1 to use C<$WebURL> in feeds
rather than the one we get from request.

If you use RT behind a reverse proxy, you almost certainly want to
enable this option.

=cut

Set($CanonicalizeURLsInFeeds, 0);

=item C<@JSFiles>

A list of additional JavaScript files to be included in head.

=cut

Set(@JSFiles, qw//);

=item C<@CSSFiles>

A list of additional CSS files to be included in head.

If you're a plugin author, refer to RT->AddStyleSheets.

=cut

Set(@CSSFiles, qw//);

=item C<$UsernameFormat>

This determines how user info is displayed. 'concise' will show the
first of RealName, Name or EmailAddress that has a value. 'verbose' will
show EmailAddress, and the first of RealName or Name which is defined.
The default, 'role', uses 'verbose' for unprivileged users, and the Name
followed by the RealName for privileged users.

=cut

Set($UsernameFormat, "role");

=item C<$UserSearchResultFormat>

This controls the display of lists of users returned from the User
Summary Search. The display of users in the Admin interface is
controlled by C<%AdminSearchResultFormat>.

=cut

Set($UserSearchResultFormat,
         q{ '<a href="__WebPath__/User/Summary.html?id=__id__">__id__</a>/TITLE:#'}
        .q{,'<a href="__WebPath__/User/Summary.html?id=__id__">__Name__</a>/TITLE:Name'}
        .q{,__RealName__, __EmailAddress__}
);

=item C<@UserSummaryPortlets>

A list of portlets to be displayed on the User Summary page.
By default, we show all of the available portlets.
Extensions may provide their own portlets for this page.

=cut

Set(@UserSummaryPortlets, (qw/ExtraInfo CreateTicket ActiveTickets InactiveTickets UserAssets /));

=item C<$UserSummaryExtraInfo>

This controls what information is displayed on the User Summary
portal. By default the user's Real Name, Email Address and Username
are displayed. You can remove these or add more as needed. This
expects a Format string of user attributes. Please note that not all
the attributes are supported in this display because we're not
building a table.

=cut

Set($UserSummaryExtraInfo, "RealName, EmailAddress, Name");

=item C<$UserSummaryTicketListFormat>

Control the appearance of the Active and Inactive ticket lists in the
User Summary.

=cut

Set($UserSummaryTicketListFormat, q{
       '<B><A HREF="__WebPath__/Ticket/Display.html?id=__id__">__id__</a></B>/TITLE:#',
       '<B><A HREF="__WebPath__/Ticket/Display.html?id=__id__">__Subject__</a></B>/TITLE:Subject',
       Status,
       QueueName,
       Owner,
       Priority,
       '__NEWLINE__',
       '',
       '<small>__Requestors__</small>',
       '<small>__CreatedRelative__</small>',
       '<small>__ToldRelative__</small>',
       '<small>__LastUpdatedRelative__</small>',
       '<small>__TimeLeft__</small>'
});

=item C<$WebBaseURL>, C<$WebURL>

Usually you don't want to set these options. The only obvious reason
is if RT is accessible via https protocol on a non standard port, e.g.
'https://rt.example.com:9999'. In all other cases these options are
computed using C<$WebDomain>, C<$WebPort> and C<$WebPath>.

C<$WebBaseURL> is the scheme, server and port
(e.g. 'http://rt.example.com') for constructing URLs to the web
UI. C<$WebBaseURL> doesn't need a trailing /.

C<$WebURL> is the C<$WebBaseURL>, C<$WebPath> and trailing /, for
example: 'http://www.example.com/rt/'.

=cut

my $port = RT->Config->Get('WebPort');
Set($WebBaseURL,
    ($port == 443? 'https': 'http') .'://'
    . RT->Config->Get('WebDomain')
    . ($port != 80 && $port != 443? ":$port" : '')
);

Set($WebURL, RT->Config->Get('WebBaseURL') . RT->Config->Get('WebPath') . "/");

=item C<$WebImagesURL>

C<$WebImagesURL> points to the base URL where RT can find its images.
Define the directory name to be used for images in RT web documents.

=cut

Set($WebImagesURL, RT->Config->Get('WebPath') . "/static/images/");

=item C<$LogoURL>

C<$LogoURL> points to the URL of the RT logo displayed in the web UI.
This can also be configured via the web UI.

=cut

Set($LogoURL, RT->Config->Get('WebImagesURL') . "request-tracker-logo.svg");

=item C<$LogoLinkURL>

C<$LogoLinkURL> is the URL that the RT logo hyperlinks to.

=cut

Set($LogoLinkURL, "http://bestpractical.com");

=item C<$LogoAltText>

C<$LogoAltText> is a string of text for the alt-text of the logo. It
will be passed through C<loc> for localization.

=cut

Set($LogoAltText, "Request Tracker logo");

=item C<$WebNoAuthRegex>

What portion of RT's URL space should not require authentication.  The
default is almost certainly correct, and should only be changed if you
are extending RT.

=cut

Set($WebNoAuthRegex, qr{^ (?:/+NoAuth/ | /+REST/\d+\.\d+/NoAuth/) }x );

=item C<$WebFlushDbCacheEveryRequest>

By default, RT clears its database cache after every page view.  This
ensures that you've always got the most current information when
working in a multi-process (mod_perl or FastCGI) Environment.  Setting
C<$WebFlushDbCacheEveryRequest> to 0 will turn this off, which will
speed RT up a bit, at the expense of a tiny bit of data accuracy.

=cut

Set($WebFlushDbCacheEveryRequest, 1);

=item C<%ChartFont>

The L<GD> module (which RT uses for graphs) ships with a built-in font
that doesn't have full Unicode support. You can use a given TrueType
font for a specific language by setting %ChartFont to (language =E<gt>
the absolute path of a font) pairs. Your GD library must have support
for TrueType fonts to use this option. If there is no entry for a
language in the hash then font with 'others' key is used.

RT comes with two TrueType fonts covering most available languages.

=cut

Set(
    %ChartFont,
    'zh-cn'  => "$RT::FontPath/DroidSansFallback.ttf",
    'zh-tw'  => "$RT::FontPath/DroidSansFallback.ttf",
    'ja'     => "$RT::FontPath/DroidSansFallback.ttf",
    'others' => "$RT::FontPath/DroidSans.ttf",
);

=item C<$ChartsTimezonesInDB>

RT stores dates using the UTC timezone in the DB, so charts grouped by
dates and time are not representative. Set C<$ChartsTimezonesInDB> to 1
to enable timezone conversions using your DB's capabilities. You may
need to do some work on the DB side to use this feature, read more in
F<docs/customizing/timezones_in_charts.pod>.

At this time, this feature only applies to MySQL and PostgreSQL.

=cut

Set($ChartsTimezonesInDB, 0);

=item C<@ChartColors>

An array of 6-digit hexadecimal RGB color values used for chart series.  By
default there are 12 distinct colors.

=cut

Set(@ChartColors, qw(
    66cc66 ff6666 ffcc66 663399
    3333cc 339933 993333 996633
    33cc33 cc3333 cc9933 6633cc
));

=item C<$EnableJSChart>

Set this to 0 to disable Chart in JavaScript.

=cut

Set($EnableJSChart, 1);

=item C<$JSChartColorScheme>

The color scheme to use for Chart in Javascript. By default it's
I<brewer.Paired12>.  The full list is:
L<https://nagix.github.io/chartjs-plugin-colorschemes/colorchart.html>

=cut

Set($JSChartColorScheme, 'brewer.Paired12');

=back



=head2 Home page

=over 4

=item C<$DefaultSummaryRows>

C<$DefaultSummaryRows> is default number of rows displayed in for
search results on the front page.

=cut

Set($DefaultSummaryRows, 10);

=item C<@RefreshIntervals>

This setting defines the possible homepage and search result refresh
options. Each value is a number of seconds. You should not include a value
of C<0>, as that is always provided as an option.

See also L</$HomePageRefreshInterval> and L</$SearchResultsRefreshInterval>.

=cut

Set(@RefreshIntervals, qw(120 300 600 1200 3600 7200));

=item C<$HomePageRefreshInterval>

C<$HomePageRefreshInterval> is default number of seconds to refresh
the RT home page. Choose from any value in L</@RefreshIntervals>,
or the default of C<0> for no automatic refresh.

=cut

Set($HomePageRefreshInterval, 0);

=item C<$HomepageComponents>

C<$HomepageComponents> is an arrayref of allowed components on a
user's customized homepage ("RT at a glance").

=cut

Set(
    $HomepageComponents,
    [
        qw(QuickCreate QueueList QueueListAllStatuses MyAdminQueues MySupportQueues MyReminders RefreshHomepage Dashboards SavedSearches FindUser MyAssets FindAsset FindGroup) # loc_qw
    ]
);

=back




=head2 Ticket search

=over 4

=item C<$UseSQLForACLChecks>

Historically, ACLs were checked on display, which could lead to empty
search pages and wrong ticket counts.  Set C<$UseSQLForACLChecks> to 0
to go back to this method; this will reduce the complexity of the
generated SQL statements, at the cost of the aforementioned bugs.

=cut

Set($UseSQLForACLChecks, 1);

=item C<$TicketsItemMapSize>, C<$ShowSearchNavigation>

On the display page of a ticket from search results, RT provides links
to the first, next, previous and last ticket from the results.  In
order to build these links, RT needs to re-run the original search
and fetch the full result set from the database. If the original
search was resource-intensive, this will then slow down diplay of the
ticket page.

Set C<$TicketsItemMapSize> to the number of tickets you want RT to examine
to build these links. If the full result set is larger than this
number, RT will omit the "last" link in the menu.  Set this to zero to
always examine all results. This can improve performance for searches
with large result sets.

Set C<$ShowSearchNavigation> to 0 to not build these links at all and
completely avoid re-running the original search query.

=cut

Set($TicketsItemMapSize, 1000);
Set($ShowSearchNavigation, 1);

=item C<$SearchResultsRefreshInterval>

C<$SearchResultsRefreshInterval> is default number of seconds to refresh
search results in RT. Choose from any value in L</@RefreshIntervals>, or
the default of C<0> for no automatic refresh.

=cut

Set($SearchResultsRefreshInterval, 0);

=item C<$DefaultSearchResultFormat>

C<$DefaultSearchResultFormat> is the default format for RT search
results

=cut

Set ($DefaultSearchResultFormat, qq{
   '<B><A HREF="__WebPath__/Ticket/Display.html?id=__id__">__id__</a></B>/TITLE:#',
   '<B><A HREF="__WebPath__/Ticket/Display.html?id=__id__">__Subject__</a></B>/TITLE:Subject',
   Status,
   QueueName,
   Owner,
   Priority,
   '__NEWLINE__',
   '__NBSP__',
   '<small>__Requestors__</small>',
   '<small>__CreatedRelative__</small>',
   '<small>__ToldRelative__</small>',
   '<small>__LastUpdatedRelative__</small>',
   '<small>__TimeLeft__</small>'});


=item C<$UserTicketDataResultFormat>

This is the format of ticket search result for "Download User Tickets" links. It
defaults to C<DefaultSearchResultFormat> for privileged users and C<DefaultSelfServiceSearchResultFormat>
for unprivileged users if it's not set.

=cut

Set($UserTicketDataResultFormat, undef );

=item C<$UserDataResultFormat>

This is the format of the user search result for "Download User Data" links.

=cut

Set($UserDataResultFormat, "'__id__', '__Name__', '__EmailAddress__', '__RealName__',\
                            '__NickName__', '__Organization__', '__HomePhone__', '__WorkPhone__',\
                            '__MobilePhone__', '__PagerPhone__', '__Address1__', '__Address2__',\
                            '__City__', '__State__','__Zip__', '__Country__', '__Gecos__', '__Lang__',\
                            '__Timezone__', '__FreeFormContactInfo__'");

=item C<$UserTransactionDataResultFormat>

This is the format of the user transaction search result for "Download User Transaction Data" links.

=cut

Set($UserTransactionDataResultFormat, "'__ObjectId__/TITLE:Ticket Id', '__id__', '__Created__', '__Description__',\
                                        '__OldValue__', '__NewValue__', '__Content__'");


=item C<$DefaultSearchResultOrderBy>

What Tickets column should we order by for RT Ticket search results.

=cut

Set($DefaultSearchResultOrderBy, 'id');

=item C<$DefaultSearchResultOrder>

When ordering RT Ticket search results by C<$DefaultSearchResultOrderBy>,
should the sort be ascending (ASC) or descending (DESC).

=cut

Set($DefaultSearchResultOrder, 'ASC');

=item C<$ShowSearchResultCount>

Display search result count on ticket lists. Defaults to 1 (show them).

=cut

Set($ShowSearchResultCount, 1);

=item C<%FullTextSearch>

Full text search (FTS) without database indexing is a very slow
operation, and is thus disabled by default.

Before setting C<Indexed> to 1, read F<docs/full_text_indexing.pod> for
the full details of FTS on your particular database.

It is possible to enable FTS without database indexing support, simply
by setting the C<Enable> key to 1, while leaving C<Indexed> set to 0.
This is not generally suggested, as unindexed full-text searching can
cause severe performance problems.

=cut

Set(%FullTextSearch,
    Enable  => 0,
    Indexed => 0,
);

=item C<$MaxFulltextAttachmentSize>

On some systems, very large attachments can cause memory and other
performance issues for the indexer making it unable to complete
indexing. Adding resources like memory and CPU will solve this
issue, but in cases where that isn't possible, this option
sets a maximum size in bytes on attachments to index. Attachments
larger than this limit are skipped and will not be available to
full text searches.

=cut

# Default 0 means no limit
Set($MaxFulltextAttachmentSize, 0);

=item C<$DontSearchFileAttachments>

If C<$DontSearchFileAttachments> is set to 1, then uploaded files
(attachments with file names) are not searched during content
search.

Note that if you use indexed FTS then named attachments are still
indexed by default regardless of this option.

=cut

Set($DontSearchFileAttachments, undef);

=item C<$OnlySearchActiveTicketsInSimpleSearch>

When query in simple search doesn't have status info, use this to only
search active ones.

=cut

Set($OnlySearchActiveTicketsInSimpleSearch, 1);

=item C<$SearchResultsAutoRedirect>

When only one ticket is found in search, use this to redirect to the
ticket display page automatically.

=cut

Set($SearchResultsAutoRedirect, 0);

=item C<$InlineEdit>

Allows users to update tickets directly on search results and ticket display
pages.

=cut

Set($InlineEdit, 1);

=item C<%InlineEditPanelBehavior>

This setting allows you to control which panels on display pages participate
in inline edit, as well as fine-tuning their specific behavior.

Much like L</%CustomFieldGroupings>, you first specify a record type you
want to configure (though since currently only ticket display supports inline
edit, keys besides C<RT::Ticket> are ignored). Then, for each panel, you
specify its behavior. The valid behaviors are:

=over 4

=item * link (the default)

The panel will have an "Edit" link in the top right, which when clicked
immediately activates inline edit. The "Edit" link will change to
"Cancel" to restore the readonly display.

=item * click

Much like C<link>, except you may click anywhere inside the panel to
activate inline edit.

=item * hide

Turns off inline edit entirely for this panel.

=item * always

Turns off the readonly display for this panel, providing I<only> inline
edit capabilities.

=back

You may also provide the special key C<_default> inside a record type to
specify a default behavior for all panels.

This sample configuration will provide a default inline edit behavior of
click, but also specifies different behaviors for several other panels.
Note that the non-standard panel names "Grouping Name" and "Another
Grouping" are created by the L</%CustomFieldGroupings> setting.

    Set(%InlineEditPanelBehavior,
        'RT::Ticket' => {
            '_default'          => 'click',

            'Grouping Name'     => 'link',
            'Another Grouping'  => 'click',
            'Dates'             => 'always',
            'Links'             => 'hide',
            'People'            => 'link',
        },
    );

=back

=head2 Ticket options

=over 4

=item C<$DisplayTotalTimeWorked>

Set to 1 to display Total Time Worked in the Basics section.

Total Time Worked is a dynamic value containing a sum of Time Worked for
the parent and all child tickets.  This value is generated when displaying
the ticket and automatically updates when a child ticket is added or removed.
Total Time Worked follows only parent/child link relationships.  Tickets
linked with depends-on or refers-to links are not included.

Total Time Worked is also available as a column for reports generated with
the Query Builder.

=cut

Set($DisplayTotalTimeWorked, 0);

=item C<$ShowMoreAboutPrivilegedUsers>

This determines if the 'More about requestor' box on
Ticket/Display.html is shown for Privileged Users.

=cut

Set($ShowMoreAboutPrivilegedUsers, 0);

=item C<$MoreAboutRequestorTicketList>

This can be set to Active, Inactive, All or None.  It controls what
ticket list will be displayed in the 'More about requestor' box on
Ticket/Display.html.  This option can be controlled by users also.

=cut

Set($MoreAboutRequestorTicketList, "Active");

=item C<$MoreAboutRequestorTicketListFormat>

Control the appearance of the ticket lists in the 'More About Requestors' box.

=cut

Set($MoreAboutRequestorTicketListFormat, q{
       '<a href="__WebPath__/Ticket/Display.html?id=__id__">__id__</a>',
       '__Owner__',
       '<a href="__WebPath__/Ticket/Display.html?id=__id__">__Subject__</a>',
       '__Status__',
});


=item C<$MoreAboutRequestorExtraInfo>

By default, the 'More about requestor' box on Ticket/Display.html
shows the Requestor's name and ticket list.  If you would like to see
extra information about the user, this expects a Format string of user
attributes.  Please note that not all the attributes are supported in
this display because we're not building a table.

Example:
C<Set($MoreAboutRequestorExtraInfo,"Organization, Address1")>

=cut

Set($MoreAboutRequestorExtraInfo, "");

=item C<$MoreAboutRequestorGroupsLimit>

By default, the 'More about requestor' box on Ticket/Display.html
shows all the groups of the Requestor.  Use this to limit the number
of groups; a value of undef removes the group display entirely.

=cut

Set($MoreAboutRequestorGroupsLimit, 0);

=item C<$UseSideBySideLayout>

Should the ticket create and update forms use a more space efficient
two column layout.  This layout may not work in narrow browsers if you
set a MessageBoxWidth (below).

=cut

Set($UseSideBySideLayout, 1);

=item C<$EditCustomFieldsSingleColumn>

When displaying a list of Ticket Custom Fields for editing, RT
defaults to a 2 column list.  If you set this to 1, it will instead
display the Custom Fields in a single column.

=cut

Set($EditCustomFieldsSingleColumn, 0);

=item C<$ShowUnreadMessageNotifications>

If set to 1, RT will prompt users when there are new,
unread messages on tickets they are viewing.

=cut

Set($ShowUnreadMessageNotifications, 0);

=item C<$AutocompleteOwners>

If set to 1, the owner drop-downs for ticket update/modify and the query
builder are replaced by text fields that autocomplete.  This can
alleviate the sometimes huge owner list for installations where many
users have the OwnTicket right.

The Owner entry is automatically converted to an autocomplete box if the list
of owners exceeds C<$DropdownMenuLimit> items. However, the query to generate
the list of owners is still run and this can increase page load times. If
your owner lists exceed the limit and you are using the autocomplete box, you
can improve performance by explicitly setting C<$AutocompleteOwners>.

Drop down doesn't show unprivileged users. If your setup allows unprivileged
to own ticket then you have to enable autocompleting.

=cut

Set($AutocompleteOwners, 0);

=item C<$DropdownMenuLimit>

The Owner dropdown menu, used in various places in RT including the Query
Builder and ticket edit pages, automatically changes from a dropdown menu to
an autocomplete field once the menu holds more than the C<$DropdownMenuLimit>
owners. Dropdown menus become more difficult to use when they contain a large
number of values and the autocomplete textbox can be more usable.

If you have very large numbers of users who can be owners, this can cause
slow page loads on pages with an Owner selection. See L</$AutocompleteOwners>
for a way to potentially speed up page loads.

=cut

Set($DropdownMenuLimit, 50);

=item C<$AutocompleteOwnersForSearch>

If set to 1, the owner drop-downs for the query builder are always
replaced by text field that autocomplete and C<$AutocompleteOwners>
is ignored. Helpful when owners list is huge in the query builder.

=cut

Set($AutocompleteOwnersForSearch, 0);

=item C<$AutocompleteQueues>

If set to 1, any queue drop-downs are replaced by text fields that
autocomplete. This can alleviate the sometimes huge queue list for
installations with many queues, and can also increase page load
times in some cases. A user can override this setting as a personal
preference.

=cut

Set($AutocompleteQueues, 0);

=item C<$ArticleSearchFields>

Used when searching for an Article to Include.

Specifies which fields of L<RT::Article> to match against and how to match
each field when autocompleting articles.  Valid match methods are LIKE,
STARTSWITH, ENDSWITH, =, and !=.  Valid search fields are the core Article
fields, as well as custom fields, including Content, which are specified as
"CF.1234" or "CF.Name"

=cut

Set($ArticleSearchFields, {
    Name         => 'STARTSWITH',
    Summary      => 'LIKE',
});

=item C<$UserSearchFields>

Used by the User Autocompleter as well as the User Search.

Specifies which fields of L<RT::User> to match against and how to match
each field when autocompleting users.  Valid match methods are LIKE,
STARTSWITH, ENDSWITH, =, and !=.  Valid search fields are the core User
fields, as well as custom fields, which are specified as "CF.1234" or
"CF.Name"

=cut

Set($UserSearchFields, {
    EmailAddress => 'STARTSWITH',
    Name         => 'STARTSWITH',
    RealName     => 'LIKE',
});

=item C<$TicketAutocompleteFields>

Specifies which fields of L<RT::Ticket> to match against and how to match each
field when autocompleting users.  Valid match methods are LIKE, STARTSWITH,
ENDSWITH, C<=>, and C<!=>.

Not all Ticket fields are publically accessible and hence won't work for
autocomplete unless you override their accessibility using a local overlay or a
plugin.  Out of the box the following fields are public: id, Subject.

=cut

Set( $TicketAutocompleteFields, {
    id      => 'STARTSWITH',
    Subject => 'LIKE',
});

=item C<$DisplayTicketAfterQuickCreate>

Enable this to redirect to the created ticket display page
automatically when using QuickCreate.

=cut

Set($DisplayTicketAfterQuickCreate, 0);

=item C<$WikiImplicitLinks>

Support implicit links in WikiText custom fields?  Setting this to 1
causes InterCapped or ALLCAPS words in WikiText fields to automatically
become links to searches for those words.  If used on Articles, it links
to the Article with that name.

=cut

Set($WikiImplicitLinks, 0);

=item C<%LinkedQueuePortlets>

C<%LinkedQueuePortlets> allows you to display links to tickets in
another queue in a stand-alone portlet on the ticket display page.
This makes it easier to highlight specific ticket links separate from
the standard Links portlet.

For example, you might have a Sales queue that tracks incoming product
requests, and for each ticket you create a linked ticket in the Shipping
queue for each outgoing shipment. You could add the configuration below
to create a stand-alone Shipping portlet on tickets in the Sales queue,
making it easier to see those linked tickets. You might have a Returns
queue to show as well.

    Set( %LinkedQueuePortlets, (
        'Sales' => [
            { 'Shipping'   => [ 'All' ] },
            { 'Returns'   => [ 'RefersTo' ] },
        ],
        'Shipping'   => [
            { 'Postage' => [ 'DependsOn', 'HasMember' ] },
        ],
    ));

You can include multiple linked queues in each ticket and they are
displayed in the order you define them in the configuration. The values
are RT link types: 'DependsOn', 'DependedOnBy', 'HasMember'
(children), 'MemberOf' (parents), 'RefersTo', and 'ReferredToBy'.
'All' lists all linked tickets. You can include multiple link types for
each as shown above.

=cut

Set( %LinkedQueuePortlets, () );

=item C<%LinkedQueuePortletFormats>

C<%LinkedQueuePortletFormats> defines the format for displaying
linked tickets in each linked queue portlet defined by C<%LinkedQueuePortlets>.

To change just the General list you would do:

    Set(%LinkedQueuePortletFormats, General => 'modified configuration');

=cut

Set( %LinkedQueuePortletFormats,
    Default =>
        q{'<b><a href="__WebPath__/Ticket/Display.html?id=__id__">__id__</a></b>/TITLE:#',}.
        q{'<b><a href="__WebPath__/Ticket/Display.html?id=__id__">__Subject__</a></b>/TITLE:Subject',}.
        q{Status},
);

=item C<$PreviewScripMessages>

Set C<$PreviewScripMessages> to 1 if the scrips preview on the ticket
reply page should include the content of the messages to be sent.

=cut

Set($PreviewScripMessages, 0);

=item C<$SimplifiedRecipients>

If C<$SimplifiedRecipients> is set, a simple list of who will receive
B<any> kind of mail will be shown on the ticket reply page, instead of a
detailed breakdown by scrip.

=cut

Set($SimplifiedRecipients, 0);

=item C<$SquelchedRecipients>

If C<$SquelchedRecipients> is set, the checkbox list of who will receive
B<any> kind of mail on the ticket reply page are displayed initially as
B<un>checked - which means nobody in that list would get any mail. It
does not affect correspondence done via email yet.

=cut

Set($SquelchedRecipients, 0);

=item C<$HideResolveActionsWithDependencies>

If set to 1, this option will skip ticket menu actions which can't be
completed successfully because of outstanding active Depends On tickets.

By default, all ticket actions are displayed in the menu even if some of
them can't be successful until all Depends On links are resolved or
transitioned to another inactive status.

=cut

Set($HideResolveActionsWithDependencies, 0);

=item C<$HideUnsetFieldsOnDisplay>

This determines if we should hide unset fields on ticket display page.
Set this to 1 to hide unset fields.

=cut

Set($HideUnsetFieldsOnDisplay, 0);

=item C<$HideOneTimeSuggestions>

On ticket comment and correspond there are "One-time Cc" and "One-time Bcc"
fields. As part of this section, RT includes a list of suggested email
addresses based on the correspondence history for that ticket. This list may
grow quite large over time.

Enabling this option will hide the list behind a "(show suggestions)" link to
cut down on page clutter. Once this option is clicked the link will change to
"(hide suggestions)" and the full list of email addresses will be shown.

=cut

Set($HideOneTimeSuggestions, 0);

=item C<$EnablePriorityAsString>

Priority is stored as a number internally. This determines whether
Priority is displayed to users as a number or using configured
labels like Low, Medium, High. See L<%PriorityAsString> for details
on this configuration.

The default is enabled, so strings are shown. Set to C<0> to display
numbers, which was the previous default for RT.

=cut

Set($EnablePriorityAsString, 1);

=item C<%PriorityAsString>

This setting allows you to define labels for priority values
available on tickets. RT stores these values internally as a number,
but this number will be hidden if C<$EnablePriorityAsString> is true.
For the configuration, link the labels to numbers as shown below. If
you have more or less priority settings, you can adjust the numbers,
giving a unique number to each.

    Set(%PriorityAsString,
        Default => { Low => 0, Medium => 50, High => 100 },
        General => [ Medium => 50, Low => 0, High => 80, 'On Fire' => 100],
        Support => 0,
    );

The key is queue name or "Default", which is the fallback for unspecified
queues. Values can be an ArrayRef, HashRef, or C<0>.

=over

=item ArrayRef

This is the ordered String => Number map list. Priority options will be
rendered in the order they are listed in the list.

=item HashRef

This is the unordered String => Number map list. Priority options will be
rendered in numerical ascending order.

=item C<0>

Priority is rendered as a number.

=back

=cut

Set(%PriorityAsString,
    Default => { Low => 0, Medium => 50, High => 100 },
);

=back

=head2 Group Summary Configuration

Below are configuration options for the Group Summary page.

=over

=item C<$GroupSearchResultFormat>

This controls the display of lists of groups returned from the Group
Summary Search. The display of groups in the Admin interface is
controlled by C<%AdminSearchResultFormat>.

=cut

Set($GroupSearchResultFormat,
         q{ '<a href="__WebPath__/Group/Summary.html?id=__id__">__id__</a>/TITLE:#'}
        .q{,'<a href="__WebPath__/Group/Summary.html?id=__id__">__Name__</a>/TITLE:Name'}
);

=item C<@GroupSummaryPortlets>

A list of portlets to be displayed on the Group Summary page.
By default, we show all of the available portlets.
Extensions may provide their own portlets for this page.

=cut

Set(@GroupSummaryPortlets, (qw/ExtraInfo CreateTicket ActiveTickets InactiveTickets GroupAssets /));

=item C<$GroupSummaryExtraInfo>

This controls what information is displayed on the Group Summary
portal. By default the group Name and Description are displayed.

=cut

Set($GroupSummaryExtraInfo, "id, Name, Description");

=item C<$GroupSummaryTicketListFormat>

Control the appearance of the Active and Inactive ticket lists in the
Group Summary.

=cut

Set($GroupSummaryTicketListFormat, q{
       '<B><A HREF="__WebPath__/Ticket/Display.html?id=__id__">__id__</a></B>/TITLE:#',
       '<B><A HREF="__WebPath__/Ticket/Display.html?id=__id__">__Subject__</a></B>/TITLE:Subject',
       Status,
       QueueName,
       Owner,
       Priority,
       '__NEWLINE__',
       '',
       '<small>__Requestors__</small>',
       '<small>__CreatedRelative__</small>',
       '<small>__ToldRelative__</small>',
       '<small>__LastUpdatedRelative__</small>',
       '<small>__TimeLeft__</small>'
});

=item C<$GroupSearchFields>

Specifies which fields of L<RT::Group> to match against and how to match
each field when performing a quick search on groups.  Valid match
methods are LIKE, STARTSWITH, ENDSWITH, =, and !=.  Valid search fields
are id, Name, Description, or custom fields, which are specified as
"CF.1234" or "CF.Name"

=cut

Set($GroupSearchFields, {
    id          => '=',
    Name        => 'LIKE',
    Description => 'LIKE',
});

=item C<$AllowGroupAutocompleteForUnprivileged>

Defines whether unprivileged users (users of SelfService) are allowed
to autocomplete groups when searching. Setting this option to 1 means
unprivileged users will be able to search all your user created
group names. Users will also need the SeeGroup privilege to use
this feature.

=cut

Set($AllowGroupAutocompleteForUnprivileged, 0);

=back

=head2 Self Service Interface

The Self Service Interface is a view automatically presented to Unprivileged
users who have a password and log into the web UI. The following options
modify the default behavior of the Self Service pages.

=over 4

=item C<$SelfServiceCorrespondenceOnly>

On the ticket display page, show only correspondence transactions in the
ticket history. This hides all ticket update transactions like status changes,
custom field updates, updates to watchers, etc.

=cut

Set($SelfServiceCorrespondenceOnly, 0);

=item C<$HideTimeFieldsFromUnprivilegedUsers>

This determines if we should hide Time Worked, Time Estimated, and
Time Left for unprivileged users.
Set this to 1 to hide those fields.

=cut

Set($HideTimeFieldsFromUnprivilegedUsers, 0);

=item C<$AllowUserAutocompleteForUnprivileged>

Should unprivileged users (users of SelfService) be allowed to
autocomplete users. Setting this option to 1 means unprivileged users
will be able to search all your users.

=cut

Set($AllowUserAutocompleteForUnprivileged, 0);

=item C<$DefaultSelfServiceSearchResultFormat>

C<$DefaultSelfServiceSearchResultFormat> is the default format of
searches displayed in the SelfService interface.

=cut

Set($DefaultSelfServiceSearchResultFormat, qq{
   '<B><A HREF="__WebPath__/SelfService/Display.html?id=__id__">__id__</a></B>/TITLE:#',
   '<B><A HREF="__WebPath__/SelfService/Display.html?id=__id__">__Subject__</a></B>/TITLE:Subject',
   Status,
   Requestors,
   Owner});

=item C<$SelfServiceRegex>

What portion of RT's URLspace should be accessible to Unprivileged
users This does not override the redirect from F</Ticket/Display.html>
to F</SelfService/Display.html> when Unprivileged users attempt to
access ticked displays.

=cut

Set($SelfServiceRegex, qr!^(?:/+SelfService/)!x );

=item C<$SelfServiceUserPrefs>

This option controls how the SelfService user preferences page is
displayed. It accepts a string from one of the four possible modes
below.

=over

=item C<edit-prefs> (the default)

When set to C<edit-prefs>, self service users will be able to update
their Timezone and Language preference and update their password.
This is the default behavior of RT.

=item C<view-info>

When set to C<view-info>, users will have full access to all their
user information stored in RT on a read-only page.

=item C<edit-prefs-view-info>

When set to C<edit-prefs-view-info>, users will have full access as in
the C<view-info> option, but also will be able to update their Locale
and password as in the default C<edit-prefs> option.

=item C<full-edit>

When set to C<full-edit>, users will be able to fully view and update
all of their stored RT user information.

=back

=cut

Set($SelfServiceUserPrefs, 'edit-prefs');

=item C<$SelfServiceRequestUpdateQueue>

Set this to the name of the queue to use for tickets requesting updates
to user infomation from Self Service users. Once it's set, a quick
ticket create portlet will show up on Preferences page for self service
users. This option is only available when $SelfServiceUserPrefs is set
to 'view-info' or 'edit-prefs-view-info'.

Self service users need the CreateTicket right on this queue to create
a ticket.

=cut

Set($SelfServiceRequestUpdateQueue, undef);

=item C<$SelfServiceDownloadUserData>

Allow Self Service users to download their user information, ticket data,
and transaction data as a .tsv file. When enabled, these options
will appear in the self service interface at Logged in as > Preferences.
Users also need the ModifySelf right to have access to this page.

=cut

Set( $SelfServiceDownloadUserData, 0 );

=item C<$SelfServiceShowGroupTickets>

Set this option to true to show a section with group tickets
on self service pages.

=cut

Set($SelfServiceShowGroupTickets, 0);

=item C<$SelfServiceUseDashboard>

C<$SelfServiceUseDashboard> is a flag indicating whether or not to use
a dashboard for the Self Service home page.  If it is set to false,
then the normal Open Tickets / Closed Tickets menu is shown rather
than a dashboard.

=cut

Set($SelfServiceUseDashboard, 0);

=item C<$SelfServicePageComponents>

C<$SelfServicePageComponents> is an arrayref of allowed components on
the SelfService page, if you have set $SelfServiceUseDashboard to true.

=cut

Set(
    $SelfServicePageComponents,
    [qw(SelfServiceTopArticles SelfServiceNewestArticles)]
);

=item C<$SelfServiceShowArticleSearch>

If enabled, C<$SelfServiceShowArticleSearch> displays a "Search Articles"
box in the menu bar in the self service interface. This option controls
only showing or hiding the search box. Users still need appropriate rights
to see article search results and view articles.

=cut

Set($SelfServiceShowArticleSearch, 0);

=back

=head2 Articles

=over 4

=item C<$ArticleOnTicketCreate>

Set this to 1 to display the Articles interface on the Ticket Create
page in addition to the Reply/Comment page.

=cut

Set($ArticleOnTicketCreate, 0);

=item C<$HideArticleSearchOnReplyCreate>

Set this to 1 to hide "Include Article" box on the ticket update page.

=cut

Set($HideArticleSearchOnReplyCreate, 0);

=item C<$LinkArticlesOnInclude>

Set this to 0 to suppress the default behavior of automatically linking
to Articles when they are included in a message.

=cut

Set($LinkArticlesOnInclude, 1);

=back

=head2 Assets

=over 4

=item C<@AssetQueues>

This should be a list of names of queues whose tickets should always
display the "Assets" box.  This is useful for queues which deal
primarily with assets, as it provides a ready box to link an asset to
the ticket, even when the ticket has no related assets yet.

=cut

# Set(@AssetQueues, ());

=item C<$DefaultCatalog>

This provides the default catalog after a user initially logs in.
However, the default catalog is "sticky," and so will remember the
last-selected catalog thereafter.

=cut

# Set($DefaultCatalog, 'General assets');

=item C<$AssetSearchFields>

Specifies which fields of L<RT::Asset> to match against and how to match
each field when performing a quick search on assets.  Valid match
methods are LIKE, STARTSWITH, ENDSWITH, =, and !=.  Valid search fields
are id, Name, Description, or custom fields, which are specified as
"CF.1234" or "CF.Name"

=cut

Set($AssetSearchFields, {
    id          => '=',
    Name        => 'LIKE',
    Description => 'LIKE',
});

=item C<$AssetDefaultSearchResultFormat>

The format that results of the asset search are displayed with.

=cut

# loc('Related tickets')
Set($AssetDefaultSearchResultFormat, q[
    '<a href="__WebPath__/Asset/Display.html?id=__id__">__id__</a>/TITLE:#',
    '<a href="__WebHomePath__/Asset/Display.html?id=__id__">__Name__</a>/TITLE:Name',
    Status,
    Catalog,
    Owner,
    '__ActiveTickets__ __InactiveTickets__/TITLE:Related tickets',
    '__NEWLINE__',
    '__NBSP__',
    '<small>__Description__</small>',
    '<small>__CreatedRelative__</small>',
    '<small>__LastUpdatedRelative__</small>',
    '<small>__Contacts__</small>',
]);

=item C<$AssetDefaultSearchResultOrderBy>

What column should we order by for RT asset search results.

=cut

Set($AssetDefaultSearchResultOrderBy, 'Name');

=item C<$AssetDefaultSearchResultOrder>

When ordering asset search results by C<$AssetDefaultSearchResultOrderBy>,
should the sort be ascending (ASC) or descending (DESC).

=cut

Set($AssetDefaultSearchResultOrder, 'ASC');

=item C<$AssetShowSearchResultCount>

Display search result count on asset lists. Defaults to 1 (show them).

=cut

Set($AssetShowSearchResultCount, 1);

=item C<$AssetSimpleSearchFormat>

The format that results of the asset simple search are displayed with.  This
is either a string, which will be used for all catalogs, or a hash
reference, keyed by catalog's name/id.  If a hashref and neither name or id
is found therein, falls back to the key ''.

If you wish to use the multiple catalog format, your configuration would look
something like:

    Set($AssetSimpleSearchFormat, {
        'General assets' => q[Format String for the General Assets Catalog],
        8                => q[Format String for Catalog 8],
        ''               => q[Format String for any catalogs not listed explicitly],
    });

=cut

# loc('Related tickets')
Set($AssetSimpleSearchFormat, q[
    '<a href="__WebPath__/Asset/Display.html?id=__id__">__id__</a>/TITLE:#',
    '<a href="__WebHomePath__/Asset/Display.html?id=__id__">__Name__</a>/TITLE:Name',
    Status,
    Catalog,
    Owner,
    '__ActiveTickets__ __InactiveTickets__/TITLE:Related tickets',
    '__NEWLINE__',
    '__NBSP__',
    '<small>__Description__</small>',
    '<small>__CreatedRelative__</small>',
    '<small>__LastUpdatedRelative__</small>',
    '<small>__Contacts__</small>',
]);

=item C<$AssetSummaryFormat>

The information that is displayed on ticket display pages about assets
related to the ticket.  This is displayed in a table beneath the asset
name.

=cut

Set($AssetSummaryFormat, q[
    '<a href="__WebHomePath__/Asset/Display.html?id=__id__">__Name__</a>/TITLE:Name',
    Description,
    '__Status__ (__Catalog__)/TITLE:Status',
    Owner,
    HeldBy,
    Contacts,
    '__ActiveTickets__ __InactiveTickets__/TITLE:Related tickets',
]);

=item C<$AssetSummaryRelatedTicketsFormat>

The information that is displayed on ticket display pages about tickets
related to assets related to the ticket.  This is displayed as a list of
tickets underneath the asset properties.

=cut

Set($AssetSummaryRelatedTicketsFormat, q[
    '<a href="__WebPath__/Ticket/Display.html?id=__id__">__id__</a>',
    '(__OwnerName__)',
    '<a href="__WebPath__/Ticket/Display.html?id=__id__">__Subject__</a>',
    QueueName,
    Status,
]);

=item C<$AssetBasicCustomFieldsOnCreate>

Specify a list of Asset custom fields to show in "Basics" widget on create.

e.g.

Set( $AssetBasicCustomFieldsOnCreate, [ 'foo', 'bar' ] );

=cut

# Set($AssetBasicCustomFieldsOnCreate, undef );

=item C<$AssetHideSimpleSearch>

Set to a true value to hide the legacy Asset Simple Search in favor of AssetSQL
added in RT 5.0.

When hidden, the Asset search menu shows the Current Search menu like tickets,
giving quick access back to a search after clicking on an asset.

=cut

Set($AssetHideSimpleSearch, 0);

=item C<$AssetMultipleOwner>

By default an asset is limited to a single user as an owner. By setting
this to a true value, you can allow multiple users and groups as owner.
If you change this back to a false value while having multiple owners
set on any assets, RT's behavior may be inconsistent.

=cut

Set($AssetMultipleOwner, 0);

=item C<$UserAssetExtraInfo>

By default the People portlet on the asset display page shows the Name field
for each user. Set this value with additional fields from the user record to
show more information about the users. The value is a Format string of user
attributes or custom fields. For example, to show the user's email, city, state,
zip, and the user custom field Primary Office:

    Set($UserAssetExtraInfo, 'EmailAddress, City, State, Zip, "CF.{Primary Office}"');

=cut

Set($UserAssetExtraInfo, '');

=back

=head2 Message box properties

=over 4

=item C<$MessageBoxWidth>, C<$MessageBoxHeight>

For message boxes, set the entry box width, height and what type of
wrapping to use.  These options can be overridden by users in their
preferences.

When the width is set to undef, no column count is specified and the
message box will take up 100% of the available width.  Combining this
with HARD messagebox wrapping (below) is not recommended, as it will
lead to inconsistent width in transactions between browsers.

These settings only apply to the non-RichText message box.  See below
for Rich Text settings.

=cut

Set($MessageBoxWidth, undef);
Set($MessageBoxHeight, 15);

=item C<$MessageBoxRichText>

Should "rich text" editing be enabled? This option lets your users
send HTML email messages from the web interface.

=cut

Set($MessageBoxRichText, 1);

=item C<$MessageBoxRichTextHeight>

Height of rich text JavaScript enabled editing boxes (in pixels)

=cut

Set($MessageBoxRichTextHeight, 300);

=item C<$MessageBoxIncludeSignature>

Should your users' signatures (from their Preferences page) be
included in Comments and Replies.

=cut

Set($MessageBoxIncludeSignature, 1);

=item C<$MessageBoxIncludeSignatureOnComment>

Should your users' signatures (from their Preferences page) be
included in Comments. Setting this to 0 overrides
C<$MessageBoxIncludeSignature>.

=cut

Set($MessageBoxIncludeSignatureOnComment, 1);

=item C<$SignatureAboveQuote>

By default RT places the signature at the bottom of the quoted text in
the message box for ticket replies.  Set this to 1 to place the signature
above the quoted text.

=cut

Set($SignatureAboveQuote, 0);

=back

=head2 Attach Files

=over 4

=item C<$PreferDropzone>

By default, RT uses Dropzone to attach files if possible. If
C<$PreferDropzone> is set to 0, RT will always use plain file inputs.

=cut

Set($PreferDropzone, 1);

=back

=head2 Transaction search

=over 4

=item C<%TransactionDefaultSearchResultFormat>

C<%TransactionDefaultSearchResultFormat> is the default format for RT
transaction search results for various object types. Keys are object types
like C<RT::Ticket>, values are the format string.

=cut

Set(%TransactionDefaultSearchResultFormat,
    'RT::Ticket' => qq{
        '<B><A HREF="__WebPath__/Transaction/Display.html?id=__id__">__id__</a></B>/TITLE:ID',
        '<B><A HREF="__WebPath__/Ticket/Display.html?id=__ObjectId__">__ObjectId__</a></B>/TITLE:Ticket',
        '__Description__',
        '<small>__OldValue__</small>',
        '<small>__NewValue__</small>',
        '<small>__Content__</small>',
        '<small>__CreatedRelative__</small>',
   },
);

=item C<%TransactionDefaultSearchResultOrderBy>

What Transactions column should we order by for RT Transaction search
results for various object types.  Keys are object types like C<RT::Ticket>,
values are the column names.

Defaults to I<id>.

=cut

Set( %TransactionDefaultSearchResultOrderBy, 'RT::Ticket' => 'id' );

=item C<%TransactionDefaultSearchResultOrder>

When ordering RT Transaction search results by
C<%TransactionDefaultSearchResultOrderBy>, should the sort be ascending
(ASC) or descending (DESC).  Keys are object types like C<RT::Ticket>,
values are either "ASC" or "DESC".

Defaults to I<ASC>.

=cut

Set( %TransactionDefaultSearchResultOrder, 'RT::Ticket' => 'ASC' );

=item C<%TransactionShowSearchResultCount>

Display search result count on transaction lists.  Keys are object types
like C<RT::Ticket>, values are either 1 or 0.

Defaults to 1 (show them).

=cut

Set( %TransactionShowSearchResultCount, 'RT::Ticket' => 1 );

=back

=head2 Transaction display

=over 4

=item C<$OldestTransactionsFirst>

By default, RT shows newest transactions at the bottom of the ticket
history page, if you want see them at the top set this to 0.  This
option can be overridden by users in their preferences.

=cut

Set($OldestTransactionsFirst, 1);

=item C<$ShowHistory>

This option controls how history is shown on the ticket display page.  It
accepts one of three possible modes and is overrideable on a per-user
preference level.  If you regularly deal with long tickets and don't care much
about the history, you may wish to change this option to C<click>.

=over

=item C<delay> (the default)

When set to C<delay>, history is loaded via javascript after the rest of the
page has been loaded.  This speeds up apparent page load times and generally
provides a smoother experience.  You may notice slight delays before the ticket
history appears on very long tickets.

=item C<click>

When set to C<click>, history is loaded on demand when a placeholder link is
clicked.  This speeds up ticket display page loads and history is never loaded
if not requested.

=item C<always>

When set to C<always>, history is loaded before showing the page.  This ensures
history is always available immediately, but at the expense of longer page load
times.  This behaviour was the default in RT 4.0.

=item C<scroll>

When set to C<scroll>, history is loaded via javascript after the rest of the
page has been loaded, as you scroll down the page. Ten transactions are loaded
initially, and then more are loaded ten at a time. This can dramatically speed
up initial page load times on very long tickets.

=back

=cut

Set($ShowHistory, 'delay');

=item C<$ShowBccHeader>

By default, RT hides from the web UI information about blind copies
user sent on reply or comment.

=cut

Set($ShowBccHeader, 0);

=item C<$TrustHTMLAttachments>

If C<TrustHTMLAttachments> is not defined, we will display them as
text. This prevents malicious HTML and JavaScript from being sent in a
request (although there is probably more to it than that)

=cut

Set($TrustHTMLAttachments, undef);

=item C<$AlwaysDownloadAttachments>

Always download attachments, regardless of content type. If set, this
overrides C<TrustHTMLAttachments>.

=cut

Set($AlwaysDownloadAttachments, undef);

=item C<$AttachmentListCount>

Sets the number of attachments to display on ticket display and ticket
update pages (default is 5). Attachments beyond this number are displayed
only after the user clicks the "Show all" link. Set to C<undef> to always show
all attachments. A value of C<0> means show no attachments by default.

=cut

Set($AttachmentListCount, 5);

=item C<$PreferRichText>

By default, RT shows rich text (HTML) messages if possible.  If
C<$PreferRichText> is set to 0, RT will show plain text messages in
preference to any rich text alternatives.

As a security precaution, RT limits the HTML that is displayed to a
known-good subset -- as allowing arbitrary HTML to be displayed exposes
multiple vectors for XSS and phishing attacks.  If
L</$TrustHTMLAttachments> is enabled, the original HTML is available for
viewing via the "Download" link.

=cut

Set($PreferRichText, 1);

=item C<$MaxInlineBody>

C<$MaxInlineBody> is the maximum textual attachment size that we want to
see inline when viewing a transaction.  RT will inline any text if the
value is undefined or 0.  This option can be overridden by users in
their preferences.  The default is 25k.

=cut

Set($MaxInlineBody, 25 * 1024);

=item C<$ShowTransactionImages>

By default, RT shows images attached to incoming (and outgoing) ticket
updates inline. Set this variable to 0 if you'd like to disable that
behavior.

=cut

Set($ShowTransactionImages, 1);

=item C<$ShowRemoteImages>

By default, RT doesn't show remote images attached to incoming (and outgoing)
ticket updates inline.  Set this variable to 1 if you'd like to enable remote
image display.  Showing remote images may allow spammers and other senders to
track when messages are viewed and see referer information.

Note that this setting is independent of L</$ShowTransactionImages> above.

=cut

Set($ShowRemoteImages, 0);

=item C<$PlainTextMono>

Normally plaintext attachments are displayed as HTML with line breaks
preserved.  This causes space- and tab-based formatting not to be
displayed correctly.  Set C<$PlainTextMono> to 1 to use a monospaced
font and preserve formatting.

=cut

Set($PlainTextMono, 0);

=item C<$SuppressInlineTextFiles>

If C<$SuppressInlineTextFiles> is set to 1, then uploaded text files
(text-type attachments with file names) are prevented from being
displayed in-line when viewing a ticket's history.

=cut

Set($SuppressInlineTextFiles, undef);


=item C<@Active_MakeClicky>

MakeClicky detects various formats of data in headers and email
messages, and extends them with supporting links.  By default, RT
provides two formats:

* 'httpurl': detects http:// and https:// URLs and adds '[Open URL]'
  link after the URL.

* 'httpurl_overwrite': also detects URLs as 'httpurl' format, but
  replaces the URL with a link.  Enabled by default.

See F<share/html/Elements/MakeClicky> for documentation on how to add
your own styles of link detection.

=cut

Set(@Active_MakeClicky, qw(httpurl_overwrite));

=item C<$QuoteFolding>

Quote folding is the hiding of old replies in transaction history.
It defaults to on.  Set this to 0 to disable it.

=cut

Set($QuoteFolding, 1);

=item C<$QuoteWrapWidth>

C<$QuoteWrapWidth> controls the number of columns to use when wrapping
quoted text within transactions.

=cut

Set($QuoteWrapWidth, 70);

=back


=head2 Administrative interface

=over 4

=item C<$ShowRTPortal>

RT can show administrators a feed of recent RT releases and other
related announcements and information from Best Practical on the top
level Admin page.  This feature helps you stay up to date on
RT security announcements and version updates.

RT provides this feature using an "iframe" on C</Admin/index.html>
which asks the administrator's browser to show an inline page from
Best Practical's website.

If you'd rather not make this feature available to your
administrators, set C<$ShowRTPortal> to 0.

=cut

Set($ShowRTPortal, 1);

=item C<%AdminSearchResultFormat>

In the admin interface, format strings similar to tickets result
formats are used. Use C<%AdminSearchResultFormat> to define the format
strings used in the admin interface on a per-RT-class basis.

=cut

Set(%AdminSearchResultFormat,
    Queues =>
        q{'<a href="__WebPath__/Admin/Queues/Modify.html?id=__id__">__id__</a>/TITLE:#'}
        .q{,'<a href="__WebPath__/Admin/Queues/Modify.html?id=__id__">__Name__</a>/TITLE:Name'}
        .q{,__Description__,__Address__,__Priority__,__DefaultDueIn__,__Lifecycle__,__SubjectTag__,__Disabled__,__SortOrder__},

    Groups =>
        q{'<a href="__WebPath__/Admin/Groups/Modify.html?id=__id__">__id__</a>/TITLE:#'}
        .q{,'<a href="__WebPath__/Admin/Groups/Modify.html?id=__id__">__Name__</a>/TITLE:Name'}
        .q{,'__Description__',__Disabled__},

    Users =>
        q{'<a href="__WebPath__/Admin/Users/Modify.html?id=__id__">__id__</a>/TITLE:#'}
        .q{,'<a href="__WebPath__/Admin/Users/Modify.html?id=__id__">__Name__</a>/TITLE:Name'}
        .q{,__RealName__, __EmailAddress__,__SystemGroup__,__Disabled__},

    CustomFields =>
        q{'<a href="__WebPath__/Admin/CustomFields/Modify.html?id=__id__">__id__</a>/TITLE:#'}
        .q{,'<a href="__WebPath__/Admin/CustomFields/Modify.html?id=__id__">__Name__</a>/TITLE:Name'}
        .q{,__AddedTo__, __EntryHint__, __FriendlyPattern__,__Disabled__},

    CustomRoles =>
        q{'<a href="__WebPath__/Admin/CustomRoles/Modify.html?id=__id__">__id__</a>/TITLE:#'}
        .q{,'<a href="__WebPath__/Admin/CustomRoles/Modify.html?id=__id__">__Name__</a>/TITLE:Name'}
        .q{,__Description__,__MaxValues__,__Disabled__},

    Scrips =>
        q{'<a href="__WebPath__/Admin/Scrips/Modify.html?id=__id____From__">__id__</a>/TITLE:#'}
        .q{,'<a href="__WebPath__/Admin/Scrips/Modify.html?id=__id____From__">__Description__</a>/TITLE:Description'}
        .q{,__Condition__, __Action__, __Template__, __Disabled__},

    Templates =>
        q{'<a href="__WebPath__/__WebRequestPathDir__/Template.html?Queue=__QueueId__&Template=__id__">__id__</a>/TITLE:#'}
        .q{,'<a href="__WebPath__/__WebRequestPathDir__/Template.html?Queue=__QueueId__&Template=__id__">__Name__</a>/TITLE:Name'}
        .q{,'__Description__','__UsedBy__','__IsEmpty__'},
    Classes =>
        q{ '<a href="__WebPath__/Admin/Articles/Classes/Modify.html?id=__id__">__id__</a>/TITLE:#'}
        .q{,'<a href="__WebPath__/Admin/Articles/Classes/Modify.html?id=__id__">__Name__</a>/TITLE:Name'}
        .q{,__Description__,__Disabled__},

    Catalogs =>
        q{'<a href="__WebPath__/Admin/Assets/Catalogs/Modify.html?id=__id__">__id__</a>/TITLE:#'}
        .q{,'<a href="__WebPath__/Admin/Assets/Catalogs/Modify.html?id=__id__">__Name__</a>/TITLE:Name'}
        .q{,__Description__,__Lifecycle__,__Disabled__},
);

=item C<%AdminSearchResultRows>

Use C<%AdminSearchResultRows> to define the search result rows in the admin
interface on a per-RT-class basis.

=cut

Set(%AdminSearchResultRows,
    Queues       => 50,
    Groups       => 50,
    Users        => 50,
    CustomFields => 50,
    CustomRoles  => 50,
    Scrips       => 50,
    Templates    => 50,
    Classes      => 50,
    Catalogs     => 50,
    Assets       => 50,
);

=item C<$ShowEditSystemConfig>

Starting in RT 5.0, SuperUsers can edit RT system configuration via the web UI.
Options set in the web UI take precedence over those set in configuration files.

If you prefer to set configuration only via files, set C<$ShowEditSystemConfig>
to 0 to disable the web UI editing interface.

=cut

Set($ShowEditSystemConfig, 1);

=item C<$ShowEditLifecycleConfig>

Starting in RT 5.0, SuperUsers can edit lifecycle configuration via the web UI.
Options set in the web UI take precedence over those set in configuration files.

Set C<$ShowEditLifecycleConfig> to 0 to disable the web UI editing interface.

=cut

Set($ShowEditLifecycleConfig, 1);

=back




=head1 Features

=head2 Syncing Users and Groups with LDAP or AD

In addition to the authentication services described above, RT also
has a utility you can schedule to periodicially sync from your
directory service additional user attributes, new users,
disabled users, and group membership. Options for the
LDAPImport tool are listed here. Additional information is
available in the L<RT::LDAPImport> documentation.

=over 4

=item C<$LDAPHost>

Your LDAP server hostname.

=item C<$LDAPUser>

The LDAP user to log in with.

=item C<$LDAPOptions>

LDAP options that are supported by the L<Net::LDAP> new method.

Example:

    Set($LDAPOptions, [ port => 636 ]);

=item C<$LDAPPassword>

Password for LDAPUser.

=item C<$LDAPBase>

The LDAP search base.

Example:

    Set($LDAPBase, 'ou=Organisational Unit,dc=domain,dc=TLD');

=item C<$LDAPFilter>

The filter to use when querying LDAP for the set of users to sync.

=item C<$LDAPMapping>

Mapping to apply between LDAP attributes retrieved and RT user
record attributes. See the L<RT::LDAPImport> documentation
for details.

=item C<$LDAPGroupBase>

The base for the LDAP group search.

=item C<$LDAPGroupFilter>

The filter to use when querying LDAP for groups to sync.

=item C<$LDAPGroupMapping>

Mapping to apply between LDAP group member attributes retrieved and
RT groups. See the L<RT::LDAPImport> documentation
for details.

=back

=head2 Cryptography

A complete description of RT's cryptography capabilities can be found in
L<RT::Crypt>. At this moment, GnuPG (PGP) and SMIME security protocols are
supported.

=over 4

=item C<%Crypt>

The following options apply to all cryptography protocols.

By default, all enabled security protocols will analyze each incoming
email. You may set C<Incoming> to a subset of this list, if some enabled
protocols do not apply to incoming mail; however, this is usually
unnecessary.

For outgoing emails, the first security protocol from the above list is
used. Use the C<Outgoing> option to set a security protocol that should
be used in outgoing emails.  At this moment, only one protocol can be
used to protect outgoing emails.

Set C<RejectOnMissingPrivateKey> to 0 if you don't want to reject
emails encrypted for key RT doesn't have and can not decrypt.

Set C<RejectOnBadData> to 0 if you don't want to reject letters
with incorrect data.

If you want to allow people to encrypt attachments inside the DB then
set C<AllowEncryptDataInDB> to 1.

Set C<Dashboards> to a hash with Encrypt and Sign keys to control
whether dashboards should be encrypted and/or signed correspondingly.
By default they are not encrypted or signed.

Similarly, set C<DigestEmail> to a hash with Encrypt and Sign keys
to control whether digest email should be encrypted and/or signed.
By default they are not encrypted or signed.

=back

=cut

Set( %Crypt,
    Incoming                  => undef, # ['GnuPG', 'SMIME']
    Outgoing                  => undef, # 'SMIME'

    RejectOnMissingPrivateKey => 1,
    RejectOnBadData           => 1,

    AllowEncryptDataInDB      => 0,

    Dashboards => {
        Encrypt => 0,
        Sign    => 0,
    },
    DigestEmail => {
        Encrypt => 0,
        Sign    => 0,
    },
);

=head3 SMIME configuration

A full description of the SMIME integration can be found in
L<RT::Crypt::SMIME>.

=over 4

=item C<%SMIME>

Set C<Enable> to 0 or 1 to disable or enable SMIME for
encrypting and signing messages.

Set C<OpenSSL> to path to F<openssl> executable.

Set C<Keyring> to directory with key files.  Key and certificates should
be stored in a PEM file in this directory named named, e.g.,
F<email.address@example.com.pem>.

Set C<CAPath> to either a PEM-formatted certificate of a single signing
certificate authority, or a directory of such (including hash symlinks
as created by the openssl tool C<c_rehash>).  Only SMIME certificates
signed by these certificate authorities will be treated as valid
signatures.  If left unset (and C<AcceptUntrustedCAs> is unset, as it is
by default), no signatures will be marked as valid!

Set C<AcceptUntrustedCAs> to allow arbitrary SMIME certificates, no
matter their signing entities.  Such mails will be marked as untrusted,
but signed; C<CAPath> will be used to mark which mails are signed by
trusted certificate authorities.  This configuration is generally
insecure, as it allows the possibility of accepting forged mail signed
by an untrusted certificate authority.

Setting C<AcceptUntrustedCAs> also allows encryption to users with
certificates created by untrusted CAs.

Set C<Passphrase> to a scalar (to use for all keys), an anonymous
function, or a hash (to look up by address).  If the hash is used, the
'' key is used as a default.

Set C<OtherCertificatesToSend> to path to a PEM-formatted certificate file.
Certificates in the file will be include in outgoing signed emails.

Set C<CheckCRL> to a true value to have RT check for revoked certificates
by downloading a CRL. By default, C<CheckCRL> is disabled.

Set C<CheckOCSP> to a true value to have RT check for revoked certificates
against an OCSP server if possible.  By default, C<CheckOCSP> is disabled.

Set C<CheckRevocationDownloadTimeout> to the timeout in seconds for
downloading a CRL or an issuer certificate (the latter is used when
checking against OCSP).  The default timeout is 30 seconds.

See L<RT::Crypt::SMIME> for details.

=back

=cut

Set( %SMIME,
    Enable => @RT_SMIME@,
    OpenSSL => 'openssl',
    Keyring => q{@RT_VAR_PATH@/data/smime},
    CAPath => undef,
    AcceptUntrustedCAs => undef,
    Passphrase => undef,
    OtherCertificatesToSend => undef,
    CheckCRL => 0,
    CheckOCSP => 0,
    CheckRevocationDownloadTimeout => 30,
);

=head3 GnuPG configuration

A full description of the (somewhat extensive) GnuPG integration can
be found by running the command `perldoc L<RT::Crypt::GnuPG>` (or
`perldoc lib/RT/Crypt/GnuPG.pm` from your RT install directory).

=over 4

=item C<%GnuPG>

Set C<Enable> to 0 or 1 to disable or enable GnuPG interfaces
for encrypting and signing outgoing messages.

Set C<GnuPG> to the name or path of the gpg binary to use.

Set C<Passphrase> to a scalar (to use for all keys), an anonymous
function, or a hash (to look up by address).  If the hash is used, the
'' key is used as a default.

Set C<OutgoingMessagesFormat> to 'inline' to use inline encryption and
signatures instead of 'RFC' (GPG/MIME: RFC3156 and RFC1847) format.

Plain (not encrypted) email sent to RT can have attached files that
are encrypted. Set C<FileExtensions> to any file extensions on
attachments that RT should treat as encrypted and attempt to
decrypt with C<gpg>.

=cut

Set(%GnuPG,
    Enable                 => @RT_GPG@,
    GnuPG                  => 'gpg',
    Passphrase             => undef,
    OutgoingMessagesFormat => "RFC", # Inline
    FileExtensions         => [ 'pgp', 'gpg', 'asc' ],
);

=item C<%GnuPGOptions>

Options to pass to the GnuPG program.

If you override this in your RT_SiteConfig, you should be sure to
include a homedir setting.

Note that options with '-' character MUST be quoted.

=cut

Set(%GnuPGOptions,
    homedir => q{@RT_VAR_PATH@/data/gpg},

# URL of a keyserver
#    keyserver => 'hkp://subkeys.pgp.net',

# enables the automatic retrieving of keys when verifying signatures
#    'keyserver-options' => 'auto-key-retrieve',
);

=back

=head2 External storage

By default, RT stores attachments in the database.  ExternalStorage moves
all attachments that RT does not need efficient access to (which include
textual content and images) to outside of the database.  This may either
be on local disk, or to a cloud storage solution.  This decreases the
size of RT's database, in turn decreasing the burden of backing up RT's
database, at the cost of adding additional locations which must be
configured or backed up.  Attachment storage paths are calculated based
on file contents; this provides de-duplication.

A full description of external storage can be found by running the command
`perldoc L<RT::ExternalStorage>` (or `perldoc lib/RT/ExternalStorage.pm`
from your RT install directory).

Note that simply configuring L<RT::ExternalStorage> is insufficient; there
are additional steps required (including setup of a regularly-scheduled
upload job) to enable RT to make use of external storage.

=over 4

=item C<%ExternalStorage>

This selects which storage engine is used, as well as options for
configuring that specific storage engine. RT ships with the following
storage engines:

L<RT::ExternalStorage::Disk>, which stores files on directly onto disk.

L<RT::ExternalStorage::AmazonS3>, which stores files on Amazon's S3 service.

L<RT::ExternalStorage::Dropbox>, which stores files in Dropbox.

See each storage engine's documentation for the configuration it requires
and accepts.

    Set(%ExternalStorage,
        Type => 'Disk',
        Path => '/opt/rt5/var/attachments',
    );

=cut

Set(%ExternalStorage, ());

=item C<$ExternalStorageCutoffSize>

Certain object types, like values for Binary (aka file upload) custom
fields, are always put into external storage. However, for other
object types, like images and text, there is a line in the sand where
you want small objects in the database but large objects in external
storage. By default, objects larger than 10 MiB will be put into external
storage. C<$ExternalStorageCutoffSize> adjusts that line in the sand.

Note that changing this setting does not affect existing attachments, only
the new ones that C<sbin/rt-externalize-attachments> hasn't seen yet.

=cut

Set($ExternalStorageCutoffSize, 10*1024*1024);

=item C<$ExternalStorageDirectLink>

Certain ExternalStorage backends can serve files over HTTP.  For such
backends, RT can link directly to those files in external storage.  This
cuts down download time and relieves resource pressure because RT's web
server is no longer involved in retrieving and then immediately serving
each attachment.

Of the storage engines that RT ships, only
L<RT::ExternalStorage::AmazonS3> supports this feature, and you must
manually configure it to allow direct linking.

Set this to 1 to link directly to files in external storage.

=cut

Set($ExternalStorageDirectLink, 0);

=back


=head2 Lifecycles

=head3 Lifecycle definitions

Each lifecycle is a list of possible statuses split into three logic
sets: B<initial>, B<active> and B<inactive>. Each status in a
lifecycle must be unique. (Statuses may not be repeated across sets.)
Each set may have any number of statuses.

For example:

    default => {
        initial  => ['new'],
        active   => ['open', 'stalled'],
        inactive => ['resolved', 'rejected', 'deleted'],
        ...
    },

Status names can be from 1 to 64 ASCII characters.  Statuses are
localized using RT's standard internationalization and localization
system.

=over 4

=item initial

You can define multiple B<initial> statuses for tickets in a given
lifecycle.

RT will automatically set its B<Started> date when you change a
ticket's status from an B<initial> state to an B<active> or
B<inactive> status.

=item active

B<Active> tickets are "currently in play" - they're things that are
being worked on and not yet complete.

=item inactive

B<Inactive> tickets are typically in their "final resting state".

While you're free to implement a workflow that ignores that
description, typically once a ticket enters an inactive state, it will
never again enter an active state.

RT will automatically set the B<Resolved> date when a ticket's status
is changed from an B<Initial> or B<Active> status to an B<Inactive>
status.

B<deleted> is still a special status and protected by the
B<DeleteTicket> right, unless you re-defined rights (read below). If
you don't want to allow ticket deletion at any time simply don't
include it in your lifecycle.

=back

Statuses in each set are ordered and listed in the UI in the defined
order.

Changes between statuses are constrained by transition rules, as
described below.

=head3 Default values

In some cases a default value is used to display in UI or in API when
value is not provided. You can configure defaults using the following
syntax:

    default => {
        ...
        defaults => {
            on_create => 'new',
            on_resolve => 'resolved',
            ...
        },
    },

The following defaults are used.

=over 4

=item on_create

If you (or your code) doesn't specify a status when creating a ticket,
RT will use the this status. See also L</Statuses available during
ticket creation>.

=item approved

When an approval is accepted, the status of depending tickets will
be changed to this value.

=item denied

When an approval is denied, the status of depending tickets will
be changed to this value.

=item reminder_on_open

When a reminder is opened, the status will be changed to this value.

=item reminder_on_resolve

When a reminder is resolved, the status will be changed to this value.

=back

=head3 Transitions between statuses and UI actions

A B<Transition> is a change of status from A to B. You should define
all possible transitions in each lifecycle using the following format:

    default => {
        ...
        transitions => {
            ''       => [qw(new open resolved)],
            new      => [qw(open resolved rejected deleted)],
            open     => [qw(stalled resolved rejected deleted)],
            stalled  => [qw(open)],
            resolved => [qw(open)],
            rejected => [qw(open)],
            deleted  => [qw(open)],
        },
        ...
    },

The order of items in the listing for each transition line affects
the order they appear in the drop-down. If you change the config
for 'open' state listing to:

    open     => [qw(stalled rejected deleted resolved)],

then the 'resolved' status will appear as the last item in the drop-down.

=head4 Statuses available during ticket creation

By default users can create tickets with a status of new,
open, or resolved, but cannot create tickets with a status of
rejected, stalled, or deleted. If you want to change the statuses
available during creation, update the transition from '' (empty
string), like in the example above.

=head4 Protecting status changes with rights

A transition or group of transitions can be protected by a specific
right.  Additionally, you can name new right names, which will be added
to the system to control that transition.  For example, if you wished to
create a lesser right than ModifyTicket for rejecting tickets, you could
write:

    default => {
        ...
        rights => {
            '* -> deleted'  => 'DeleteTicket',
            '* -> rejected' => 'RejectTicket',
            '* -> *'        => 'ModifyTicket',
        },
        ...
    },

This would create a new C<RejectTicket> right in the system which you
could assign to whatever groups you choose.

On the left hand side you can have the following variants:

    '<from> -> <to>'
    '* -> <to>'
    '<from> -> *'
    '* -> *'

Valid transitions are listed in order of priority. If a user attempts
to change a ticket's status from B<new> to B<open> then the lifecycle
is checked for presence of an exact match, then for 'any to B<open>',
'B<new> to any' and finally 'any to any'.

If you don't define any rights, or there is no match for a transition,
RT will use the B<DeleteTicket> or B<ModifyTicket> as appropriate.

=head4 Labeling and defining actions

For each transition you can define an action that will be shown in the
UI; each action annotated with a label and an update type.

Each action may provide a default update type, which can be
B<Comment>, B<Respond>, or absent. For example, you may want your
staff to write a reply to the end user when they change status from
B<new> to B<open>, and thus set the update to B<Respond>.  Neither
B<Comment> nor B<Respond> are mandatory, and user may leave the
message empty, regardless of the update type.

This configuration can be used to accomplish what
$ResolveDefaultUpdateType was used for in RT 3.8.

Use the following format to define labels and actions of transitions:

    default => {
        ...
        actions => [
            'new -> open'     => { label => 'Open it', update => 'Respond' },
            'new -> resolved' => { label => 'Resolve', update => 'Comment' },
            'new -> rejected' => { label => 'Reject',  update => 'Respond' },
            'new -> deleted'  => { label => 'Delete' },

            'open -> stalled'  => { label => 'Stall',   update => 'Comment' },
            'open -> resolved' => { label => 'Resolve', update => 'Comment' },
            'open -> rejected' => { label => 'Reject',  update => 'Respond' },

            'stalled -> open'  => { label => 'Open it' },
            'resolved -> open' => { label => 'Re-open', update => 'Comment' },
            'rejected -> open' => { label => 'Re-open', update => 'Comment' },
            'deleted -> open'  => { label => 'Undelete' },
        ],
        ...
    },

In addition, you may define multiple actions for the same transition.
Alternately, you may use '* -> x' to match more than one transition.
For example:

    default => {
        ...
        actions => [
            ...
            'new -> rejected' => { label => 'Reject', update => 'Respond' },
            'new -> rejected' => { label => 'Quick Reject' },
            ...
            '* -> deleted' => { label => 'Delete' },
            ...
        ],
        ...
    },

=head3 Moving tickets between queues with different lifecycles

Unless there is an explicit mapping between statuses in two different
lifecycles, you can not move tickets between queues with these
lifecycles -- even if both use the exact same set of statuses.
Such a mapping is defined as follows:

    __maps__ => {
        'from lifecycle -> to lifecycle' => {
            'status in left lifecycle' => 'status in right lifecycle',
            ...
        },
        ...
    },

=cut

Set(%Lifecycles,
    default => {
        initial         => [qw(new)], # loc_qw
        active          => [qw(open stalled)], # loc_qw
        inactive        => [qw(resolved rejected deleted)], # loc_qw

        defaults => {
            on_create => 'new',
            approved  => 'open',
            denied    => 'rejected',
            reminder_on_open     => 'open',
            reminder_on_resolve  => 'resolved',
        },

        transitions => {
            ""       => [qw(new open resolved)],

            # from   => [ to list ],
            new      => [qw(    open stalled resolved rejected deleted)],
            open     => [qw(new      stalled resolved rejected deleted)],
            stalled  => [qw(new open         resolved rejected deleted)],
            resolved => [qw(new open stalled          rejected deleted)],
            rejected => [qw(new open stalled resolved          deleted)],
            deleted  => [qw(new open stalled resolved rejected        )],
        },
        rights => {
            '* -> deleted'  => 'DeleteTicket',
            '* -> *'        => 'ModifyTicket',
        },
        actions => [
            'new -> open'      => { label  => 'Open It', update => 'Respond' }, # loc{label}
            'new -> resolved'  => { label  => 'Resolve', update => 'Comment' }, # loc{label}
            'new -> rejected'  => { label  => 'Reject',  update => 'Respond' }, # loc{label}
            'new -> deleted'   => { label  => 'Delete',                      }, # loc{label}
            'open -> stalled'  => { label  => 'Stall',   update => 'Comment' }, # loc{label}
            'open -> resolved' => { label  => 'Resolve', update => 'Comment' }, # loc{label}
            'open -> rejected' => { label  => 'Reject',  update => 'Respond' }, # loc{label}
            'stalled -> open'  => { label  => 'Open It',                     }, # loc{label}
            'resolved -> open' => { label  => 'Re-open', update => 'Comment' }, # loc{label}
            'rejected -> open' => { label  => 'Re-open', update => 'Comment' }, # loc{label}
            'deleted -> open'  => { label  => 'Undelete',                    }, # loc{label}
        ],
    },
    assets => {
        type     => "asset",
        initial  => [ 
            'new' # loc
        ],
        active   => [ 
            'allocated', # loc
            'in-use' # loc
        ],
        inactive => [ 
            'recycled', # loc
            'stolen', # loc
            'deleted' # loc
        ],

        defaults => {
            on_create => 'new',
        },

        transitions => {
            ''        => [qw(new allocated in-use)],
            new       => [qw(allocated in-use stolen deleted)],
            allocated => [qw(in-use recycled stolen deleted)],
            "in-use"  => [qw(allocated recycled stolen deleted)],
            recycled  => [qw(allocated)],
            stolen    => [qw(allocated)],
            deleted   => [qw(allocated)],
        },
        rights => {
            '* -> *'        => 'ModifyAsset',
        },
        actions => {
            '* -> allocated' => { 
                label => "Allocate" # loc
            },
            '* -> in-use'    => { 
                label => "Now in-use" # loc
            },
            '* -> recycled'  => { 
                label => "Recycle" # loc
            },
            '* -> stolen'    => { 
                label => "Report stolen" # loc
            },
        },
    },
# don't change lifecyle of the approvals, they are not capable to deal with
# custom statuses
    approvals => {
        initial         => [ 'new' ],
        active          => [ 'open', 'stalled' ],
        inactive        => [ 'resolved', 'rejected', 'deleted' ],

        defaults => {
            on_create => 'new',
            reminder_on_open     => 'open',
            reminder_on_resolve  => 'resolved',
        },

        transitions => {
            ''       => [qw(new open resolved)],

            # from   => [ to list ],
            new      => [qw(open stalled resolved rejected deleted)],
            open     => [qw(new stalled resolved rejected deleted)],
            stalled  => [qw(new open rejected resolved deleted)],
            resolved => [qw(new open stalled rejected deleted)],
            rejected => [qw(new open stalled resolved deleted)],
            deleted  => [qw(new open stalled rejected resolved)],
        },
        rights => {
            '* -> deleted'  => 'DeleteTicket',
            '* -> rejected' => 'ModifyTicket',
            '* -> *'        => 'ModifyTicket',
        },
        actions => [
            'new -> open'      => { label  => 'Open It', update => 'Respond' }, # loc{label}
            'new -> resolved'  => { label  => 'Resolve', update => 'Comment' }, # loc{label}
            'new -> rejected'  => { label  => 'Reject',  update => 'Respond' }, # loc{label}
            'new -> deleted'   => { label  => 'Delete',                      }, # loc{label}
            'open -> stalled'  => { label  => 'Stall',   update => 'Comment' }, # loc{label}
            'open -> resolved' => { label  => 'Resolve', update => 'Comment' }, # loc{label}
            'open -> rejected' => { label  => 'Reject',  update => 'Respond' }, # loc{label}
            'stalled -> open'  => { label  => 'Open It',                     }, # loc{label}
            'resolved -> open' => { label  => 'Re-open', update => 'Comment' }, # loc{label}
            'rejected -> open' => { label  => 'Re-open', update => 'Comment' }, # loc{label}
            'deleted -> open'  => { label  => 'Undelete',                    }, # loc{label}
        ],
    },
);

=head2 SLA

=over 4

=item C<%ServiceAgreements>

    Set( %ServiceAgreements, (
        Default => '4h',
        QueueDefault => {
            'Incident' => '2h',
        },
        Levels => {
            '2h' => { Resolve => { RealMinutes => 60*2 } },
            '4h' => { Resolve => { RealMinutes => 60*4 } },
        },
    ));

In this example I<Incident> is the name of the queue, and I<2h> is the name of
the SLA which will be applied to this queue by default.

Each service level can be described using several options:
L<Starts|/"Starts (interval, first business minute)">,
L<Resolve|/"Resolve and Response (interval, no defaults)">,
L<Response|/"Resolve and Response (interval, no defaults)">,
L<KeepInLoop|/"Keep in loop (interval, no defaults)">,
L<OutOfHours|/"OutOfHours (struct, no default)">
and L<ServiceBusinessHours|/"Configuring business hours">.

=over 4

=item Starts (interval, first business minute)

By default when a ticket is created Starts date is set to
first business minute after time of creation. In other
words if a ticket is created during business hours then
Starts will be equal to Created time, otherwise Starts will
be beginning of the next business day.

However, if you provide 24/7 support then you most
probably would be interested in Starts to be always equal
to Created time.

Starts option can be used to adjust behaviour. Format
of the option is the same as format for deadlines which
described later in details. RealMinutes, BusinessMinutes
options and OutOfHours modifiers can be used here like
for any other deadline. For example:

    'standard' => {
        # give people 15 minutes
        Starts   => { BusinessMinutes => 15  },
    },

You can still use old option StartImmediately to set
Starts date equal to Created date.

Example:

    '24/7' => {
        StartImmediately => 1,
        Response => { RealMinutes => 30 },
    },

But it's the same as:

    '24/7' => {
        Starts => { RealMinutes => 0 },
        Response => { RealMinutes => 30 },
    },

=item Resolve and Response (interval, no defaults)

These two options define deadlines for resolve of a ticket
and reply to customer(requestors) questions accordingly.

You can define them using real time, business or both. Read more
about the latter L<below|/"Using both Resolve and Response in the same level">.

The Due date field is used to store calculated deadlines.

=over 4

=item Resolve

Defines deadline when a ticket should be resolved. This option is
quite simple and straightforward when used without L</Response>.

Example:

    # 8 business hours
    'simple' => { Resolve => 60*8 },
    ...
    # one real week
    'hard' => { Resolve => { RealMinutes => 60*24*7 } },

=item Response

In many companies providing support service(s) resolve time of a ticket
is less important than time of response to requestors from staff
members.

You can use Response option to define such deadlines.  The Due date is
set when a ticket is created, unset when a worker replies, and re-set
when the requestor replies again -- until the ticket is closed, when the
ticket's Due date is unset.

B<NOTE> that this behaviour changes when Resolve and Response options
are combined; see L</"Using both Resolve and Response in the same
level">.

Note that by default, only the requestors on the ticket are considered
"outside actors" and thus require a Response due date; all other email
addresses are treated as workers of the ticket, and thus count as
meeting the SLA.  If you'd like to invert this logic, so that the Owner
and AdminCcs are the only worker email addresses, and all others are
external, see the L</AssumeOutsideActor> configuration.

The owner is never treated as an outside actor; if they are also the
requestor of the ticket, it will have no SLA.

If an outside actor replies multiple times, their later replies are
ignored; the deadline is always calculated from the oldest
correspondence from the outside actor.


=item Using both Resolve and Response in the same level

Resolve and Response can be combined. In such case due date is set
according to the earliest of two deadlines and never is dropped to
'not set'.

If a ticket met its Resolve deadline then due date stops "flipping",
is freezed and the ticket becomes overdue. Before that moment when
an inside actor replies to a ticket, due date is changed to Resolve
deadline instead of 'Not Set', as well this happens when a ticket
is closed. So all the time due date is defined.

Example:

    'standard delivery' => {
        Response => { RealMinutes => 60*1  }, # one hour
        Resolve  => { RealMinutes => 60*24 }, # 24 real hours
    },

A client orders goods and due date of the order is set to the next one
hour, you have this hour to process the order and write a reply.
As soon as goods are delivered you resolve tickets and usually meet
Resolve deadline, but if you don't resolve or user replies then most
probably there are problems with delivery of the goods. And if after
a week you keep replying to the client and always meeting one hour
response deadline that doesn't mean the ticket is not over due.
Due date was frozen 24 hours after creation of the order.

=item Using business and real time in one option

It's quite rare situation when people need it, but we've decided
that business is applied first and then real time when deadline
described using both types of time. For example:

    'delivery' => {
        Resolve => { BusinessMinutes => 0, RealMinutes => 60*8 },
    },
    'fast delivery' {
        StartImmediately => 1,
        Resolve => { RealMinutes => 60*8 },
    },

For delivery requests which come into the system during business
hours these levels define the same deadlines, otherwise the first
level set deadline to 8 real hours starting from the next business
day, when tickets with the second level should be resolved in the
next 8 hours after creation.

=back

=item Keep in loop (interval, no defaults)

If response deadline is used then Due date is changed to repsonse
deadline or to "Not Set" when staff replies to a ticket. In some
cases you want to keep requestors in loop and keed them up to date
every few hours. KeepInLoop option can be used to achieve this.

    'incident' => {
        Response   => { RealMinutes => 60*1  }, # one hour
        KeepInLoop => { RealMinutes => 60*2 }, # two hours
        Resolve    => { RealMinutes => 60*24 }, # 24 real hours
    },

In the above example Due is set to one hour after creation, reply
of a inside actor moves Due date two hours forward, outside actors'
replies move Due date to one hour and resolve deadine is 24 hours.

=item Modifying Agreements

=over 4

=item OutOfHours (struct, no default)

Out of hours modifier. Adds more real or business minutes to resolve
and/or reply options if event happens out of business hours, read also
</"Configuring business hours"> below.

Example:

    'level x' => {
        OutOfHours => { Resolve => { RealMinutes => +60*24 } },
        Resolve    => { RealMinutes => 60*24 },
    },

If a request comes into the system during night then supporters have two
hours, otherwise only one.

    'level x' => {
        OutOfHours => { Response => { BusinessMinutes => +60*2 } },
        Resolve    => { BusinessMinutes => 60 },
    },

Supporters have two additional hours in the morning to deal with bunch
of requests that came into the system during the last night.

=item IgnoreOnStatuses (array, no default)

Allows you to ignore a deadline when ticket has certain status. Example:

    'level x' => {
        KeepInLoop => { BusinessMinutes => 60, IgnoreOnStatuses => ['stalled'] },
    },

In above example KeepInLoop deadline is ignored if ticket is stalled.

B<NOTE>: When a ticket goes from an ignored status to a normal status, the new
Due date is calculated from the last action (reply, SLA change, etc) which fits
the SLA type (Response, Starts, KeepInLoop, etc).  This means if a ticket in
the above example flips from stalled to open without a reply, the ticket will
probably be overdue.  In most cases this shouldn't be a problem since moving
out of stalled-like statuses is often the result of RT's auto-open on reply
scrip, therefore ensuring there's a new reply to calculate Due from.  The
overall effect is that ignored statuses don't let the Due date drift
arbitrarily, which could wreak havoc on your SLA performance.
C<ExcludeTimeOnIgnoredStatuses> option could get around the "probably be
overdue" issue by excluding the time spent on ignored statuses, e.g.

    'level x' => {
        KeepInLoop => {
            BusinessMinutes => 60,
            ExcludeTimeOnIgnoredStatuses => 1,
            IgnoreOnStatuses => ['stalled'],
        },
    },

=back

=item Defining service levels per queue

In the config you can set per queue defaults, using:

    Set( %ServiceAgreements, (
        Default => 'global default level of service',
        QueueDefault => {
            'queue name' => 'default value for this queue',
            ...
        },
        ...
    ));

=item AssumeOutsideActor

When using a L<Response|/"Resolve and Response (interval, no defaults)">
configuration, the due date is unset when anyone who is not a requestor
replies.  If it is common for non-requestors to reply to tickets, and
this should I<not> satisfy the SLA, you may wish to set
C<AssumeOutsideActor>.  This causes the extension to assume that the
Response SLA has only been met when the owner or AdminCc reply.

    Set ( %ServiceAgreements = (
        AssumeOutsideActor => 1,
        ...
    ));

=back

=cut

Set( %ServiceAgreements, );

=item C<%ServiceBusinessHours>

In the config you can set one or more work schedules, e.g.

    Set( %ServiceBusinessHours, (
        'Default' => {
            ... description ...
        },
        'Support' => {
            ... description ...
        },
        'Sales' => {
            ... description ...
        },
    ));

Read more about how to describe a schedule in L<Business::Hours>.

=over 4

=item Configuring business hours

Each level supports BusinessHours option to specify your own business
hours.

    'level x' => {
        BusinessHours => 'work just in Monday',
        Resolve    => { BusinessMinutes => 60 },
    },

then L<%ServiceBusinessHours> should have the corresponding definition:

    Set( %ServiceBusinessHours, (
        'work just in Monday' => {
            1 => { Name => 'Monday', Start => '9:00', End => '18:00' },
        },
    ));

Default Business Hours setting is in $ServiceBusinessHours{'Default'}.

=back

=cut

Set( %ServiceBusinessHours, );

=back

=head2 Custom Date Ranges

=over 4

=item C<%CustomDateRanges>

This option lets you declare additional date ranges to be calculated
and displayed in search results. Durations between any two core date
fields, as well as date custom fields, are supported. Each custom
date range is added as an additional display column in the query builder.

You can create basic date calculations via the web UI. SuperUsers can
create them in the main System Configuration section. Individual users
can also create date ranges in the Search options section of user
preferences. More complicated configurations, such as those with
custom code, can be added in your C<RT_SiteConfig.pm> file as described
below.

Business hours are also supported in calculations if you have
L<%ServiceBusinessHours> configured.

Set C<%CustomDateRanges> to a nested structure similar to the following:

    Set(%CustomDateRanges,
        'RT::Ticket' => {
            'Resolution Time' => 'Resolved - Created',

            'Downtime' => {
                value => 'CF.Recovered - CF.{First Alert}',
                business_time => 1,
            },

            'Time To Beta' => {
                value => 'CF.Beta - now',

                format => sub {
                    my ($duration, $beta, $now, $ticket) = @_;
                    my $days = int($duration / (24*60*60));
                    if ($days < 0) {
                        $ticket->loc('[quant,_1,day,days] ago', -$days);
                    }
                    else {
                        $ticket->loc('in [quant,_1,day,days]', $days);
                    }
                },
            },
        },
    );

The first level keys are record types. Each record type's value must be a
hash reference. Each pair in the second-level hash defines a new range. The
key is the range's name (which is displayed to users in the UI), and its
value describes the range and must be either a string or a hashref.

Values that are plain strings simply describe the calculation to be made.

Values that are hashrefs that could include:

=over 4

=item value

A string that describes the calculation to be made.

The calculation is expected to be of the format C<"field - field"> where each
field may be:

=over 4

=item * a core field

For example, L<RT::Ticket> supports: Created, Starts, Started, LastUpdated,
Told or LastContact, Due and Resolved.

=item * a custom field

You may use either C<CF.Name> or C<CF.{Longer Name}> syntax.

=item * the word C<now>

=back

Custom date range calculations are defined using typical math operators with
a space before and after. Subtraction (-) is currently supported.

If either field and its corresponding fallback field(see blow) are both unset,
then nothing will be displayed for that record (and the C<format> code
reference will not be called).  If you need additional control over how
results are calculated, see L<docs/customizing/search_result_columns.pod>.

=item from and to

When value is not set, C<from/to> will be used to calculate instead.
Technically, C<Resolved - Created"> is equal to:

    { from => 'Created', to => 'Resolved' }

=item from_fallback and to_fallback

Fallback fields when the main fields are unset, e.g.

    {   from        => 'CF.{First Alert}',
        to          => 'CF.Recovered',
        to_fallback => 'now',
    }

When C<CF.Recovered> is unset, "now" will be used in the calculation.

=item business_time

A boolean value to indicate if it's a business time or not.

When the schedule can't be deducted from corresponding object, the
C<Default> one defined in C<%ServiceBusinessHours> will be used instead.

=item format

A code reference that allows customization of how the duration is displayed
to users.  This code reference receives four parameters: the duration (a
number of seconds), the end time (an L<RT::Date> object), the start time
(another L<RT::Date>), and the record itself (which corresponds to the
first-level key; in the example config above, it would be the L<RT::Ticket>
object). The code reference should return the string to be displayed to the
user.

=back

=back

=cut

1;<|MERGE_RESOLUTION|>--- conflicted
+++ resolved
@@ -906,7 +906,6 @@
 
 Set(@EmailDashboardLanguageOrder, qw(_subscription _recipient _subscriber en));
 
-<<<<<<< HEAD
 =item C<$DashboardTestEmailLimit>
 
 The maximum number of dashboard test emails that can be sent in a
@@ -915,7 +914,7 @@
 =cut
 
 Set($DashboardTestEmailLimit, 50);
-=======
+
 =item C<$EmailDashboardInlineCSS>
 
 To get styling to render in email clients, emailed dashboards have all
@@ -934,7 +933,6 @@
 =cut
 
 Set($EmailDashboardInlineCSS, 0);
->>>>>>> 3fd33670
 
 =back
 

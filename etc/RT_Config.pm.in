--- conflicted
+++ resolved
@@ -1257,10 +1257,10 @@
 
 Some examples:
 
-C<Set($DateTimeFormat, "LocalizedDateTime");>
-C<Set($DateTimeFormat, { Format => "ISO", Seconds => 0 });>
-C<Set($DateTimeFormat, "RFC2822");>
-C<Set($DateTimeFormat, { Format => "RFC2822", Seconds => 0, DayOfWeek => 0 });>
+    Set($DateTimeFormat, "LocalizedDateTime");
+    Set($DateTimeFormat, { Format => "ISO", Seconds => 0 });
+    Set($DateTimeFormat, "RFC2822");
+    Set($DateTimeFormat, { Format => "RFC2822", Seconds => 0, DayOfWeek => 0 });
 
 =cut
 
@@ -3883,30 +3883,7 @@
 
 =over 4
 
-<<<<<<< HEAD
 =item C<$LDAPHost>
-=======
-=item C<$DateTimeFormat>
-
-You can choose date and time format.  See the "Output formatters"
-section in perldoc F<lib/RT/Date.pm> for more options.  This option
-can be overridden by users in their preferences.
-
-Some examples:
-
-    Set($DateTimeFormat, "LocalizedDateTime");
-    Set($DateTimeFormat, { Format => "ISO", Seconds => 0 });
-    Set($DateTimeFormat, "RFC2822");
-    Set($DateTimeFormat, { Format => "RFC2822", Seconds => 0, DayOfWeek => 0 });
-
-=cut
-
-Set($DateTimeFormat, "DefaultFormat");
-
-# Next two options are for Time::ParseDate
-
-=item C<$DateDayBeforeMonth>
->>>>>>> 8d5c5bd9
 
 Your LDAP server hostname.
 

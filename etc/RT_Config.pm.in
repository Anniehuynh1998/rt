--- conflicted
+++ resolved
@@ -1002,16 +1002,9 @@
 
 =head2 Extra security
 
-<<<<<<< HEAD
 This is a list of extra security measures to enable that help keep your RT
 safe.  If you don't know what these mean, you should almost certainly leave the
 defaults alone.
-=======
-For C<RT::Ticket> and C<RT::Asset>, you can specify global, and queue
-or catalog level groupings. For example, if you wanted to diplay some
-groupings only on tickets in the General queue, you can create an entry
-for 'General'. Global configurations then go in 'Default' as shown below.
->>>>>>> 2cc19366
 
 =over 4
 
@@ -1783,7 +1776,7 @@
 and the values are array refs containing a list of CF names.
 
 For C<RT::Ticket> and C<RT::Asset>, you can specify global, and queue
-or catalog level gropuings. For example, if you wanted to diplay some
+or catalog level groupings. For example, if you wanted to diplay some
 groupings only on tickets in the General queue, you can create an entry
 for 'General'. Global configurations then go in 'Default' as shown below.
 

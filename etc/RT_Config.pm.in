#
# RT was configured with:
#
#   $ @CONFIGURE_INCANT@
#

package RT;

#############################  WARNING  #############################
#                                                                   #
#                     NEVER EDIT RT_Config.pm !                     #
#                                                                   #
#         Instead, copy any sections you want to change to          #
#         RT_SiteConfig.pm and edit them there.  Otherwise,         #
#         your changes will be lost when you upgrade RT.            #
#                                                                   #
#############################  WARNING  #############################

=head1 NAME

RT::Config

=head1 Base configuration

=over 4

=item C<$rtname>

C<$rtname> is the string that RT will look for in mail messages to
figure out what ticket a new piece of mail belongs to.

Your domain name is recommended, so as not to pollute the namespace.
Once you start using a given tag, you should probably never change it;
otherwise, mail for existing tickets won't get put in the right place.

=cut

Set($rtname, "example.com");

=item C<$Organization>

You should set this to your organization's DNS domain. For example,
I<fsck.com> or I<asylum.arkham.ma.us>. It is used by the linking
interface to guarantee that ticket URIs are unique and easy to
construct.  Changing it after you have created tickets in the system
will B<break> all existing ticket links!

=cut

Set($Organization, "example.com");

=item C<$CorrespondAddress>, C<$CommentAddress>

RT is designed such that any mail which already has a ticket-id
associated with it will get to the right place automatically.

C<$CorrespondAddress> and C<$CommentAddress> are the default addresses
that will be listed in From: and Reply-To: headers of correspondence
and comment mail tracked by RT, unless overridden by a queue-specific
address.  They should be set to email addresses which have been
configured as aliases for F<rt-mailgate>.

=cut

Set($CorrespondAddress, '');

Set($CommentAddress, '');

=item C<$WebDomain>

Domain name of the RT server, e.g. 'www.example.com'. It should not
contain anything except the server name.

=cut

Set($WebDomain, "localhost");

=item C<$WebPort>

If we're running as a superuser, run on port 80.  Otherwise, pick a
high port for this user.

443 is default port for https protocol.

=cut

Set($WebPort, 80);

=item C<$WebPath>

If you're putting the web UI somewhere other than at the root of your
server, you should set C<$WebPath> to the path you'll be serving RT
at.

C<$WebPath> requires a leading / but no trailing /, or it can be
blank.

In most cases, you should leave C<$WebPath> set to "" (an empty
value).

=cut

Set($WebPath, "");

=item C<$Timezone>

C<$Timezone> is the default timezone, used to convert times entered by
users into GMT, as they are stored in the database, and back again;
users can override this.  It should be set to a timezone recognized by
your server.

=cut

Set($Timezone, "US/Eastern");

=item C<@Plugins>

Once a plugin has been downloaded and installed, use C<Plugin()> to add
to the enabled C<@Plugins> list:

    Plugin( "RT::Extension::JSGantt" );

RT will also accept the distribution name (i.e. C<RT-Extension-JSGantt>)
instead of the package name (C<RT::Extension::JSGantt>).

=cut

Set(@Plugins, ());

=item C<@StaticRoots>

Set C<@StaticRoots> to serve extra paths with a static handler.  The
contents of each hashref should be the the same arguments as
L<Plack::Middleware::Static> takes.  These paths will be checked before
any plugin or core static paths.

Example:

    Set( @StaticRoots,
        {
            path => qr{^/static/},
            root => '/local/path/to/static/parent',
        },
    );

=cut

Set( @StaticRoots, () );

=back




=head1 Database connection

=over 4

=item C<$DatabaseType>

Database driver being used; case matters.  Valid types are "mysql",
"Oracle", and "Pg".  "SQLite" is also available for non-production use.

=cut

Set($DatabaseType, "@DB_TYPE@");

=item C<$DatabaseHost>, C<$DatabaseRTHost>

The domain name of your database server.  If you're running MySQL and
on localhost, leave it blank for enhanced performance.

C<DatabaseRTHost> is the fully-qualified hostname of your RT server,
for use in granting ACL rights on MySQL.

=cut

Set($DatabaseHost,   "@DB_HOST@");
Set($DatabaseRTHost, "@DB_RT_HOST@");

=item C<$DatabasePort>

The port that your database server is running on.  Ignored unless it's
a positive integer. It's usually safe to leave this blank; RT will
choose the correct default.

=cut

Set($DatabasePort, "@DB_PORT@");

=item C<$DatabaseUser>

The name of the user to connect to the database as.

=cut

Set($DatabaseUser, "@DB_RT_USER@");

=item C<$DatabasePassword>

The password the C<$DatabaseUser> should use to access the database.

=cut

Set($DatabasePassword, q{@DB_RT_PASS@});

=item C<$DatabaseName>

The name of the RT database on your database server. For Oracle, the
SID and database objects are created in C<$DatabaseUser>'s schema.

=cut

Set($DatabaseName, q{@DB_DATABASE@});

=item C<%DatabaseExtraDSN>

Allows additional properties to be passed to the database connection
step.  Possible properties are specific to the database-type; see
https://metacpan.org/pod/DBI#connect

For PostgreSQL, for instance, the following enables SSL (but does no
certificate checking, providing data hiding but no MITM protection):

   # See https://metacpan.org/pod/DBD::Pg#connect
   # and http://www.postgresql.org/docs/8.4/static/libpq-ssl.html
   Set( %DatabaseExtraDSN, sslmode => 'require' );

For MySQL, the following acts similarly if the server has enabled SSL.
Otherwise, it provides no protection; MySQL provides no way to I<force>
SSL connections:

   # See https://metacpan.org/pod/DBD::mysql#connect
   # and http://dev.mysql.com/doc/refman/5.1/en/ssl-options.html
   Set( %DatabaseExtraDSN, mysql_ssl => 1 );

=cut

Set(%DatabaseExtraDSN, ());

=item C<$DatabaseAdmin>

The name of the database administrator to connect to the database as
during upgrades.

=cut

Set($DatabaseAdmin, "@DB_DBA@");

=back




=head1 Logging

The default is to log anything except debugging information to syslog.
Check the L<Log::Dispatch> POD for information about how to get things
by syslog, mail or anything else, get debugging info in the log, etc.

It might generally make sense to send error and higher by email to
some administrator.  If you do this, be careful that this email isn't
sent to this RT instance.  Mail loops will generate a critical log
message.

=over 4

=item C<$LogToSyslog>, C<$LogToSTDERR>

The minimum level error that will be logged to the specific device.
From lowest to highest priority, the levels are:

    debug info notice warning error critical alert emergency

Many syslogds are configured to discard or file debug messages away, so
if you're attempting to debug RT you may need to reconfigure your
syslogd or use one of the other logging options.

Logging to your screen affects scripts run from the command line as well
as the STDERR sent to your webserver (so these logs will usually show up
in your web server's error logs).

=cut

Set($LogToSyslog, "info");
Set($LogToSTDERR, "info");

=item C<$LogToFile>, C<$LogDir>, C<$LogToFileNamed>

Logging to a standalone file is also possible. The file needs to both
exist and be writable by all direct users of the RT API. This generally
includes the web server and whoever rt-crontool runs as. Note that
rt-mailgate and the RT CLI go through the webserver, so their users do
not need to have write permissions to this file. If you expect to have
multiple users of the direct API, Best Practical recommends using syslog
instead of direct file logging.

You should set C<$LogToFile> to one of the levels documented above.

=cut

Set($LogToFile, undef);
Set($LogDir, q{@RT_LOG_PATH@});
Set($LogToFileNamed, "rt.log");    #log to rt.log

=item C<$LogStackTraces>

If set to a log level then logging will include stack traces for
messages with level equal to or greater than specified.

NOTICE: Stack traces include parameters supplied to functions or
methods. It is possible for stack trace logging to reveal sensitive
information such as passwords or ticket content in your logs.

=cut

Set($LogStackTraces, "");

=item C<@LogToSyslogConf>

Additional options to pass to L<Log::Dispatch::Syslog>; the most
interesting flags include C<facility>, C<logopt>, and possibly C<ident>.
See the L<Log::Dispatch::Syslog> documentation for more information.

=cut

Set(@LogToSyslogConf, ());

=back



=head1 Incoming mail gateway

=over 4

=item C<$EmailSubjectTagRegex>

This regexp controls what subject tags RT recognizes as its own.  If
you're not dealing with historical C<$rtname> values, or historical
queue-specific subject tags, you'll likely never have to change this
configuration.

Be B<very careful> with it. Note that it overrides C<$rtname> for
subject token matching.

The setting below would make RT behave exactly as it does without the
setting enabled.

=cut

# Set($EmailSubjectTagRegex, qr/\Q$rtname\E/i );

=item C<$OwnerEmail>

C<$OwnerEmail> is the address of a human who manages RT. RT will send
errors generated by the mail gateway to this address; it will also be
displayed as the contact person on the RT's login page.  Because RT
sends errors to this address, it should I<not> be an address that's
managed by your RT instance, to avoid mail loops.

=cut

Set($OwnerEmail, 'root');

=item C<$LoopsToRTOwner>

If C<$LoopsToRTOwner> is defined, RT will send mail that it believes
might be a loop to C<$OwnerEmail>.

=cut

Set($LoopsToRTOwner, 1);

=item C<$StoreLoops>

If C<$StoreLoops> is defined, RT will record messages that it believes
to be part of mail loops.  As it does this, it will try to be careful
not to send mail to the sender of these messages.

=cut

Set($StoreLoops, undef);

=item C<$MaxAttachmentSize>

C<$MaxAttachmentSize> sets the maximum size (in bytes) of attachments
stored in the database.  This setting is irrelevant unless one of
$TruncateLongAttachments or $DropLongAttachments (below) are set, B<OR>
the database is stored in Oracle.  On Oracle, attachments larger than
this can be fully stored, but will be truncated to this length when
read.

=cut

Set($MaxAttachmentSize, 10*1024*1024);  # 10MiB

=item C<$TruncateLongAttachments>

If this is set to a non-undef value, RT will truncate attachments
longer than C<$MaxAttachmentSize>.

=cut

Set($TruncateLongAttachments, undef);

=item C<$DropLongAttachments>

If this is set to a non-undef value, RT will silently drop attachments
longer than C<MaxAttachmentSize>.  C<$TruncateLongAttachments>, above,
takes priority over this.

=cut

Set($DropLongAttachments, undef);

=item C<$RTAddressRegexp>

C<$RTAddressRegexp> is used to make sure RT doesn't add itself as a
ticket CC if C<$ParseNewMessageForTicketCcs>, above, is enabled.  It
is important that you set this to a regular expression that matches
all addresses used by your RT.  This lets RT avoid sending mail to
itself.  It will also hide RT addresses from the list of "One-time Cc"
and Bcc lists on ticket reply.

If you have a number of addresses configured in your RT database
already, you can generate a naive first pass regexp by using:

    perl etc/upgrade/generate-rtaddressregexp

If left blank, RT will compare each address to your configured
C<$CorrespondAddress> and C<$CommentAddress> before searching for a
Queue configured with a matching "Reply Address" or "Comment Address"
on the Queue Admin page.

=cut

Set($RTAddressRegexp, undef);

=item C<$CanonicalizeEmailAddressMatch>, C<$CanonicalizeEmailAddressReplace>

RT provides functionality which allows the system to rewrite incoming
email addresses, using L<RT::User/CanonicalizeEmailAddress>.  The
default implementation replaces all occurrences of the regular
expression in C<CanonicalizeEmailAddressMatch> with
C<CanonicalizeEmailAddressReplace>, via C<s/$Match/$Replace/gi>.  The
most common use of this is to replace C<@something.example.com> with
C<@example.com>.  If more complex noramlization is required,
L<RT::User/CanonicalizeEmailAddress> can be overridden to provide it.

=cut

# Set($CanonicalizeEmailAddressMatch, '@subdomain\.example\.com$');
# Set($CanonicalizeEmailAddressReplace, '@example.com');

=item C<$ValidateUserEmailAddresses>

By default C<$ValidateUserEmailAddresses> is 1, and RT will refuse to create
users with an invalid email address (as specified in RFC 2822) or with
an email address made of multiple email addresses.

Set this to 0 to skip any email address validation.  Doing so may open up
vulnerabilities.

=cut

Set($ValidateUserEmailAddresses, 1);

=item C<@MailPlugins>

C<@MailPlugins> is a list of authentication plugins for
L<RT::Interface::Email> to use; see L<rt-mailgate>

=cut

=item C<$ExtractSubjectTagMatch>, C<$ExtractSubjectTagNoMatch>

The default "extract remote tracking tags" scrip settings; these
detect when your RT is talking to another RT, and adjust the subject
accordingly.

=cut

Set($ExtractSubjectTagMatch, qr/\[[^\]]+? #\d+\]/);
Set($ExtractSubjectTagNoMatch, ( ${RT::EmailSubjectTagRegex}
       ? qr/\[(?:${RT::EmailSubjectTagRegex}) #\d+\]/
       : qr/\[\Q$RT::rtname\E #\d+\]/));

=item C<$CheckMoreMSMailHeaders>

Some email clients create a plain text version of HTML-formatted
email to help other clients that read only plain text.
Unfortunately, the plain text parts sometimes end up with
doubled newlines and these can then end up in RT. This
is most often seen in MS Outlook.

Enable this option to have RT check for additional mail headers
and attempt to identify email from MS Outlook. When detected,
RT will then clean up double newlines. Note that it may
clean up intentional double newlines as well.

=cut

Set( $CheckMoreMSMailHeaders, 0);

=item C<$TreatAttachedEmailAsFiles>

Email coming into RT can sometimes have another email attached, when
an email is forwarded as an attachment, for example. By default, RT recognizes
that the attached content is an email and does some processing, including
some parsing the headers of the attached email. You can see this in suggested
email addresses on the People page and One-time Cc on reply.

If you want RT to treat attached email files as regular file attachments,
set this option to true (1). With this option enabled, attached email will
show up in the "Attachments" section like other types of file attachments
and content like headers will not be processed.

=cut

Set( $TreatAttachedEmailAsFiles, 0);

=back



=head1 Outgoing mail

=over 4

=item C<$MailCommand>

C<$MailCommand> defines which method RT will use to try to send mail.
We know that 'sendmailpipe' works fairly well.  If 'sendmailpipe'
doesn't work well for you, try 'sendmail'.  'qmail' is also a supported
value.

For testing purposes, or to simply disable sending mail out into the
world, you can set C<$MailCommand> to 'mbox' which logs all mail, in
mbox format, to files in F</opt/rt4/var/> based in the process start
time.  The 'testfile' option is similar, but the files that it creates
(under /tmp) are temporary, and removed upon process completion; the
format is also not mbox-compatable.

=cut

Set($MailCommand, "sendmailpipe");

=item C<$SetOutgoingMailFrom>

C<$SetOutgoingMailFrom> tells RT to set the sender envelope to the
Correspond mail address of the ticket's queue.

Warning: If you use this setting, bounced mails will appear to be
incoming mail to the system, thus creating new tickets.

If the value contains an C<@>, it is assumed to be an email address and used as
a global envelope sender.  Expected usage in this case is to simply set the
same envelope sender on all mail from RT, without defining
C<$OverrideOutgoingMailFrom>.  If you do define C<$OverrideOutgoingMailFrom>,
anything specified there overrides the global value (including Default).

This option only works if C<$MailCommand> is set to 'sendmailpipe'.

=cut

Set($SetOutgoingMailFrom, 0);

=item C<$OverrideOutgoingMailFrom>

C<$OverrideOutgoingMailFrom> is used for overwriting the Correspond
address of the queue as it is handed to sendmail -f. This helps force
the From_ header away from www-data or other email addresses that show
up in the "Sent by" line in Outlook.

The option is a hash reference of queue id/name to email address. If
there is no ticket involved, then the value of the C<Default> key will
be used.

This option only works if C<$SetOutgoingMailFrom> is enabled and
C<$MailCommand> is set to 'sendmailpipe'.

=cut

Set($OverrideOutgoingMailFrom, {
#    'Default' => 'admin@rt.example.com',
#    'General' => 'general@rt.example.com',
});

=item C<$DefaultMailPrecedence>

C<$DefaultMailPrecedence> is used to control the default Precedence
level of outgoing mail where none is specified.  By default it is
C<bulk>, but if you only send mail to your staff, you may wish to
change it.

Note that you can set the precedence of individual templates by
including an explicit Precedence header.

If you set this value to C<undef> then we do not set a default
Precedence header to outgoing mail. However, if there already is a
Precedence header, it will be preserved.

=cut

Set($DefaultMailPrecedence, "bulk");

=item C<$OverrideMailPrecedence>

C<$OverrideMailPrecedence> is used for overwriting the C<$DefaultMailPrecedence>
value for a queue.

The option is a hash reference of queue id/name to precedence. If you set the
precedence to C<undef>, a Precedence header will not be added to the mail.

This option only works if C<$DefaultMailPrecedence> is enabled.

=cut

Set($OverrideMailPrecedence, {
#    'Queue 1' => "list",
#    'Queue 2' => undef,
});

=item C<$DefaultErrorMailPrecedence>

C<$DefaultErrorMailPrecedence> is used to control the default
Precedence level of outgoing mail that indicates some kind of error
condition. By default it is C<bulk>, but if you only send mail to your
staff, you may wish to change it.

If you set this value to C<undef> then we do not add a Precedence
header to error mail.

=cut

Set($DefaultErrorMailPrecedence, "bulk");

=item C<$UseOriginatorHeader>

C<$UseOriginatorHeader> is used to control the insertion of an
RT-Originator Header in every outgoing mail, containing the mail
address of the transaction creator.

=cut

Set($UseOriginatorHeader, 1);

=item C<$UseFriendlyFromLine>

By default, RT sets the outgoing mail's "From:" header to "SenderName
via RT".  Setting C<$UseFriendlyFromLine> to 0 disables it.

=cut

Set($UseFriendlyFromLine, 1);

=item C<$FriendlyFromLineFormat>

C<sprintf()> format of the friendly 'From:' header; its arguments are
SenderName and SenderEmailAddress.

=cut

Set($FriendlyFromLineFormat, "\"%s via RT\" <%s>");

=item C<$UseFriendlyToLine>

RT can optionally set a "Friendly" 'To:' header when sending messages
to Ccs or AdminCcs (rather than having a blank 'To:' header.

This feature DOES NOT WORK WITH SENDMAIL[tm] BRAND SENDMAIL.  If you
are using sendmail, rather than postfix, qmail, exim or some other
MTA, you _must_ disable this option.

=cut

Set($UseFriendlyToLine, 0);

=item C<$FriendlyToLineFormat>

C<sprintf()> format of the friendly 'To:' header; its arguments are
WatcherType and TicketId.

=cut

Set($FriendlyToLineFormat, "\"%s of ". RT->Config->Get('rtname') ." Ticket #%s\":;");

=item C<$NotifyActor>

By default, RT doesn't notify the person who performs an update, as
they already know what they've done. If you'd like to change this
behavior, Set C<$NotifyActor> to 1

=cut

Set($NotifyActor, 0);

=item C<$RecordOutgoingEmail>

By default, RT records each message it sends out to its own internal
database.  To change this behavior, set C<$RecordOutgoingEmail> to 0

If this is disabled, users' digest mail delivery preferences
(i.e. EmailFrequency) will also be ignored.

=cut

Set($RecordOutgoingEmail, 1);

=item C<$VERPPrefix>, C<$VERPDomain>

Setting these options enables VERP support
L<http://cr.yp.to/proto/verp.txt>.

Uncomment the following two directives to generate envelope senders
of the form C<${VERPPrefix}${originaladdress}@${VERPDomain}>
(i.e. rt-jesse=fsck.com@rt.example.com ).

This currently only works with sendmail and sendmailpipe.

=cut

# Set($VERPPrefix, "rt-");
# Set($VERPDomain, $RT::Organization);


=item C<$ForwardFromUser>

By default, RT forwards a message using queue's address and adds RT's
tag into subject of the outgoing message, so recipients' replies go
into RT as correspondents.

To change this behavior, set C<$ForwardFromUser> to 1 and RT
will use the address of the current user and remove RT's subject tag.

=cut

Set($ForwardFromUser, 0);

=item C<$HTMLFormatter>

RT's default pure-perl formatter may fail to successfully convert even
on some relatively simple HTML; this will result in blank C<text/plain>
parts, which is particuarly unfortunate if HTML templates are not in
use.

If the optional dependency L<HTML::FormatExternal> is installed, RT will
use external programs to render HTML to plain text.  The default is to
try, in order, C<w3m>, C<elinks>, C<html2text>, C<links>, C<lynx>, and
then fall back to the C<core> pure-perl formatter if none are installed.

Set C<$HTMLFormatter> to one of the above programs (or the full path to
such) to use a different program than the above would choose by default.
Setting this requires that L<HTML::FormatExternal> be installed.

If the chosen formatter is not in the webserver's $PATH, you may set
this option the full path to one of the aforementioned executables.

=cut

Set($HTMLFormatter, undef);

=back

=head2 Email dashboards

=over 4

=item C<$DashboardAddress>

The email address from which RT will send dashboards. If none is set,
then C<$OwnerEmail> will be used.

=cut

Set($DashboardAddress, '');

=item C<$DashboardSubject>

Lets you set the subject of dashboards. Arguments are the frequency (Daily,
Weekly, Monthly) of the dashboard and the dashboard's name.

=cut

Set($DashboardSubject, "%s Dashboard: %s");

=item C<@EmailDashboardRemove>

A list of regular expressions that will be used to remove content from
mailed dashboards.

=cut

Set(@EmailDashboardRemove, ());

=item C<@EmailDashboardLanguageOrder>

A list that specifies which language to use for dashboard subscription email.
There are several special keys:

* _subscription: the language chosen on the dashboard subscription page
* _recipient: the recipient's language, as chosen on their "About Me" page
* _subscriber: the subscriber's language, as chosen on their "About Me" page

The first key that produces a value is used for the email. Be aware that users
may not actually have a language set on their "About Me" page, since RT falls
back to the language their web browser specifies (and of course in a scheduled
email dashboard, there is no web browser).

You may also include a specific language as a fallback when there is no
language specified otherwise. Using a specific language never fails to produce
a value, so subsequent values in the list will never be considered.

By default, RT examines the subscription, then the recipient, then subscriber,
then finally falls back to English.

See also L</@LexiconLanguages>.

=cut

Set(@EmailDashboardLanguageOrder, qw(_subscription _recipient _subscriber en));

=back



=head2 Sendmail configuration

These options only take effect if C<$MailCommand> is 'sendmail' or
'sendmailpipe'

=over 4

=item C<$SendmailArguments>

C<$SendmailArguments> defines what flags to pass to C<$SendmailPath>
These options are good for most sendmail wrappers and work-a-likes.

These arguments are good for sendmail brand sendmail 8 and newer:
C<Set($SendmailArguments,"-oi -ODeliveryMode=b -OErrorMode=m");>

=cut

Set($SendmailArguments, "-oi");


=item C<$SendmailBounceArguments>

C<$SendmailBounceArguments> defines what flags to pass to C<$Sendmail>
assuming RT needs to send an error (i.e. bounce).

=cut

Set($SendmailBounceArguments, '-f "<>"');

=item C<$SendmailPath>

If you selected 'sendmailpipe' above, you MUST specify the path to
your sendmail binary in C<$SendmailPath>.

=cut

Set($SendmailPath, "/usr/sbin/sendmail");


=back

=head2 Other mailers

=over 4

=item C<@MailParams>

C<@MailParams> defines a list of options passed to $MailCommand if it
is not 'sendmailpipe' or 'sendmail';

=cut

Set(@MailParams, ());

=back


=head1 Web interface

=over 4

=item C<$WebDefaultStylesheet>

This determines the default stylesheet the RT web interface will use.
RT ships with several themes by default:

  rudder          The default theme for RT 4.2
  aileron         The default layout for RT 4.0
  web2            The default layout for RT 3.8
  ballard         Theme which doesn't rely on JavaScript for menuing

This value actually specifies a directory in F<share/static/css/>
from which RT will try to load the file main.css (which should @import
any other files the stylesheet needs).  This allows you to easily and
cleanly create your own stylesheets to apply to RT.  This option can
be overridden by users in their preferences.

=cut

Set($WebDefaultStylesheet, "rudder");

=item C<$DefaultQueue>

Use this to select the default queue name that will be used for
creating new tickets. You may use either the queue's name or its
ID. This only affects the queue selection boxes on the web interface.

=cut

# Set($DefaultQueue, "General");

=item C<$RememberDefaultQueue>

When a queue is selected in the new ticket dropdown, make it the new
default for the new ticket dropdown.

=cut

# Set($RememberDefaultQueue, 1);

=item C<$EnableReminders>

Hide all links and portlets related to Reminders by setting this to 0

=cut

Set($EnableReminders, 1);

=item C<@CustomFieldValuesSources>

Set C<@CustomFieldValuesSources> to a list of class names which extend
L<RT::CustomFieldValues::External>.  This can be used to pull lists of
custom field values from external sources at runtime.

=cut

Set(@CustomFieldValuesSources, ());

=item C<@CustomFieldValuesCanonicalizers>

Set C<@CustomFieldValuesCanonicalizers> to a list of class names which extend
L<RT::CustomFieldValues::Canonicalizer>. This can be used to rewrite
(canonicalize) values entered by users to fit some defined format.

See the documentation in L<RT::CustomFieldValues::Canonicalizer> for adding
your own canonicalizers.

=cut

Set(@CustomFieldValuesCanonicalizers, qw(
    RT::CustomFieldValues::Canonicalizer::Uppercase
    RT::CustomFieldValues::Canonicalizer::Lowercase
));

=item C<%CustomFieldGroupings>

This option affects the display of ticket, user, and asset custom fields
in the web interface. It does not address the sorting of custom fields within
the groupings; that ordering is controlled by the Ticket Custom Fields tab in
Queue configuration in the Admin UI. Asset custom field ordering is
found in the Asset Custom Fields tab in Catalog configuration.

A nested data structure defines how to group together custom fields
under a mix of built-in and arbitrary headings ("groupings").

Set C<%CustomFieldGroupings> to a nested structure similar to the following:

    Set(%CustomFieldGroupings,
        'RT::Ticket' => [
            'Grouping Name'     => ['CF Name', 'Another CF'],
            'Another Grouping'  => ['Some CF'],
            'Dates'             => ['Shipped date'],
        ],
        'RT::User' => [
            'Phones' => ['Fax number'],
        ],
        'RT::Asset' => [
            'Asset Details' => ['Serial Number', 'Manufacturer', 'Type', 'Tracking Number'],
            'Dates'         => ['Support Expiration', 'Issue Date'],
        ],
        'RT::Group' => [
            'Basics' => ['Department'],
        ],
    );

The first level keys are record types for which CFs may be used, and the
values are either hashrefs or arrayrefs -- if arrayrefs, then the
ordering is preserved during display, otherwise groupings are displayed
alphabetically.  The second level keys are the grouping names and the
values are array refs containing a list of CF names.

There are several special built-in groupings which RT displays in
specific places (usually the collapsible box of the same title).  The
ordering of these standard groupings cannot be modified.  You may also
only append Custom Fields to the list in these boxes, not reorder or
remove core fields.

For C<RT::Ticket>, these groupings are: C<Basics>, C<Dates>, C<Links>, C<People>

For C<RT::User>: C<Identity>, C<Access control>, C<Location>, C<Phones>

For C<RT::Group>: C<Basics>

For C<RT::Asset>: C<Basics>, C<Dates>, C<People>, C<Links>

Extensions may also add their own built-in groupings, refer to the individual
extension documentation for those.

=item C<$CanonicalizeRedirectURLs>

Set C<$CanonicalizeRedirectURLs> to 1 to use C<$WebURL> when
redirecting rather than the one we get from C<%ENV>.

Apache's UseCanonicalName directive changes the hostname that RT
finds in C<%ENV>.  You can read more about what turning it On or Off
means in the documentation for your version of Apache.

If you use RT behind a reverse proxy, you almost certainly want to
enable this option.

=cut

Set($CanonicalizeRedirectURLs, 0);

=item C<$CanonicalizeURLsInFeeds>

Set C<$CanonicalizeURLsInFeeds> to 1 to use C<$WebURL> in feeds
rather than the one we get from request.

If you use RT behind a reverse proxy, you almost certainly want to
enable this option.

=cut

Set($CanonicalizeURLsInFeeds, 0);

=item C<@JSFiles>

A list of additional JavaScript files to be included in head.

=cut

Set(@JSFiles, qw//);

=item C<@CSSFiles>

A list of additional CSS files to be included in head.

If you're a plugin author, refer to RT->AddStyleSheets.

=cut

Set(@CSSFiles, qw//);

=item C<$UsernameFormat>

This determines how user info is displayed. 'concise' will show the
first of RealName, Name or EmailAddress that has a value. 'verbose' will
show EmailAddress, and the first of RealName or Name which is defined.
The default, 'role', uses 'verbose' for unprivileged users, and the Name
followed by the RealName for privileged users.

=cut

Set($UsernameFormat, "role");

=item C<$UserSearchResultFormat>

This controls the display of lists of users returned from the User
Summary Search. The display of users in the Admin interface is
controlled by C<%AdminSearchResultFormat>.

=cut

Set($UserSearchResultFormat,
         q{ '<a href="__WebPath__/User/Summary.html?id=__id__">__id__</a>/TITLE:#'}
        .q{,'<a href="__WebPath__/User/Summary.html?id=__id__">__Name__</a>/TITLE:Name'}
        .q{,__RealName__, __EmailAddress__}
);

=item C<@UserSummaryPortlets>

A list of portlets to be displayed on the User Summary page.
By default, we show all of the available portlets.
Extensions may provide their own portlets for this page.

=cut

Set(@UserSummaryPortlets, (qw/ExtraInfo CreateTicket ActiveTickets InactiveTickets UserAssets /));

=item C<$UserSummaryExtraInfo>

This controls what information is displayed on the User Summary
portal. By default the user's Real Name, Email Address and Username
are displayed. You can remove these or add more as needed. This
expects a Format string of user attributes. Please note that not all
the attributes are supported in this display because we're not
building a table.

=cut

Set($UserSummaryExtraInfo, "RealName, EmailAddress, Name");

=item C<$UserSummaryTicketListFormat>

Control the appearance of the Active and Inactive ticket lists in the
User Summary.

=cut

Set($UserSummaryTicketListFormat, q{
       '<B><A HREF="__WebPath__/Ticket/Display.html?id=__id__">__id__</a></B>/TITLE:#',
       '<B><A HREF="__WebPath__/Ticket/Display.html?id=__id__">__Subject__</a></B>/TITLE:Subject',
       Status,
       QueueName,
       Owner,
       Priority,
       '__NEWLINE__',
       '',
       '<small>__Requestors__</small>',
       '<small>__CreatedRelative__</small>',
       '<small>__ToldRelative__</small>',
       '<small>__LastUpdatedRelative__</small>',
       '<small>__TimeLeft__</small>'
});

=item C<$WebBaseURL>, C<$WebURL>

Usually you don't want to set these options. The only obvious reason
is if RT is accessible via https protocol on a non standard port, e.g.
'https://rt.example.com:9999'. In all other cases these options are
computed using C<$WebDomain>, C<$WebPort> and C<$WebPath>.

C<$WebBaseURL> is the scheme, server and port
(e.g. 'http://rt.example.com') for constructing URLs to the web
UI. C<$WebBaseURL> doesn't need a trailing /.

C<$WebURL> is the C<$WebBaseURL>, C<$WebPath> and trailing /, for
example: 'http://www.example.com/rt/'.

=cut

my $port = RT->Config->Get('WebPort');
Set($WebBaseURL,
    ($port == 443? 'https': 'http') .'://'
    . RT->Config->Get('WebDomain')
    . ($port != 80 && $port != 443? ":$port" : '')
);

Set($WebURL, RT->Config->Get('WebBaseURL') . RT->Config->Get('WebPath') . "/");

=item C<$WebImagesURL>

C<$WebImagesURL> points to the base URL where RT can find its images.
Define the directory name to be used for images in RT web documents.

=cut

Set($WebImagesURL, RT->Config->Get('WebPath') . "/static/images/");

=item C<$LogoURL>

C<$LogoURL> points to the URL of the RT logo displayed in the web UI.
This can also be configured via the web UI.

=cut

Set($LogoURL, RT->Config->Get('WebImagesURL') . "request-tracker-logo.png");

=item C<$LogoLinkURL>

C<$LogoLinkURL> is the URL that the RT logo hyperlinks to.

=cut

Set($LogoLinkURL, "http://bestpractical.com");

=item C<$LogoAltText>

C<$LogoAltText> is a string of text for the alt-text of the logo. It
will be passed through C<loc> for localization.

=cut

Set($LogoAltText, "Request Tracker logo");

=item C<$WebNoAuthRegex>

What portion of RT's URL space should not require authentication.  The
default is almost certainly correct, and should only be changed if you
are extending RT.

=cut

Set($WebNoAuthRegex, qr{^ (?:/+NoAuth/ | /+REST/\d+\.\d+/NoAuth/) }x );

=item C<$WebFlushDbCacheEveryRequest>

By default, RT clears its database cache after every page view.  This
ensures that you've always got the most current information when
working in a multi-process (mod_perl or FastCGI) Environment.  Setting
C<$WebFlushDbCacheEveryRequest> to 0 will turn this off, which will
speed RT up a bit, at the expense of a tiny bit of data accuracy.

=cut

Set($WebFlushDbCacheEveryRequest, 1);

=item C<%ChartFont>

The L<GD> module (which RT uses for graphs) ships with a built-in font
that doesn't have full Unicode support. You can use a given TrueType
font for a specific language by setting %ChartFont to (language =E<gt>
the absolute path of a font) pairs. Your GD library must have support
for TrueType fonts to use this option. If there is no entry for a
language in the hash then font with 'others' key is used.

RT comes with two TrueType fonts covering most available languages.

=cut

Set(
    %ChartFont,
    'zh-cn'  => "$RT::FontPath/DroidSansFallback.ttf",
    'zh-tw'  => "$RT::FontPath/DroidSansFallback.ttf",
    'ja'     => "$RT::FontPath/DroidSansFallback.ttf",
    'others' => "$RT::FontPath/DroidSans.ttf",
);

=item C<$ChartsTimezonesInDB>

RT stores dates using the UTC timezone in the DB, so charts grouped by
dates and time are not representative. Set C<$ChartsTimezonesInDB> to 1
to enable timezone conversions using your DB's capabilities. You may
need to do some work on the DB side to use this feature, read more in
F<docs/customizing/timezones_in_charts.pod>.

At this time, this feature only applies to MySQL and PostgreSQL.

=cut

Set($ChartsTimezonesInDB, 0);

=item C<@ChartColors>

An array of 6-digit hexadecimal RGB color values used for chart series.  By
default there are 12 distinct colors.

=cut

Set(@ChartColors, qw(
    66cc66 ff6666 ffcc66 663399
    3333cc 339933 993333 996633
    33cc33 cc3333 cc9933 6633cc
));

=back



=head2 Home page

=over 4

=item C<$DefaultSummaryRows>

C<$DefaultSummaryRows> is default number of rows displayed in for
search results on the front page.

=cut

Set($DefaultSummaryRows, 10);

=item C<@RefreshIntervals>

This setting defines the possible homepage and search result refresh
options. Each value is a number of seconds. You should not include a value
of C<0>, as that is always provided as an option.

See also L</$HomePageRefreshInterval> and L</$SearchResultsRefreshInterval>.

=cut

Set(@RefreshIntervals, qw(120 300 600 1200 3600 7200));

=item C<$HomePageRefreshInterval>

C<$HomePageRefreshInterval> is default number of seconds to refresh
the RT home page. Choose from any value in L</@RefreshIntervals>,
or the default of C<0> for no automatic refresh.

=cut

Set($HomePageRefreshInterval, 0);

=item C<$HomepageComponents>

C<$HomepageComponents> is an arrayref of allowed components on a
user's customized homepage ("RT at a glance").

=cut

Set(
    $HomepageComponents,
    [
        qw(QuickCreate QueueList MyAdminQueues MySupportQueues MyReminders RefreshHomepage Dashboards SavedSearches FindUser MyAssets FindAsset) # loc_qw
    ]
);

=back




=head2 Ticket search

=over 4

=item C<$UseSQLForACLChecks>

Historically, ACLs were checked on display, which could lead to empty
search pages and wrong ticket counts.  Set C<$UseSQLForACLChecks> to 0
to go back to this method; this will reduce the complexity of the
generated SQL statements, at the cost of the aforementioned bugs.

=cut

Set($UseSQLForACLChecks, 1);

=item C<$TicketsItemMapSize>

On the display page of a ticket from search results, RT provides links
to the first, next, previous and last ticket from the results.  In
order to build these links, RT needs to fetch the full result set from
the database, which can be resource-intensive.

Set C<$TicketsItemMapSize> to number of tickets you want RT to examine
to build these links. If the full result set is larger than this
number, RT will omit the "last" link in the menu.  Set this to zero to
always examine all results.

=cut

Set($TicketsItemMapSize, 1000);

=item C<$SearchResultsRefreshInterval>

C<$SearchResultsRefreshInterval> is default number of seconds to refresh
search results in RT. Choose from any value in L</@RefreshIntervals>, or
the default of C<0> for no automatic refresh.

=cut

Set($SearchResultsRefreshInterval, 0);

=item C<$DefaultSearchResultFormat>

C<$DefaultSearchResultFormat> is the default format for RT search
results

=cut

Set ($DefaultSearchResultFormat, qq{
   '<B><A HREF="__WebPath__/Ticket/Display.html?id=__id__">__id__</a></B>/TITLE:#',
   '<B><A HREF="__WebPath__/Ticket/Display.html?id=__id__">__Subject__</a></B>/TITLE:Subject',
   Status,
   QueueName,
   Owner,
   Priority,
   '__NEWLINE__',
   '__NBSP__',
   '<small>__Requestors__</small>',
   '<small>__CreatedRelative__</small>',
   '<small>__ToldRelative__</small>',
   '<small>__LastUpdatedRelative__</small>',
   '<small>__TimeLeft__</small>'});


=item C<$UserTicketDataResultFormat>

This is the format of ticket search result for "Download User Tickets" links. It
defaults to C<DefaultSearchResultFormat> for privileged users and C<DefaultSelfServiceSearchResultFormat>
for unprivileged users if it's not set.

=cut

Set($UserTicketDataResultFormat, undef );

=item C<$UserDataResultFormat>

This is the format of the user search result for "Download User Data" links.

=cut

Set($UserDataResultFormat, "'__id__', '__Name__', '__EmailAddress__', '__RealName__',\
                            '__NickName__', '__Organization__', '__HomePhone__', '__WorkPhone__',\
                            '__MobilePhone__', '__PagerPhone__', '__Address1__', '__Address2__',\
                            '__City__', '__State__','__Zip__', '__Country__', '__Gecos__', '__Lang__',\
                            '__FreeFormContactInfo__'");

=item C<$UserTransactionDataResultFormat>

This is the format of the user transaction search result for "Download User Transaction Data" links.

=cut

Set($UserTransactionDataResultFormat, "'__ObjectId__', '__id__', '__Created__', '__Description__',\
                                        '__OldValue__', '__NewValue__', '__Content__'");


=item C<$DefaultSearchResultOrderBy>

What Tickets column should we order by for RT Ticket search results.

=cut

Set($DefaultSearchResultOrderBy, 'id');

=item C<$DefaultSearchResultOrder>

When ordering RT Ticket search results by C<$DefaultSearchResultOrderBy>,
should the sort be ascending (ASC) or descending (DESC).

=cut

Set($DefaultSearchResultOrder, 'ASC');

=item C<$ShowSearchResultCount>

Display search result count on ticket lists. Defaults to 0 (hide them).

=cut

Set($ShowSearchResultCount, 0);

=item C<%FullTextSearch>

Full text search (FTS) without database indexing is a very slow
operation, and is thus disabled by default.

Before setting C<Indexed> to 1, read F<docs/full_text_indexing.pod> for
the full details of FTS on your particular database.

It is possible to enable FTS without database indexing support, simply
by setting the C<Enable> key to 1, while leaving C<Indexed> set to 0.
This is not generally suggested, as unindexed full-text searching can
cause severe performance problems.

=cut

Set(%FullTextSearch,
    Enable  => 0,
    Indexed => 0,
);

=item C<$MaxFulltextAttachmentSize>

On some systems, very large attachments can cause memory and other
performance issues for the indexer making it unable to complete
indexing. Adding resources like memory and CPU will solve this
issue, but in cases where that isn't possible, this option
sets a maximum size in bytes on attachments to index. Attachments
larger than this limit are skipped and will not be available to
full text searches.

=cut

# Default 0 means no limit
Set($MaxFulltextAttachmentSize, 0);

=item C<$DontSearchFileAttachments>

If C<$DontSearchFileAttachments> is set to 1, then uploaded files
(attachments with file names) are not searched during content
search.

Note that if you use indexed FTS then named attachments are still
indexed by default regardless of this option.

=cut

Set($DontSearchFileAttachments, undef);

=item C<$OnlySearchActiveTicketsInSimpleSearch>

When query in simple search doesn't have status info, use this to only
search active ones.

=cut

Set($OnlySearchActiveTicketsInSimpleSearch, 1);

=item C<$SearchResultsAutoRedirect>

When only one ticket is found in search, use this to redirect to the
ticket display page automatically.

=cut

Set($SearchResultsAutoRedirect, 0);

=back



=head2 Ticket display

=over 4

=item C<$ShowMoreAboutPrivilegedUsers>

This determines if the 'More about requestor' box on
Ticket/Display.html is shown for Privileged Users.

=cut

Set($ShowMoreAboutPrivilegedUsers, 0);

=item C<$MoreAboutRequestorTicketList>

This can be set to Active, Inactive, All or None.  It controls what
ticket list will be displayed in the 'More about requestor' box on
Ticket/Display.html.  This option can be controlled by users also.

=cut

Set($MoreAboutRequestorTicketList, "Active");

=item C<$MoreAboutRequestorTicketListFormat>

Control the appearance of the ticket lists in the 'More About Requestors' box.

=cut

Set($MoreAboutRequestorTicketListFormat, q{
       '<a href="__WebPath__/Ticket/Display.html?id=__id__">__id__</a>',
       '__Owner__',
       '<a href="__WebPath__/Ticket/Display.html?id=__id__">__Subject__</a>',
       '__Status__',
});


=item C<$MoreAboutRequestorExtraInfo>

By default, the 'More about requestor' box on Ticket/Display.html
shows the Requestor's name and ticket list.  If you would like to see
extra information about the user, this expects a Format string of user
attributes.  Please note that not all the attributes are supported in
this display because we're not building a table.

Example:
C<Set($MoreAboutRequestorExtraInfo,"Organization, Address1")>

=cut

Set($MoreAboutRequestorExtraInfo, "");

=item C<$MoreAboutRequestorGroupsLimit>

By default, the 'More about requestor' box on Ticket/Display.html
shows all the groups of the Requestor.  Use this to limit the number
of groups; a value of undef removes the group display entirely.

=cut

Set($MoreAboutRequestorGroupsLimit, 0);

=item C<$UseSideBySideLayout>

Should the ticket create and update forms use a more space efficient
two column layout.  This layout may not work in narrow browsers if you
set a MessageBoxWidth (below).

=cut

Set($UseSideBySideLayout, 1);

=item C<$EditCustomFieldsSingleColumn>

When displaying a list of Ticket Custom Fields for editing, RT
defaults to a 2 column list.  If you set this to 1, it will instead
display the Custom Fields in a single column.

=cut

Set($EditCustomFieldsSingleColumn, 0);

=item C<$ShowUnreadMessageNotifications>

If set to 1, RT will prompt users when there are new,
unread messages on tickets they are viewing.

=cut

Set($ShowUnreadMessageNotifications, 0);

=item C<$AutocompleteOwners>

If set to 1, the owner drop-downs for ticket update/modify and the query
builder are replaced by text fields that autocomplete.  This can
alleviate the sometimes huge owner list for installations where many
users have the OwnTicket right.

The Owner entry is automatically converted to an autocomplete box if the list
of owners exceeds C<$DropdownMenuLimit> items. However, the query to generate
the list of owners is still run and this can increase page load times. If
your owner lists exceed the limit and you are using the autocomplete box, you
can improve performance by explicitly setting C<$AutocompleteOwners>.

Drop down doesn't show unprivileged users. If your setup allows unprivileged
to own ticket then you have to enable autocompleting.

=cut

Set($AutocompleteOwners, 0);

=item C<$DropdownMenuLimit>

The Owner dropdown menu, used in various places in RT including the Query
Builder and ticket edit pages, automatically changes from a dropdown menu to
an autocomplete field once the menu holds more than the C<$DropdownMenuLimit>
owners. Dropdown menus become more difficult to use when they contain a large
number of values and the autocomplete textbox can be more usable.

If you have very large numbers of users who can be owners, this can cause
slow page loads on pages with an Owner selection. See L</$AutocompleteOwners>
for a way to potentially speed up page loads.

=cut

Set($DropdownMenuLimit, 50);

=item C<$AutocompleteOwnersForSearch>

If set to 1, the owner drop-downs for the query builder are always
replaced by text field that autocomplete and C<$AutocompleteOwners>
is ignored. Helpful when owners list is huge in the query builder.

=cut

Set($AutocompleteOwnersForSearch, 0);

=item C<$AutocompleteQueues>

If set to 1, any queue drop-downs are replaced by text fields that
autocomplete. This can alleviate the sometimes huge queue list for
installations with many queues, and can also increase page load
times in some cases. A user can override this setting as a personal
preference.

=cut

Set($AutocompleteQueues, 0);

=item C<$UserSearchFields>

Used by the User Autocompleter as well as the User Search.

Specifies which fields of L<RT::User> to match against and how to match
each field when autocompleting users.  Valid match methods are LIKE,
STARTSWITH, ENDSWITH, =, and !=.  Valid search fields are the core User
fields, as well as custom fields, which are specified as "CF.1234" or
"CF.Name"

=cut

Set($UserSearchFields, {
    EmailAddress => 'STARTSWITH',
    Name         => 'STARTSWITH',
    RealName     => 'LIKE',
});

=item C<$TicketAutocompleteFields>

Specifies which fields of L<RT::Ticket> to match against and how to match each
field when autocompleting users.  Valid match methods are LIKE, STARTSWITH,
ENDSWITH, C<=>, and C<!=>.

Not all Ticket fields are publically accessible and hence won't work for
autocomplete unless you override their accessibility using a local overlay or a
plugin.  Out of the box the following fields are public: id, Subject.

=cut

Set( $TicketAutocompleteFields, {
    id      => 'STARTSWITH',
    Subject => 'LIKE',
});

=item C<$DisplayTicketAfterQuickCreate>

Enable this to redirect to the created ticket display page
automatically when using QuickCreate.

=cut

Set($DisplayTicketAfterQuickCreate, 0);

=item C<$WikiImplicitLinks>

Support implicit links in WikiText custom fields?  Setting this to 1
causes InterCapped or ALLCAPS words in WikiText fields to automatically
become links to searches for those words.  If used on Articles, it links
to the Article with that name.

=cut

Set($WikiImplicitLinks, 0);

=item C<$PreviewScripMessages>

Set C<$PreviewScripMessages> to 1 if the scrips preview on the ticket
reply page should include the content of the messages to be sent.

=cut

Set($PreviewScripMessages, 0);

=item C<$SimplifiedRecipients>

If C<$SimplifiedRecipients> is set, a simple list of who will receive
B<any> kind of mail will be shown on the ticket reply page, instead of a
detailed breakdown by scrip.

=cut

Set($SimplifiedRecipients, 0);

=item C<$SquelchedRecipients>

If C<$SquelchedRecipients> is set, the checkbox list of who will receive
B<any> kind of mail on the ticket reply page are displayed initially as
B<un>checked - which means nobody in that list would get any mail. It
does not affect correspondence done via email yet.

=cut

Set($SquelchedRecipients, 0);

=item C<$HideResolveActionsWithDependencies>

If set to 1, this option will skip ticket menu actions which can't be
completed successfully because of outstanding active Depends On tickets.

By default, all ticket actions are displayed in the menu even if some of
them can't be successful until all Depends On links are resolved or
transitioned to another inactive status.

=cut

Set($HideResolveActionsWithDependencies, 0);

=item C<$HideUnsetFieldsOnDisplay>

This determines if we should hide unset fields on ticket display page.
Set this to 1 to hide unset fields.

=cut

Set($HideUnsetFieldsOnDisplay, 0);

=back

=head2 Self Service Interface

The Self Service Interface is a view automatically presented to Unprivileged
users who have a password and log into the web UI. The following options
modify the default behavior of the Self Service pages.

=over 4

=item C<$SelfServiceCorrespondenceOnly>

On the ticket display page, show only correspondence transactions in the
ticket history. This hides all ticket update transactions like status changes,
custom field updates, updates to watchers, etc.

=cut

Set($SelfServiceCorrespondenceOnly, 0);

=item C<$HideTimeFieldsFromUnprivilegedUsers>

This determines if we should hide Time Worked, Time Estimated, and
Time Left for unprivileged users.
Set this to 1 to hide those fields.

=cut

Set($HideTimeFieldsFromUnprivilegedUsers, 0);

=item C<$AllowUserAutocompleteForUnprivileged>

Should unprivileged users (users of SelfService) be allowed to
autocomplete users. Setting this option to 1 means unprivileged users
will be able to search all your users.

=cut

Set($AllowUserAutocompleteForUnprivileged, 0);

=item C<$DefaultSelfServiceSearchResultFormat>

C<$DefaultSelfServiceSearchResultFormat> is the default format of
searches displayed in the SelfService interface.

=cut

Set($DefaultSelfServiceSearchResultFormat, qq{
   '<B><A HREF="__WebPath__/SelfService/Display.html?id=__id__">__id__</a></B>/TITLE:#',
   '<B><A HREF="__WebPath__/SelfService/Display.html?id=__id__">__Subject__</a></B>/TITLE:Subject',
   Status,
   Requestors,
   Owner});

=item C<$SelfServiceRegex>

What portion of RT's URLspace should be accessible to Unprivileged
users This does not override the redirect from F</Ticket/Display.html>
to F</SelfService/Display.html> when Unprivileged users attempt to
access ticked displays.

=cut

Set($SelfServiceRegex, qr!^(?:/+SelfService/)!x );

<<<<<<< HEAD
=item C<$SelfServiceUserPrefs>

This option controls how the SelfService user preferences page is
displayed. It accepts a string from one of the four possible modes
below.

=over

=item C<edit-prefs> (the default)

When set to C<edit-prefs>, self service users will be able to update
their Timezone and Language preference and update their password.
This is the default behavior of RT.

=item C<view-info>

When set to C<view-info>, users will have full access to all their
user information stored in RT on a read-only page.

=item C<edit-prefs-view-info>

When set to C<edit-prefs-view-info>, users will have full access as in
the C<view-info> option, but also will be able to update their Locale
and password as in the default C<edit-prefs> option.

=item C<full-edit>

When set to C<full-edit>, users will be able to fully view and update
all of their stored RT user information.

=back

=cut

Set($SelfServiceUserPrefs, 'edit-prefs');

=item C<$SelfServiceRequestUpdatePortlet>

Set this to 1 to allow Self Service users to request updates to
their RT user information. When enabled, this portlet adds a quick
ticket create portlet to the Self Service preferences page. This
option is only available when $SelfServiceUserPrefs is set to
'view-info' or 'edit-prefs-view-info'.

=cut

Set($SelfServiceRequestUpdatePortlet, 0);
=======
=item C<$SelfServiceDownloadUserData>

Allow Self Service users to download their user information, ticket data
and transaction data as a .tsv file. When enabled, these three options
will appear on the /SelfService/Prefs.html page.

=cut

Set( $SelfServiceDownloadUserData, 0 );
>>>>>>> c37e09f4

=back

=head2 Articles

=over 4

=item C<$ArticleOnTicketCreate>

Set this to 1 to display the Articles interface on the Ticket Create
page in addition to the Reply/Comment page.

=cut

Set($ArticleOnTicketCreate, 0);

=item C<$HideArticleSearchOnReplyCreate>

Set this to 1 to hide the search and include boxes from the Article
UI.  This assumes you have enabled Article Hotlist feature, otherwise
you will have no access to Articles.

=cut

Set($HideArticleSearchOnReplyCreate, 0);

=item C<$LinkArticlesOnInclude>

Set this to 0 to suppress the default behavior of automatically linking
to Articles when they are included in a message.

=cut

Set($LinkArticlesOnInclude, 1);

=back

=head1 Assets

=over 4

=item C<@AssetQueues>

This should be a list of names of queues whose tickets should always
display the "Assets" box.  This is useful for queues which deal
primarily with assets, as it provides a ready box to link an asset to
the ticket, even when the ticket has no related assets yet.

=cut

# Set(@AssetQueues, ());

=item C<$DefaultCatalog>

This provides the default catalog after a user initially logs in.
However, the default catalog is "sticky," and so will remember the
last-selected catalog thereafter.

=cut

# Set($DefaultCatalog, 'General assets');

=item C<$AssetSearchFields>

Specifies which fields of L<RT::Asset> to match against and how to match
each field when performing a quick search on assets.  Valid match
methods are LIKE, STARTSWITH, ENDSWITH, =, and !=.  Valid search fields
are id, Name, Description, or custom fields, which are specified as
"CF.1234" or "CF.Name"

=cut

Set($AssetSearchFields, {
    id          => '=',
    Name        => 'LIKE',
    Description => 'LIKE',
});

=item C<$AssetSearchFormat>

The format that results of the asset search are displayed with.  This is
either a string, which will be used for all catalogs, or a hash
reference, keyed by catalog's name/id.  If a hashref and neither name or
id is found therein, falls back to the key ''.

If you wish to use the multiple catalog format, your configuration would look
something like:

    Set($AssetSearchFormat, {
        'General assets' => q[Format String for the General Assets Catalog],
        8                => q[Format String for Catalog 8],
        ''               => q[Format String for any catalogs not listed explicitly],
    });

=cut

# loc('Related tickets')
Set($AssetSearchFormat, q[
    '<a href="__WebHomePath__/Asset/Display.html?id=__id__">__Name__</a>/TITLE:Name',
    Description,
    '__Status__ (__Catalog__)/TITLE:Status',
    Owner,
    HeldBy,
    Contacts,
    '__ActiveTickets__ __InactiveTickets__/TITLE:Related tickets',
]);

=item C<$AssetSummaryFormat>

The information that is displayed on ticket display pages about assets
related to the ticket.  This is displayed in a table beneath the asset
name.

=cut

Set($AssetSummaryFormat, q[
    '<a href="__WebHomePath__/Asset/Display.html?id=__id__">__Name__</a>/TITLE:Name',
    Description,
    '__Status__ (__Catalog__)/TITLE:Status',
    Owner,
    HeldBy,
    Contacts,
    '__ActiveTickets__ __InactiveTickets__/TITLE:Related tickets',
]);

=item C<$AssetSummaryRelatedTicketsFormat>

The information that is displayed on ticket display pages about tickets
related to assets related to the ticket.  This is displayed as a list of
tickets underneath the asset properties.

=cut

Set($AssetSummaryRelatedTicketsFormat, q[
    '<a href="__WebPath__/Ticket/Display.html?id=__id__">__id__</a>',
    '(__OwnerName__)',
    '<a href="__WebPath__/Ticket/Display.html?id=__id__">__Subject__</a>',
    QueueName,
    Status,
]);

=item C<$AssetBasicCustomFieldsOnCreate>

Specify a list of Asset custom fields to show in "Basics" widget on create.

e.g.

Set( $AssetBasicCustomFieldsOnCreate, [ 'foo', 'bar' ] );

=cut

# Set($AssetBasicCustomFieldsOnCreate, undef );

=back

=head2 Message box properties

=over 4

=item C<$MessageBoxWidth>, C<$MessageBoxHeight>

For message boxes, set the entry box width, height and what type of
wrapping to use.  These options can be overridden by users in their
preferences.

When the width is set to undef, no column count is specified and the
message box will take up 100% of the available width.  Combining this
with HARD messagebox wrapping (below) is not recommended, as it will
lead to inconsistent width in transactions between browsers.

These settings only apply to the non-RichText message box.  See below
for Rich Text settings.

=cut

Set($MessageBoxWidth, undef);
Set($MessageBoxHeight, 15);

=item C<$MessageBoxRichText>

Should "rich text" editing be enabled? This option lets your users
send HTML email messages from the web interface.

=cut

Set($MessageBoxRichText, 1);

=item C<$MessageBoxUseSystemContextMenu>

Should the "rich text" editor use the browser's right-click menu?

The rich text editor's custom menu can block system functionality like spell check,
dictionary lookup and browser extension options. Enabling this option allows the browser's
native right click menu to be used; However, enabling this option may also prevent
pasting rich text from other applications.

=cut

Set($MessageBoxUseSystemContextMenu, 0);

=item C<$MessageBoxRichTextHeight>

Height of rich text JavaScript enabled editing boxes (in pixels)

=cut

Set($MessageBoxRichTextHeight, 200);

=item C<$MessageBoxIncludeSignature>

Should your users' signatures (from their Preferences page) be
included in Comments and Replies.

=cut

Set($MessageBoxIncludeSignature, 1);

=item C<$MessageBoxIncludeSignatureOnComment>

Should your users' signatures (from their Preferences page) be
included in Comments. Setting this to 0 overrides
C<$MessageBoxIncludeSignature>.

=cut

Set($MessageBoxIncludeSignatureOnComment, 1);

=back

=head2 Attach Files

=over 4

=item C<$PreferDropzone>

By default, RT uses Dropzone to attach files if possible. If
C<$PreferDropzone> is set to 0, RT will always use plain file inputs.

=cut

Set($PreferDropzone, 1);

=back

=head2 Transaction display

=over 4

=item C<$OldestTransactionsFirst>

By default, RT shows newest transactions at the bottom of the ticket
history page, if you want see them at the top set this to 0.  This
option can be overridden by users in their preferences.

=cut

Set($OldestTransactionsFirst, 1);

=item C<$ShowHistory>

This option controls how history is shown on the ticket display page.  It
accepts one of three possible modes and is overrideable on a per-user
preference level.  If you regularly deal with long tickets and don't care much
about the history, you may wish to change this option to C<click>.

=over

=item C<delay> (the default)

When set to C<delay>, history is loaded via javascript after the rest of the
page has been loaded.  This speeds up apparent page load times and generally
provides a smoother experience.  You may notice slight delays before the ticket
history appears on very long tickets.

=item C<click>

When set to C<click>, history is loaded on demand when a placeholder link is
clicked.  This speeds up ticket display page loads and history is never loaded
if not requested.

=item C<always>

When set to C<always>, history is loaded before showing the page.  This ensures
history is always available immediately, but at the expense of longer page load
times.  This behaviour was the default in RT 4.0.

=item C<scroll>

When set to C<scroll>, history is loaded via javascript after the rest of the
page has been loaded, as you scroll down the page. Ten transactions are loaded
initially, and then more are loaded ten at a time. This can dramatically speed
up initial page load times on very long tickets.

=back

=cut

Set($ShowHistory, 'delay');

=item C<$ShowBccHeader>

By default, RT hides from the web UI information about blind copies
user sent on reply or comment.

=cut

Set($ShowBccHeader, 0);

=item C<$TrustHTMLAttachments>

If C<TrustHTMLAttachments> is not defined, we will display them as
text. This prevents malicious HTML and JavaScript from being sent in a
request (although there is probably more to it than that)

=cut

Set($TrustHTMLAttachments, undef);

=item C<$AlwaysDownloadAttachments>

Always download attachments, regardless of content type. If set, this
overrides C<TrustHTMLAttachments>.

=cut

Set($AlwaysDownloadAttachments, undef);

=item C<$AttachmentListCount>

The number of attachments to display by default on ticket display and ticket
reply pages. Attachments beyond this count will be displayed only after the
user clicks a "Show all" link. The default value, C<undef>, means always show
all attachments. A value of C<0> means show no attachments by default.

=cut

Set($AttachmentListCount, undef);

=item C<$PreferRichText>

By default, RT shows rich text (HTML) messages if possible.  If
C<$PreferRichText> is set to 0, RT will show plain text messages in
preference to any rich text alternatives.

As a security precaution, RT limits the HTML that is displayed to a
known-good subset -- as allowing arbitrary HTML to be displayed exposes
multiple vectors for XSS and phishing attacks.  If
L</$TrustHTMLAttachments> is enabled, the original HTML is available for
viewing via the "Download" link.

If the optional L<HTML::Gumbo> dependency is installed, RT will leverage
this to allow a broader set of HTML through, including tables.

=cut

Set($PreferRichText, 1);

=item C<$MaxInlineBody>

C<$MaxInlineBody> is the maximum textual attachment size that we want to
see inline when viewing a transaction.  RT will inline any text if the
value is undefined or 0.  This option can be overridden by users in
their preferences.  The default is 25k.

=cut

Set($MaxInlineBody, 25 * 1024);

=item C<$ShowTransactionImages>

By default, RT shows images attached to incoming (and outgoing) ticket
updates inline. Set this variable to 0 if you'd like to disable that
behavior.

=cut

Set($ShowTransactionImages, 1);

=item C<$ShowRemoteImages>

By default, RT doesn't show remote images attached to incoming (and outgoing)
ticket updates inline.  Set this variable to 1 if you'd like to enable remote
image display.  Showing remote images may allow spammers and other senders to
track when messages are viewed and see referer information.

Note that this setting is independent of L</$ShowTransactionImages> above.

=cut

Set($ShowRemoteImages, 0);

=item C<$PlainTextMono>

Normally plaintext attachments are displayed as HTML with line breaks
preserved.  This causes space- and tab-based formatting not to be
displayed correctly.  Set C<$PlainTextMono> to 1 to use a monospaced
font and preserve formatting.

=cut

Set($PlainTextMono, 0);

=item C<$SuppressInlineTextFiles>

If C<$SuppressInlineTextFiles> is set to 1, then uploaded text files
(text-type attachments with file names) are prevented from being
displayed in-line when viewing a ticket's history.

=cut

Set($SuppressInlineTextFiles, undef);


=item C<@Active_MakeClicky>

MakeClicky detects various formats of data in headers and email
messages, and extends them with supporting links.  By default, RT
provides two formats:

* 'httpurl': detects http:// and https:// URLs and adds '[Open URL]'
  link after the URL.

* 'httpurl_overwrite': also detects URLs as 'httpurl' format, but
  replaces the URL with a link.  Enabled by default.

See F<share/html/Elements/MakeClicky> for documentation on how to add
your own styles of link detection.

=cut

Set(@Active_MakeClicky, qw(httpurl_overwrite));

=item C<$QuoteFolding>

Quote folding is the hiding of old replies in transaction history.
It defaults to on.  Set this to 0 to disable it.

=cut

Set($QuoteFolding, 1);

=back


=head1 Application logic

=over 4

=item C<$ParseNewMessageForTicketCcs>

If C<$ParseNewMessageForTicketCcs> is set to 1, RT will attempt to
divine Ticket 'Cc' watchers from the To and Cc lines of incoming
messages that create new tickets. This option does not apply to replies
or comments on existing tickets. Be forewarned that if you have I<any>
addresses which forward mail to RT automatically and you enable this
option without modifying C<$RTAddressRegexp> below, you will get
yourself into a heap of trouble.

See also the L<RT::Action::AutoAddWatchers> extension which adds
watchers from ticket replies on existing tickets.

=cut

Set($ParseNewMessageForTicketCcs, undef);

=item C<$UseTransactionBatch>

Set C<$UseTransactionBatch> to 1 to execute transactions in batches,
such that a resolve and comment (for example) would happen
simultaneously, instead of as two transactions, unaware of each
others' existence.

=cut

Set($UseTransactionBatch, 1);

=item C<$StrictLinkACL>

When this feature is enabled a user needs I<ModifyTicket> rights on
both tickets to link them together; otherwise, I<ModifyTicket> rights
on either of them is sufficient.

=cut

Set($StrictLinkACL, 1);

=item C<$RedistributeAutoGeneratedMessages>

Should RT redistribute correspondence that it identifies as machine
generated?  A 1 will do so; setting this to 0 will cause no
such messages to be redistributed.  You can also use 'privileged' (the
default), which will redistribute only to privileged users. This helps
to protect against malformed bounces and loops caused by auto-created
requestors with bogus addresses.

=cut

Set($RedistributeAutoGeneratedMessages, "privileged");

=item C<$ApprovalRejectionNotes>

Should rejection notes from approvals be sent to the requestors?

=cut

Set($ApprovalRejectionNotes, 1);

=item C<$ForceApprovalsView>

Should approval tickets only be viewed and modified through the standard
approval interface?  With this setting enabled (by default), any attempt to use
the normal ticket display and modify page for approval tickets will be
redirected.

For example, with this option set to 1 and an approval ticket #123:

    /Ticket/Display.html?id=123

is redirected to

    /Approval/Display.html?id=123

With this option set to 0, the redirect won't happen.

=back

=cut

Set($ForceApprovalsView, 1);

=head1 Extra security

This is a list of extra security measures to enable that help keep your RT
safe.  If you don't know what these mean, you should almost certainly leave the
defaults alone.

=over 4

=item C<$DisallowExecuteCode>

If set to 1, the C<ExecuteCode> right will be removed from
all users, B<including> the superuser.  This is intended for when RT is
installed into a shared environment where even the superuser should not
be allowed to run arbitrary Perl code on the server via scrips.

=cut

Set($DisallowExecuteCode, 0);

=item C<$Framebusting>

If set to 0, framekiller javascript will be disabled and the
X-Frame-Options: DENY header will be suppressed from all responses.
This disables RT's clickjacking protection.

=cut

Set($Framebusting, 1);

=item C<$RestrictReferrer>

If set to 0, the HTTP C<Referer> (sic) header will not be
checked to ensure that requests come from RT's own domain.  As RT allows
for GET requests to alter state, disabling this opens RT up to
cross-site request forgery (CSRF) attacks.

=cut

Set($RestrictReferrer, 1);

=item C<$RestrictLoginReferrer>

If set to 0, RT will allow the user to log in from any link
or request, merely by passing in C<user> and C<pass> parameters; setting
it to 1 forces all logins to come from the login box, so the
user is aware that they are being logged in.  The default is off, for
backwards compatability.

=cut

Set($RestrictLoginReferrer, 0);

=item C<@ReferrerWhitelist>

This is a list of hostname:port combinations that RT will treat as being
part of RT's domain. This is particularly useful if you access RT as
multiple hostnames or have an external auth system that needs to
redirect back to RT once authentication is complete.

 Set(@ReferrerWhitelist, qw(www.example.com:443  www3.example.com:80));

If the "RT has detected a possible cross-site request forgery" error is triggered
by a host:port sent by your browser that you believe should be valid, you can copy
the host:port from the error message into this list.

Simple wildcards, similar to SSL certificates, are allowed.  For example:

    *.example.com:80    # matches foo.example.com
                        # but not example.com
                        #      or foo.bar.example.com

    www*.example.com:80 # matches www3.example.com
                        #     and www-test.example.com
                        #     and www.example.com

=cut

Set(@ReferrerWhitelist, qw());

=item C<%ReferrerComponents>

C<%ReferrerComponents> is the hash to customize referrer checking behavior when
C<$RestrictReferrer> is enabled, where you can whitelist or blacklist the
components along with their query args. e.g.

    Set( %ReferrerComponents,
        ( '/Foo.html' => 1, '/Bar.html' => 0, '/Baz.html' => [ 'id', 'results' ] )
    );

With this, '/Foo.html' will be whitelisted, and '/Bar.html' will be blacklisted.
'/Baz.html' with id/results query arguments will be whitelisted but blacklisted
if there are other query arguments.

=cut

Set( %ReferrerComponents );

=item C<$BcryptCost>

This sets the default cost parameter used for the C<bcrypt> key
derivation function.  Valid values range from 4 to 31, inclusive, with
higher numbers denoting greater effort.

=cut

Set($BcryptCost, 12);

=back



=head1 Authorization and user configuration

=over 4

=item C<$WebRemoteUserAuth>

If C<$WebRemoteUserAuth> is defined, RT will defer to the environment's
REMOTE_USER variable, which should be set by the webserver's
authentication layer.

=cut

Set($WebRemoteUserAuth, undef);

=item C<$WebRemoteUserContinuous>

If C<$WebRemoteUserContinuous> is defined, RT will check for the
REMOTE_USER on each access.  If you would prefer this to only happen
once (at initial login) set this to 0.  The default
setting will help ensure that if your webserver's authentication layer
deauthenticates a user, RT notices as soon as possible.

=cut

Set($WebRemoteUserContinuous, 1);

=item C<$WebFallbackToRTLogin>

If C<$WebFallbackToRTLogin> is defined, the user is allowed a
chance of fallback to the login screen, even if REMOTE_USER failed.

=cut

Set($WebFallbackToRTLogin, undef);

=item C<$WebRemoteUserGecos>

C<$WebRemoteUserGecos> means to match 'gecos' field as the user
identity; useful with C<mod_auth_external>.

=cut

Set($WebRemoteUserGecos, undef);

=item C<$WebRemoteUserAutocreate>

C<$WebRemoteUserAutocreate> will create users under the same name as
REMOTE_USER upon login, if they are missing from the Users table.

=cut

Set($WebRemoteUserAutocreate, undef);

=item C<$UserAutocreateDefaultsOnLogin>

If C<$WebRemoteUserAutocreate> is set to 1, C<$UserAutocreateDefaultsOnLogin>
will be passed to L<RT::User/Create>.  Use it to set defaults, such as
creating unprivileged users with C<<{ Privileged => 0 }>>.  This must be
a hashref.

=cut

Set($UserAutocreateDefaultsOnLogin, undef);

=item C<$WebSessionClass>

C<$WebSessionClass> is the class you wish to use for storing sessions.  On
MySQL, Pg, and Oracle it defaults to using your database, in other cases
sessions are stored in files using L<Apache::Session::File>. Other installed
Apache::Session::* modules can be used to store sessions.

    Set($WebSessionClass, "Apache::Session::File");

=cut

Set($WebSessionClass, undef);

=item C<%WebSessionProperties>

C<%WebSessionProperties> is the hash to configure class L</$WebSessionClass>
in case custom class is used. By default it's empty and values are picked
depending on the class. Make sure that it's empty if you're using DB as session
backend.

=cut

Set( %WebSessionProperties );

=item C<$AutoLogoff>

By default, RT's user sessions persist until a user closes his or her
browser. With the C<$AutoLogoff> option you can setup session lifetime
in minutes. A user will be logged out if he or she doesn't send any
requests to RT for the defined time.

=cut

Set($AutoLogoff, 0);

=item C<$LogoutRefresh>

The number of seconds to wait after logout before sending the user to
the login page. By default, 1 second, though you may want to increase
this if you display additional information on the logout page.

=cut

Set($LogoutRefresh, 1);

=item C<$WebSecureCookies>

By default, RT's session cookie isn't marked as "secure". Some web
browsers will treat secure cookies more carefully than non-secure
ones, being careful not to write them to disk, only sending them over
an SSL secured connection, and so on. To enable this behavior, set
C<$WebSecureCookies> to 1.  NOTE: You probably don't want to turn this
on I<unless> users are only connecting via SSL encrypted HTTPS
connections.

=cut

Set($WebSecureCookies, 0);

=item C<$WebHttpOnlyCookies>

Default RT's session cookie to not being directly accessible to
javascript.  The content is still sent during regular and AJAX requests,
and other cookies are unaffected, but the session-id is less
programmatically accessible to javascript.  Turning this off should only
be necessary in situations with odd client-side authentication
requirements.

=cut

Set($WebHttpOnlyCookies, 1);

=item C<$MinimumPasswordLength>

C<$MinimumPasswordLength> defines the minimum length for user
passwords. Setting it to 0 disables this check.

=cut

Set($MinimumPasswordLength, 5);

=back

=head2 External Authentication and Authorization

RT has a built-in module for integrating with a directory service like
LDAP or Active Directory for authentication (login) and authorization
(enabling/disabling users and setting user attributes). The core configuration
settings for the service are listed here. Additional details are available
in the L<RT::Authen::ExternalAuth> module documentation.

=over 4

=item C<$ExternalSettings>

This option, along with the following options, activate and configure authentication
via a resource external to RT. All of the configuration for your external authentication
service, like LDAP or Active Directory, are defined in a data structure in this option.
You can find full details on the configuration
options in the L<RT::Authen::ExternalAuth> documentation.

=cut

# No defaults are set for ExternalAuth because this is an optional feature.

=item C<$ExternalAuthPriority>

Sets the priority of authentication resources if you have multiple configured.
RT will attempt authorization with each resource, in order, until one succeeds or
no more remain. See L<RT::Authen::ExternalAuth> for details.

=item C<$ExternalInfoPriority>

Sets the order of resources for querying user information if you have multiple
configured. RT will query each resource, in order, until one succeeds or
no more remain. See L<RT::Authen::ExternalAuth> for details.

=item C<$UserAutocreateDefaultsOnLogin>

A hashref of options to set for users who are autocreated on login via
ExternalAuth. For example, you can automatically make "Privileged" users
who were authenticated and created from LDAP or Active Directory.
See L<RT::Authen::ExternalAuth> for details.

=item C<$AutoCreateNonExternalUsers>

Users should still be autocreated by RT as internal users if they
fail to exist in an external service; this is so requestors who
are not in LDAP can still be created when they email in.
See L<RT::Authen::ExternalAuth> for details.

=back

=head2 Syncing Users and Groups with LDAP or AD

In addition to the authentication services described above, RT also
has a utility you can schedule to periodicially sync from your
directory service additional user attributes, new users,
disabled users, and group membership. Options for the
LDAPImport tool are listed here. Additional information is
available in the L<RT::LDAPImport> documentation.

=over 4

=item C<$LDAPHost>

Your LDAP server hostname.

=item C<$LDAPUser>

The LDAP user to log in with.

=item C<$LDAPPassword>

Password for LDAPUser.

=item C<$LDAPFilter>

The filter to use when querying LDAP for the set of users to sync.

=item C<$LDAPMapping>

Mapping to apply between LDAP attributes retrieved and RT user
record attributes. See the L<RT::LDAPImport> documentation
for details.

=item C<$LDAPGroupBase>

The base for the LDAP group search.

=item C<$LDAPGroupFilter>

The filter to use when querying LDAP for groups to sync.

=item C<$LDAPGroupMapping>

Mapping to apply between LDAP group member attributes retrieved and
RT groups. See the L<RT::LDAPImport> documentation
for details.

=back

=head1 Internationalization

=over 4

=item C<@LexiconLanguages>

An array that contains languages supported by RT's
internationalization interface.  Defaults to all *.po lexicons;
setting it to C<qw(en ja)> will make RT bilingual instead of
multilingual, but will save some memory.

=cut

Set(@LexiconLanguages, qw(*));

=item C<@EmailInputEncodings>

An array that contains default encodings used to guess which charset
an attachment uses, if it does not specify one explicitly.  All
options must be recognized by L<Encode::Guess>.  The first element may
also be '*', which enables encoding detection using
L<Encode::Detect::Detector>, if installed.

=cut

Set(@EmailInputEncodings, qw(utf-8 iso-8859-1 us-ascii));

=item C<$EmailOutputEncoding>

The charset for localized email.  Must be recognized by Encode.

=cut

Set($EmailOutputEncoding, "utf-8");

=back







=head1 Date and time handling

=over 4

=item C<$DateTimeFormat>

You can choose date and time format.  See the "Output formatters"
section in perldoc F<lib/RT/Date.pm> for more options.  This option
can be overridden by users in their preferences.

Some examples:

C<Set($DateTimeFormat, "LocalizedDateTime");>
C<Set($DateTimeFormat, { Format => "ISO", Seconds => 0 });>
C<Set($DateTimeFormat, "RFC2822");>
C<Set($DateTimeFormat, { Format => "RFC2822", Seconds => 0, DayOfWeek => 0 });>

=cut

Set($DateTimeFormat, "DefaultFormat");

# Next two options are for Time::ParseDate

=item C<$DateDayBeforeMonth>

Set this to 1 if your local date convention looks like "dd/mm/yy"
instead of "mm/dd/yy". Used only for parsing, not for displaying
dates.

=cut

Set($DateDayBeforeMonth, 1);

=item C<$AmbiguousDayInPast>, C<$AmbiguousDayInFuture>

Should an unspecified day or year in a date refer to a future or a
past value? For example, should a date of "Tuesday" default to mean
the date for next Tuesday or last Tuesday? Should the date "March 1"
default to the date for next March or last March?

Set C<$AmbiguousDayInPast> for the last date, or
C<$AmbiguousDayInFuture> for the next date; the default is usually
correct.  If both are set, C<$AmbiguousDayInPast> takes precedence.

=cut

Set($AmbiguousDayInPast, 0);
Set($AmbiguousDayInFuture, 0);

=item C<$DefaultTimeUnitsToHours>

Use this to set the default units for time entry to hours instead of
minutes.  Note that this only effects entry, not display.

=cut

Set($DefaultTimeUnitsToHours, 0);

=item C<$SignatureAboveQuote>

By default RT places the signature at the bottom of the quoted text in
the message box for ticket replies.  Set this to 1 to place the signature
above the quoted text.

=cut

Set($SignatureAboveQuote, 0);

=item C<$TimeInICal>

By default, events in the iCal feed on the ticket search page
contain only dates, making them all day calendar events. Set
C<$TimeInICal> if you have start or due dates on tickets that
have significant time values and you want those times to be
included in the events in the iCal feed.

This option can also be set as an individual user preference.

=cut

Set($TimeInICal, 0);

=item C<$PreferDateTimeFormatNatural>

By default, RT parses an unknown date first with L<Time::ParseDate>, and if
this fails with L<DateTime::Format::Natural>.
C<$PreferDateTimeFormatNatural> changes this behavior to first parse with
L<DateTime::Format::Natural>, and if this fails with L<Time::ParseDate>.
This gives you the possibility to use the more advanced features of
L<DateTime::Format::Natural>.
For example with L<Time::ParseDate> it isn't possible to get the
'first day of the last month', where L<DateTime::Format::Natural> supports
this with 'last month'.

Be aware that L<Time::ParseDate> and L<DateTime::Format::Natural> have
different definitions for the relative date and time syntax.
L<Time::ParseDate> returns for 'last month' this DayOfMonth from the last month.
L<DateTime::Format::Natural> returns for 'last month' the first day of the last
month. So changing this config option maybe changes the results of your saved
searches.

=cut

Set($PreferDateTimeFormatNatural, 0);

=back

=head1 Cryptography

A complete description of RT's cryptography capabilities can be found in
L<RT::Crypt>. At this moment, GnuPG (PGP) and SMIME security protocols are
supported.

=over 4

=item C<%Crypt>

The following options apply to all cryptography protocols.

By default, all enabled security protocols will analyze each incoming
email. You may set C<Incoming> to a subset of this list, if some enabled
protocols do not apply to incoming mail; however, this is usually
unnecessary.

For outgoing emails, the first security protocol from the above list is
used. Use the C<Outgoing> option to set a security protocol that should
be used in outgoing emails.  At this moment, only one protocol can be
used to protect outgoing emails.

Set C<RejectOnMissingPrivateKey> to 0 if you don't want to reject
emails encrypted for key RT doesn't have and can not decrypt.

Set C<RejectOnBadData> to 0 if you don't want to reject letters
with incorrect data.

If you want to allow people to encrypt attachments inside the DB then
set C<AllowEncryptDataInDB> to 1.

Set C<Dashboards> to a hash with Encrypt and Sign keys to control
whether dashboards should be encrypted and/or signed correspondingly.
By default they are not encrypted or signed.

=back

=cut

Set( %Crypt,
    Incoming                  => undef, # ['GnuPG', 'SMIME']
    Outgoing                  => undef, # 'SMIME'

    RejectOnMissingPrivateKey => 1,
    RejectOnBadData           => 1,

    AllowEncryptDataInDB      => 0,

    Dashboards => {
        Encrypt => 0,
        Sign    => 0,
    },
);

=head2 SMIME configuration

A full description of the SMIME integration can be found in
L<RT::Crypt::SMIME>.

=over 4

=item C<%SMIME>

Set C<Enable> to 0 or 1 to disable or enable SMIME for
encrypting and signing messages.

Set C<OpenSSL> to path to F<openssl> executable.

Set C<Keyring> to directory with key files.  Key and certificates should
be stored in a PEM file in this directory named named, e.g.,
F<email.address@example.com.pem>.

Set C<CAPath> to either a PEM-formatted certificate of a single signing
certificate authority, or a directory of such (including hash symlinks
as created by the openssl tool C<c_rehash>).  Only SMIME certificates
signed by these certificate authorities will be treated as valid
signatures.  If left unset (and C<AcceptUntrustedCAs> is unset, as it is
by default), no signatures will be marked as valid!

Set C<AcceptUntrustedCAs> to allow arbitrary SMIME certificates, no
matter their signing entities.  Such mails will be marked as untrusted,
but signed; C<CAPath> will be used to mark which mails are signed by
trusted certificate authorities.  This configuration is generally
insecure, as it allows the possibility of accepting forged mail signed
by an untrusted certificate authority.

Setting C<AcceptUntrustedCAs> also allows encryption to users with
certificates created by untrusted CAs.

Set C<Passphrase> to a scalar (to use for all keys), an anonymous
function, or a hash (to look up by address).  If the hash is used, the
'' key is used as a default.

See L<RT::Crypt::SMIME> for details.

=back

=cut

Set( %SMIME,
    Enable => @RT_SMIME@,
    OpenSSL => 'openssl',
    Keyring => q{@RT_VAR_PATH@/data/smime},
    CAPath => undef,
    AcceptUntrustedCAs => undef,
    Passphrase => undef,
);

=head2 GnuPG configuration

A full description of the (somewhat extensive) GnuPG integration can
be found by running the command `perldoc L<RT::Crypt::GnuPG>` (or
`perldoc lib/RT/Crypt/GnuPG.pm` from your RT install directory).

=over 4

=item C<%GnuPG>

Set C<Enable> to 0 or 1 to disable or enable GnuPG interfaces
for encrypting and signing outgoing messages.

Set C<GnuPG> to the name or path of the gpg binary to use.

Set C<Passphrase> to a scalar (to use for all keys), an anonymous
function, or a hash (to look up by address).  If the hash is used, the
'' key is used as a default.

Set C<OutgoingMessagesFormat> to 'inline' to use inline encryption and
signatures instead of 'RFC' (GPG/MIME: RFC3156 and RFC1847) format.

=cut

Set(%GnuPG,
    Enable                 => @RT_GPG@,
    GnuPG                  => 'gpg',
    Passphrase             => undef,
    OutgoingMessagesFormat => "RFC", # Inline
);

=item C<%GnuPGOptions>

Options to pass to the GnuPG program.

If you override this in your RT_SiteConfig, you should be sure to
include a homedir setting.

Note that options with '-' character MUST be quoted.

=cut

Set(%GnuPGOptions,
    homedir => q{@RT_VAR_PATH@/data/gpg},

# URL of a keyserver
#    keyserver => 'hkp://subkeys.pgp.net',

# enables the automatic retrieving of keys when verifying signatures
#    'keyserver-options' => 'auto-key-retrieve',
);

=back

=head1 External storage

By default, RT stores attachments in the database.  ExternalStorage moves
all attachments that RT does not need efficient access to (which include
textual content and images) to outside of the database.  This may either
be on local disk, or to a cloud storage solution.  This decreases the
size of RT's database, in turn decreasing the burden of backing up RT's
database, at the cost of adding additional locations which must be
configured or backed up.  Attachment storage paths are calculated based
on file contents; this provides de-duplication.

A full description of external storage can be found by running the command
`perldoc L<RT::ExternalStorage>` (or `perldoc lib/RT/ExternalStorage.pm`
from your RT install directory).

Note that simply configuring L<RT::ExternalStorage> is insufficient; there
are additional steps required (including setup of a regularly-scheduled
upload job) to enable RT to make use of external storage.

=over 4

=item C<%ExternalStorage>

This selects which storage engine is used, as well as options for
configuring that specific storage engine. RT ships with the following
storage engines:

L<RT::ExternalStorage::Disk>, which stores files on directly onto disk.

L<RT::ExternalStorage::AmazonS3>, which stores files on Amazon's S3 service.

L<RT::ExternalStorage::Dropbox>, which stores files in Dropbox.

See each storage engine's documentation for the configuration it requires
and accepts.

    Set(%ExternalStorage,
        Type => 'Disk',
        Path => '/opt/rt4/var/attachments',
    );

=cut

Set(%ExternalStorage, ());

=item C<$ExternalStorageCutoffSize>

Certain object types, like values for Binary (aka file upload) custom
fields, are always put into external storage. However, for other
object types, like images and text, there is a line in the sand where
you want small objects in the database but large objects in external
storage. By default, objects larger than 10 MiB will be put into external
storage. C<$ExternalStorageCutoffSize> adjusts that line in the sand.

Note that changing this setting does not affect existing attachments, only
the new ones that C<sbin/rt-externalize-attachments> hasn't seen yet.

=cut

Set($ExternalStorageCutoffSize, 10*1024*1024);

=item C<$ExternalStorageDirectLink>

Certain ExternalStorage backends can serve files over HTTP.  For such
backends, RT can link directly to those files in external storage.  This
cuts down download time and relieves resource pressure because RT's web
server is no longer involved in retrieving and then immediately serving
each attachment.

Of the storage engines that RT ships, only
L<RT::ExternalStorage::AmazonS3> supports this feature, and you must
manually configure it to allow direct linking.

Set this to 1 to link directly to files in external storage.

=cut

Set($ExternalStorageDirectLink, 0);

=back


=head1 Initialdata Formats

RT supports pluggable data format parsers for F<initialdata> files.

If you add format handlers, note that you can remove the perl entry if you
don't want it available. B<Removing the default perl entry may cause problems
installing plugins and RT updates>. If so, re-enable it temporarily.

=over 4

=item C<$InitialdataFormatHandlers>

Set the C<$InitialdataFormatHandlers> to an arrayref containing a list of
format handler modules. The 'perl' entry is the system default, and handles
perl-style intialdata files.

    Set( $InitialdataFormatHandlers,
         [
            'perl',
            'RT::Extension::Initialdata::Foo',
            ...
         [
       );

=back

=cut

Set( $InitialdataFormatHandlers, [
    'perl',
]);


=head1 Lifecycles

=head2 Lifecycle definitions

Each lifecycle is a list of possible statuses split into three logic
sets: B<initial>, B<active> and B<inactive>. Each status in a
lifecycle must be unique. (Statuses may not be repeated across sets.)
Each set may have any number of statuses.

For example:

    default => {
        initial  => ['new'],
        active   => ['open', 'stalled'],
        inactive => ['resolved', 'rejected', 'deleted'],
        ...
    },

Status names can be from 1 to 64 ASCII characters.  Statuses are
localized using RT's standard internationalization and localization
system.

=over 4

=item initial

You can define multiple B<initial> statuses for tickets in a given
lifecycle.

RT will automatically set its B<Started> date when you change a
ticket's status from an B<initial> state to an B<active> or
B<inactive> status.

=item active

B<Active> tickets are "currently in play" - they're things that are
being worked on and not yet complete.

=item inactive

B<Inactive> tickets are typically in their "final resting state".

While you're free to implement a workflow that ignores that
description, typically once a ticket enters an inactive state, it will
never again enter an active state.

RT will automatically set the B<Resolved> date when a ticket's status
is changed from an B<Initial> or B<Active> status to an B<Inactive>
status.

B<deleted> is still a special status and protected by the
B<DeleteTicket> right, unless you re-defined rights (read below). If
you don't want to allow ticket deletion at any time simply don't
include it in your lifecycle.

=back

Statuses in each set are ordered and listed in the UI in the defined
order.

Changes between statuses are constrained by transition rules, as
described below.

=head2 Default values

In some cases a default value is used to display in UI or in API when
value is not provided. You can configure defaults using the following
syntax:

    default => {
        ...
        defaults => {
            on_create => 'new',
            on_resolve => 'resolved',
            ...
        },
    },

The following defaults are used.

=over 4

=item on_create

If you (or your code) doesn't specify a status when creating a ticket,
RT will use the this status. See also L</Statuses available during
ticket creation>.

=item approved

When an approval is accepted, the status of depending tickets will
be changed to this value.

=item denied

When an approval is denied, the status of depending tickets will
be changed to this value.

=item reminder_on_open

When a reminder is opened, the status will be changed to this value.

=item reminder_on_resolve

When a reminder is resolved, the status will be changed to this value.

=back

=head2 Transitions between statuses and UI actions

A B<Transition> is a change of status from A to B. You should define
all possible transitions in each lifecycle using the following format:

    default => {
        ...
        transitions => {
            ''       => [qw(new open resolved)],
            new      => [qw(open resolved rejected deleted)],
            open     => [qw(stalled resolved rejected deleted)],
            stalled  => [qw(open)],
            resolved => [qw(open)],
            rejected => [qw(open)],
            deleted  => [qw(open)],
        },
        ...
    },

The order of items in the listing for each transition line affects
the order they appear in the drop-down. If you change the config
for 'open' state listing to:

    open     => [qw(stalled rejected deleted resolved)],

then the 'resolved' status will appear as the last item in the drop-down.

=head3 Statuses available during ticket creation

By default users can create tickets with a status of new,
open, or resolved, but cannot create tickets with a status of
rejected, stalled, or deleted. If you want to change the statuses
available during creation, update the transition from '' (empty
string), like in the example above.

=head3 Protecting status changes with rights

A transition or group of transitions can be protected by a specific
right.  Additionally, you can name new right names, which will be added
to the system to control that transition.  For example, if you wished to
create a lesser right than ModifyTicket for rejecting tickets, you could
write:

    default => {
        ...
        rights => {
            '* -> deleted'  => 'DeleteTicket',
            '* -> rejected' => 'RejectTicket',
            '* -> *'        => 'ModifyTicket',
        },
        ...
    },

This would create a new C<RejectTicket> right in the system which you
could assign to whatever groups you choose.

On the left hand side you can have the following variants:

    '<from> -> <to>'
    '* -> <to>'
    '<from> -> *'
    '* -> *'

Valid transitions are listed in order of priority. If a user attempts
to change a ticket's status from B<new> to B<open> then the lifecycle
is checked for presence of an exact match, then for 'any to B<open>',
'B<new> to any' and finally 'any to any'.

If you don't define any rights, or there is no match for a transition,
RT will use the B<DeleteTicket> or B<ModifyTicket> as appropriate.

=head3 Labeling and defining actions

For each transition you can define an action that will be shown in the
UI; each action annotated with a label and an update type.

Each action may provide a default update type, which can be
B<Comment>, B<Respond>, or absent. For example, you may want your
staff to write a reply to the end user when they change status from
B<new> to B<open>, and thus set the update to B<Respond>.  Neither
B<Comment> nor B<Respond> are mandatory, and user may leave the
message empty, regardless of the update type.

This configuration can be used to accomplish what
$ResolveDefaultUpdateType was used for in RT 3.8.

Use the following format to define labels and actions of transitions:

    default => {
        ...
        actions => [
            'new -> open'     => { label => 'Open it', update => 'Respond' },
            'new -> resolved' => { label => 'Resolve', update => 'Comment' },
            'new -> rejected' => { label => 'Reject',  update => 'Respond' },
            'new -> deleted'  => { label => 'Delete' },

            'open -> stalled'  => { label => 'Stall',   update => 'Comment' },
            'open -> resolved' => { label => 'Resolve', update => 'Comment' },
            'open -> rejected' => { label => 'Reject',  update => 'Respond' },

            'stalled -> open'  => { label => 'Open it' },
            'resolved -> open' => { label => 'Re-open', update => 'Comment' },
            'rejected -> open' => { label => 'Re-open', update => 'Comment' },
            'deleted -> open'  => { label => 'Undelete' },
        ],
        ...
    },

In addition, you may define multiple actions for the same transition.
Alternately, you may use '* -> x' to match more than one transition.
For example:

    default => {
        ...
        actions => [
            ...
            'new -> rejected' => { label => 'Reject', update => 'Respond' },
            'new -> rejected' => { label => 'Quick Reject' },
            ...
            '* -> deleted' => { label => 'Delete' },
            ...
        ],
        ...
    },

=head2 Moving tickets between queues with different lifecycles

Unless there is an explicit mapping between statuses in two different
lifecycles, you can not move tickets between queues with these
lifecycles -- even if both use the exact same set of statuses.
Such a mapping is defined as follows:

    __maps__ => {
        'from lifecycle -> to lifecycle' => {
            'status in left lifecycle' => 'status in right lifecycle',
            ...
        },
        ...
    },

=cut

Set(%Lifecycles,
    default => {
        initial         => [qw(new)], # loc_qw
        active          => [qw(open stalled)], # loc_qw
        inactive        => [qw(resolved rejected deleted)], # loc_qw

        defaults => {
            on_create => 'new',
            approved  => 'open',
            denied    => 'rejected',
            reminder_on_open     => 'open',
            reminder_on_resolve  => 'resolved',
        },

        transitions => {
            ""       => [qw(new open resolved)],

            # from   => [ to list ],
            new      => [qw(    open stalled resolved rejected deleted)],
            open     => [qw(new      stalled resolved rejected deleted)],
            stalled  => [qw(new open         resolved rejected deleted)],
            resolved => [qw(new open stalled          rejected deleted)],
            rejected => [qw(new open stalled resolved          deleted)],
            deleted  => [qw(new open stalled resolved rejected        )],
        },
        rights => {
            '* -> deleted'  => 'DeleteTicket',
            '* -> *'        => 'ModifyTicket',
        },
        actions => [
            'new -> open'      => { label  => 'Open It', update => 'Respond' }, # loc{label}
            'new -> resolved'  => { label  => 'Resolve', update => 'Comment' }, # loc{label}
            'new -> rejected'  => { label  => 'Reject',  update => 'Respond' }, # loc{label}
            'new -> deleted'   => { label  => 'Delete',                      }, # loc{label}
            'open -> stalled'  => { label  => 'Stall',   update => 'Comment' }, # loc{label}
            'open -> resolved' => { label  => 'Resolve', update => 'Comment' }, # loc{label}
            'open -> rejected' => { label  => 'Reject',  update => 'Respond' }, # loc{label}
            'stalled -> open'  => { label  => 'Open It',                     }, # loc{label}
            'resolved -> open' => { label  => 'Re-open', update => 'Comment' }, # loc{label}
            'rejected -> open' => { label  => 'Re-open', update => 'Comment' }, # loc{label}
            'deleted -> open'  => { label  => 'Undelete',                    }, # loc{label}
        ],
    },
    assets => {
        type     => "asset",
        initial  => [ 
            'new' # loc
        ],
        active   => [ 
            'allocated', # loc
            'in-use' # loc
        ],
        inactive => [ 
            'recycled', # loc
            'stolen', # loc
            'deleted' # loc
        ],

        defaults => {
            on_create => 'new',
        },

        transitions => {
            ''        => [qw(new allocated in-use)],
            new       => [qw(allocated in-use stolen deleted)],
            allocated => [qw(in-use recycled stolen deleted)],
            "in-use"  => [qw(allocated recycled stolen deleted)],
            recycled  => [qw(allocated)],
            stolen    => [qw(allocated)],
            deleted   => [qw(allocated)],
        },
        rights => {
            '* -> *'        => 'ModifyAsset',
        },
        actions => {
            '* -> allocated' => { 
                label => "Allocate" # loc
            },
            '* -> in-use'    => { 
                label => "Now in-use" # loc
            },
            '* -> recycled'  => { 
                label => "Recycle" # loc
            },
            '* -> stolen'    => { 
                label => "Report stolen" # loc
            },
        },
    },
# don't change lifecyle of the approvals, they are not capable to deal with
# custom statuses
    approvals => {
        initial         => [ 'new' ],
        active          => [ 'open', 'stalled' ],
        inactive        => [ 'resolved', 'rejected', 'deleted' ],

        defaults => {
            on_create => 'new',
            reminder_on_open     => 'open',
            reminder_on_resolve  => 'resolved',
        },

        transitions => {
            ''       => [qw(new open resolved)],

            # from   => [ to list ],
            new      => [qw(open stalled resolved rejected deleted)],
            open     => [qw(new stalled resolved rejected deleted)],
            stalled  => [qw(new open rejected resolved deleted)],
            resolved => [qw(new open stalled rejected deleted)],
            rejected => [qw(new open stalled resolved deleted)],
            deleted  => [qw(new open stalled rejected resolved)],
        },
        rights => {
            '* -> deleted'  => 'DeleteTicket',
            '* -> rejected' => 'ModifyTicket',
            '* -> *'        => 'ModifyTicket',
        },
        actions => [
            'new -> open'      => { label  => 'Open It', update => 'Respond' }, # loc{label}
            'new -> resolved'  => { label  => 'Resolve', update => 'Comment' }, # loc{label}
            'new -> rejected'  => { label  => 'Reject',  update => 'Respond' }, # loc{label}
            'new -> deleted'   => { label  => 'Delete',                      }, # loc{label}
            'open -> stalled'  => { label  => 'Stall',   update => 'Comment' }, # loc{label}
            'open -> resolved' => { label  => 'Resolve', update => 'Comment' }, # loc{label}
            'open -> rejected' => { label  => 'Reject',  update => 'Respond' }, # loc{label}
            'stalled -> open'  => { label  => 'Open It',                     }, # loc{label}
            'resolved -> open' => { label  => 'Re-open', update => 'Comment' }, # loc{label}
            'rejected -> open' => { label  => 'Re-open', update => 'Comment' }, # loc{label}
            'deleted -> open'  => { label  => 'Undelete',                    }, # loc{label}
        ],
    },
);

=head1 SLA

=over 4

=item C<%ServiceAgreements>

    Set( %ServiceAgreements, (
        Default => '4h',
        QueueDefault => {
            'Incident' => '2h',
        },
        Levels => {
            '2h' => { Resolve => { RealMinutes => 60*2 } },
            '4h' => { Resolve => { RealMinutes => 60*4 } },
        },
    ));

In this example I<Incident> is the name of the queue, and I<2h> is the name of
the SLA which will be applied to this queue by default.

Each service level can be described using several options:
L<Starts|/"Starts (interval, first business minute)">,
L<Resolve|/"Resolve and Response (interval, no defaults)">,
L<Response|/"Resolve and Response (interval, no defaults)">,
L<KeepInLoop|/"Keep in loop (interval, no defaults)">,
L<OutOfHours|/"OutOfHours (struct, no default)">
and L<ServiceBusinessHours|/"Configuring business hours">.

=over 4

=item Starts (interval, first business minute)

By default when a ticket is created Starts date is set to
first business minute after time of creation. In other
words if a ticket is created during business hours then
Starts will be equal to Created time, otherwise Starts will
be beginning of the next business day.

However, if you provide 24/7 support then you most
probably would be interested in Starts to be always equal
to Created time.

Starts option can be used to adjust behaviour. Format
of the option is the same as format for deadlines which
described later in details. RealMinutes, BusinessMinutes
options and OutOfHours modifiers can be used here like
for any other deadline. For example:

    'standard' => {
        # give people 15 minutes
        Starts   => { BusinessMinutes => 15  },
    },

You can still use old option StartImmediately to set
Starts date equal to Created date.

Example:

    '24/7' => {
        StartImmediately => 1,
        Response => { RealMinutes => 30 },
    },

But it's the same as:

    '24/7' => {
        Starts => { RealMinutes => 0 },
        Response => { RealMinutes => 30 },
    },

=item Resolve and Response (interval, no defaults)

These two options define deadlines for resolve of a ticket
and reply to customer(requestors) questions accordingly.

You can define them using real time, business or both. Read more
about the latter L<below|/"Using both Resolve and Response in the same level">.

The Due date field is used to store calculated deadlines.

=over 4

=item Resolve

Defines deadline when a ticket should be resolved. This option is
quite simple and straightforward when used without L</Response>.

Example:

    # 8 business hours
    'simple' => { Resolve => 60*8 },
    ...
    # one real week
    'hard' => { Resolve => { RealMinutes => 60*24*7 } },

=item Response

In many companies providing support service(s) resolve time of a ticket
is less important than time of response to requestors from staff
members.

You can use Response option to define such deadlines.  The Due date is
set when a ticket is created, unset when a worker replies, and re-set
when the requestor replies again -- until the ticket is closed, when the
ticket's Due date is unset.

B<NOTE> that this behaviour changes when Resolve and Response options
are combined; see L</"Using both Resolve and Response in the same
level">.

Note that by default, only the requestors on the ticket are considered
"outside actors" and thus require a Response due date; all other email
addresses are treated as workers of the ticket, and thus count as
meeting the SLA.  If you'd like to invert this logic, so that the Owner
and AdminCcs are the only worker email addresses, and all others are
external, see the L</AssumeOutsideActor> configuration.

The owner is never treated as an outside actor; if they are also the
requestor of the ticket, it will have no SLA.

If an outside actor replies multiple times, their later replies are
ignored; the deadline is always calculated from the oldest
correspondence from the outside actor.


=item Using both Resolve and Response in the same level

Resolve and Response can be combined. In such case due date is set
according to the earliest of two deadlines and never is dropped to
'not set'.

If a ticket met its Resolve deadline then due date stops "flipping",
is freezed and the ticket becomes overdue. Before that moment when
an inside actor replies to a ticket, due date is changed to Resolve
deadline instead of 'Not Set', as well this happens when a ticket
is closed. So all the time due date is defined.

Example:

    'standard delivery' => {
        Response => { RealMinutes => 60*1  }, # one hour
        Resolve  => { RealMinutes => 60*24 }, # 24 real hours
    },

A client orders goods and due date of the order is set to the next one
hour, you have this hour to process the order and write a reply.
As soon as goods are delivered you resolve tickets and usually meet
Resolve deadline, but if you don't resolve or user replies then most
probably there are problems with delivery of the goods. And if after
a week you keep replying to the client and always meeting one hour
response deadline that doesn't mean the ticket is not over due.
Due date was frozen 24 hours after creation of the order.

=item Using business and real time in one option

It's quite rare situation when people need it, but we've decided
that business is applied first and then real time when deadline
described using both types of time. For example:

    'delivery' => {
        Resolve => { BusinessMinutes => 0, RealMinutes => 60*8 },
    },
    'fast delivery' {
        StartImmediately => 1,
        Resolve => { RealMinutes => 60*8 },
    },

For delivery requests which come into the system during business
hours these levels define the same deadlines, otherwise the first
level set deadline to 8 real hours starting from the next business
day, when tickets with the second level should be resolved in the
next 8 hours after creation.

=back

=item Keep in loop (interval, no defaults)

If response deadline is used then Due date is changed to repsonse
deadline or to "Not Set" when staff replies to a ticket. In some
cases you want to keep requestors in loop and keed them up to date
every few hours. KeepInLoop option can be used to achieve this.

    'incident' => {
        Response   => { RealMinutes => 60*1  }, # one hour
        KeepInLoop => { RealMinutes => 60*2 }, # two hours
        Resolve    => { RealMinutes => 60*24 }, # 24 real hours
    },

In the above example Due is set to one hour after creation, reply
of a inside actor moves Due date two hours forward, outside actors'
replies move Due date to one hour and resolve deadine is 24 hours.

=item Modifying Agreements

=over 4

=item OutOfHours (struct, no default)

Out of hours modifier. Adds more real or business minutes to resolve
and/or reply options if event happens out of business hours, read also
</"Configuring business hours"> below.

Example:

    'level x' => {
        OutOfHours => { Resolve => { RealMinutes => +60*24 } },
        Resolve    => { RealMinutes => 60*24 },
    },

If a request comes into the system during night then supporters have two
hours, otherwise only one.

    'level x' => {
        OutOfHours => { Response => { BusinessMinutes => +60*2 } },
        Resolve    => { BusinessMinutes => 60 },
    },

Supporters have two additional hours in the morning to deal with bunch
of requests that came into the system during the last night.

=item IgnoreOnStatuses (array, no default)

Allows you to ignore a deadline when ticket has certain status. Example:

    'level x' => {
        KeepInLoop => { BusinessMinutes => 60, IgnoreOnStatuses => ['stalled'] },
    },

In above example KeepInLoop deadline is ignored if ticket is stalled.

B<NOTE>: When a ticket goes from an ignored status to a normal status, the new
Due date is calculated from the last action (reply, SLA change, etc) which fits
the SLA type (Response, Starts, KeepInLoop, etc).  This means if a ticket in
the above example flips from stalled to open without a reply, the ticket will
probably be overdue.  In most cases this shouldn't be a problem since moving
out of stalled-like statuses is often the result of RT's auto-open on reply
scrip, therefore ensuring there's a new reply to calculate Due from.  The
overall effect is that ignored statuses don't let the Due date drift
arbitrarily, which could wreak havoc on your SLA performance.
C<ExcludeTimeOnIgnoredStatuses> option could get around the "probably be
overdue" issue by excluding the time spent on ignored statuses, e.g.

    'level x' => {
        KeepInLoop => {
            BusinessMinutes => 60,
            ExcludeTimeOnIgnoredStatuses => 1,
            IgnoreOnStatuses => ['stalled'],
        },
    },

=back

=item Defining service levels per queue

In the config you can set per queue defaults, using:

    Set( %ServiceAgreements, (
        Default => 'global default level of service',
        QueueDefault => {
            'queue name' => 'default value for this queue',
            ...
        },
        ...
    ));

=item AssumeOutsideActor

When using a L<Response|/"Resolve and Response (interval, no defaults)">
configuration, the due date is unset when anyone who is not a requestor
replies.  If it is common for non-requestors to reply to tickets, and
this should I<not> satisfy the SLA, you may wish to set
C<AssumeOutsideActor>.  This causes the extension to assume that the
Response SLA has only been met when the owner or AdminCc reply.

    Set ( %ServiceAgreements = (
        AssumeOutsideActor => 1,
        ...
    ));

=back

=cut

Set( %ServiceAgreements, );

=item C<%ServiceBusinessHours>

In the config you can set one or more work schedules, e.g.

    Set( %ServiceBusinessHours, (
        'Default' => {
            ... description ...
        },
        'Support' => {
            ... description ...
        },
        'Sales' => {
            ... description ...
        },
    ));

Read more about how to describe a schedule in L<Business::Hours>.

=over 4

=item Configuring business hours

Each level supports BusinessHours option to specify your own business
hours.

    'level x' => {
        BusinessHours => 'work just in Monday',
        Resolve    => { BusinessMinutes => 60 },
    },

then L<%ServiceBusinessHours> should have the corresponding definition:

    Set( %ServiceBusinessHours, (
        'work just in Monday' => {
            1 => { Name => 'Monday', Start => '9:00', End => '18:00' },
        },
    ));

Default Business Hours setting is in $ServiceBusinessHours{'Default'}.

=back

=cut

Set( %ServiceBusinessHours, );

=back

=head1 Administrative interface

=over 4

=item C<$ShowRTPortal>

RT can show administrators a feed of recent RT releases and other
related announcements and information from Best Practical on the top
level Admin page.  This feature helps you stay up to date on
RT security announcements and version updates.

RT provides this feature using an "iframe" on C</Admin/index.html>
which asks the administrator's browser to show an inline page from
Best Practical's website.

If you'd rather not make this feature available to your
administrators, set C<$ShowRTPortal> to 0.

=cut

Set($ShowRTPortal, 1);

=item C<%AdminSearchResultFormat>

In the admin interface, format strings similar to tickets result
formats are used. Use C<%AdminSearchResultFormat> to define the format
strings used in the admin interface on a per-RT-class basis.

=cut

Set(%AdminSearchResultFormat,
    Queues =>
        q{'<a href="__WebPath__/Admin/Queues/Modify.html?id=__id__">__id__</a>/TITLE:#'}
        .q{,'<a href="__WebPath__/Admin/Queues/Modify.html?id=__id__">__Name__</a>/TITLE:Name'}
        .q{,__Description__,__Address__,__Priority__,__DefaultDueIn__,__Lifecycle__,__SubjectTag__,__Disabled__,__SortOrder__},

    Groups =>
        q{'<a href="__WebPath__/Admin/Groups/Modify.html?id=__id__">__id__</a>/TITLE:#'}
        .q{,'<a href="__WebPath__/Admin/Groups/Modify.html?id=__id__">__Name__</a>/TITLE:Name'}
        .q{,'__Description__',__Disabled__},

    Users =>
        q{'<a href="__WebPath__/Admin/Users/Modify.html?id=__id__">__id__</a>/TITLE:#'}
        .q{,'<a href="__WebPath__/Admin/Users/Modify.html?id=__id__">__Name__</a>/TITLE:Name'}
        .q{,__RealName__, __EmailAddress__,__Disabled__},

    CustomFields =>
        q{'<a href="__WebPath__/Admin/CustomFields/Modify.html?id=__id__">__id__</a>/TITLE:#'}
        .q{,'<a href="__WebPath__/Admin/CustomFields/Modify.html?id=__id__">__Name__</a>/TITLE:Name'}
        .q{,__AddedTo__, __EntryHint__, __FriendlyPattern__,__Disabled__},

    CustomRoles =>
        q{'<a href="__WebPath__/Admin/CustomRoles/Modify.html?id=__id__">__id__</a>/TITLE:#'}
        .q{,'<a href="__WebPath__/Admin/CustomRoles/Modify.html?id=__id__">__Name__</a>/TITLE:Name'}
        .q{,__Description__,__MaxValues__,__Disabled__},

    Scrips =>
        q{'<a href="__WebPath__/Admin/Scrips/Modify.html?id=__id____From__">__id__</a>/TITLE:#'}
        .q{,'<a href="__WebPath__/Admin/Scrips/Modify.html?id=__id____From__">__Description__</a>/TITLE:Description'}
        .q{,__Condition__, __Action__, __Template__, __Disabled__},

    Templates =>
        q{'<a href="__WebPath__/__WebRequestPathDir__/Template.html?Queue=__QueueId__&Template=__id__">__id__</a>/TITLE:#'}
        .q{,'<a href="__WebPath__/__WebRequestPathDir__/Template.html?Queue=__QueueId__&Template=__id__">__Name__</a>/TITLE:Name'}
        .q{,'__Description__','__UsedBy__','__IsEmpty__'},
    Classes =>
        q{ '<a href="__WebPath__/Admin/Articles/Classes/Modify.html?id=__id__">__id__</a>/TITLE:#'}
        .q{,'<a href="__WebPath__/Admin/Articles/Classes/Modify.html?id=__id__">__Name__</a>/TITLE:Name'}
        .q{,__Description__,__Disabled__},

    Catalogs =>
        q{'<a href="__WebPath__/Admin/Assets/Catalogs/Modify.html?id=__id__">__id__</a>/TITLE:#'}
        .q{,'<a href="__WebPath__/Admin/Assets/Catalogs/Modify.html?id=__id__">__Name__</a>/TITLE:Name'}
        .q{,__Description__,__Lifecycle__,__Disabled__},
);

=item C<%AdminSearchResultRows>

Use C<%AdminSearchResultRows> to define the search result rows in the admin
interface on a per-RT-class basis.

=cut

Set(%AdminSearchResultRows,
    Queues       => 50,
    Groups       => 50,
    Users        => 50,
    CustomFields => 50,
    CustomRoles  => 50,
    Scrips       => 50,
    Templates    => 50,
    Classes      => 50,
    Catalogs     => 50,
    Assets       => 50,
);

=back




=head1 Development options

=over 4

=item C<$DevelMode>

RT comes with a "Development mode" setting.  This setting, as a
convenience for developers, turns on several of development options
that you most likely don't want in production:

=over 4

=item *

Disables CSS and JS minification and concatenation.  Both CSS and JS
will be instead be served as a number of individual smaller files,
unchanged from how they are stored on disk.

=item *

Uses L<Module::Refresh> to reload changed Perl modules on each
request.

=item *

Turns off Mason's C<static_source> directive; this causes Mason to
reload template files which have been modified on disk.

=item *

Turns on Mason's HTML C<error_format>; this renders compilation errors
to the browser, along with a full stack trace.  It is possible for
stack traces to reveal sensitive information such as passwords or
ticket content.

=item *

Turns off caching of callbacks; this enables additional callbacks to
be added while the server is running.

=back

=cut

Set($DevelMode, 0);


=item C<$RecordBaseClass>

What abstract base class should RT use for its records. You should
probably never change this.

Valid values are C<DBIx::SearchBuilder::Record> or
C<DBIx::SearchBuilder::Record::Cachable>

=cut

Set($RecordBaseClass, "DBIx::SearchBuilder::Record::Cachable");


=item C<@MasonParameters>

C<@MasonParameters> is the list of parameters for the constructor of
HTML::Mason's Apache or CGI Handler.  This is normally only useful for
debugging, e.g. profiling individual components with:

    use MasonX::Profiler; # available on CPAN
    Set(@MasonParameters, (preamble => 'my $p = MasonX::Profiler->new($m, $r);'));

=cut

Set(@MasonParameters, ());

=item C<$StatementLog>

RT has rudimentary SQL statement logging support; simply set
C<$StatementLog> to be the level that you wish SQL statements to be
logged at.

Enabling this option will also expose the SQL Queries page in the
Admin -> Tools menu for SuperUsers.

=cut

Set($StatementLog, undef);

=item C<$HideOneTimeSuggestions>

On ticket comment and correspond there are "One-time Cc" and "One-time Bcc"
fields. As part of this section, RT includes a list of suggested email
addresses based on the correspondence history for that ticket. This list may
grow quite large over time.

Enabling this option will hide the list behind a "(show suggestions)" link to
cut down on page clutter. Once this option is clicked the link will change to
"(hide suggestions)" and the full list of email addresses will be shown.

=cut

Set($HideOneTimeSuggestions, 0);

=back


=cut

1;<|MERGE_RESOLUTION|>--- conflicted
+++ resolved
@@ -1831,7 +1831,6 @@
 
 Set($SelfServiceRegex, qr!^(?:/+SelfService/)!x );
 
-<<<<<<< HEAD
 =item C<$SelfServiceUserPrefs>
 
 This option controls how the SelfService user preferences page is
@@ -1879,7 +1878,7 @@
 =cut
 
 Set($SelfServiceRequestUpdatePortlet, 0);
-=======
+
 =item C<$SelfServiceDownloadUserData>
 
 Allow Self Service users to download their user information, ticket data
@@ -1889,7 +1888,7 @@
 =cut
 
 Set( $SelfServiceDownloadUserData, 0 );
->>>>>>> c37e09f4
+
 
 =back
 

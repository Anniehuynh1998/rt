--- conflicted
+++ resolved
@@ -1464,24 +1464,7 @@
 
 Set($MessageBoxIncludeSignature, 1);
 
-<<<<<<< HEAD
 =item C<$MessageBoxIncludeSignatureOnComment>
-=======
-=item C<$WebHttpOnlyCookies>
-
-Default RT's session cookie to not being directly accessible to
-javascript.  The content is still sent during regular and AJAX requests,
-and other cookies are unaffected, but the session-id is less
-programmatically accessible to javascript.  Turning this off should only
-be necessary in situations with odd client-side authentication
-requirements.
-
-=cut
-
-Set($WebHttpOnlyCookies, 1);
-
-=item C<$WebFlushDbCacheEveryRequest>
->>>>>>> e9875cb7
 
 Should your users' signatures (from their Preferences page) be
 included in Comments. Setting this to false overrides
@@ -1847,6 +1830,19 @@
 =cut
 
 Set($WebSecureCookies, 0);
+
+=item C<$WebHttpOnlyCookies>
+
+Default RT's session cookie to not being directly accessible to
+javascript.  The content is still sent during regular and AJAX requests,
+and other cookies are unaffected, but the session-id is less
+programmatically accessible to javascript.  Turning this off should only
+be necessary in situations with odd client-side authentication
+requirements.
+
+=cut
+
+Set($WebHttpOnlyCookies, 1);
 
 =item C<$MinimumPasswordLength>
 

#
# RT was configured with:
#
#   $ @CONFIGURE_INCANT@
#

package RT;

#############################  WARNING  #############################
#                                                                   #
#                     NEVER EDIT RT_Config.pm !                     #
#                                                                   #
#         Instead, copy any sections you want to change to          #
#         RT_SiteConfig.pm and edit them there.  Otherwise,         #
#         your changes will be lost when you upgrade RT.            #
#                                                                   #
#############################  WARNING  #############################

=head1 NAME

RT::Config

=head1 Base configuration

=over 4

=item C<$rtname>

C<$rtname> is the string that RT will look for in mail messages to
figure out what ticket a new piece of mail belongs to.

Your domain name is recommended, so as not to pollute the namespace.
Once you start using a given tag, you should probably never change it;
otherwise, mail for existing tickets won't get put in the right place.

=cut

Set($rtname, "example.com");

=item C<$Organization>

You should set this to your organization's DNS domain. For example,
I<fsck.com> or I<asylum.arkham.ma.us>. It is used by the linking
interface to guarantee that ticket URIs are unique and easy to
construct.  Changing it after you have created tickets in the system
will B<break> all existing ticket links!

=cut

Set($Organization, "example.com");

=item C<$CorrespondAddress>, C<$CommentAddress>

RT is designed such that any mail which already has a ticket-id
associated with it will get to the right place automatically.

C<$CorrespondAddress> and C<$CommentAddress> are the default addresses
that will be listed in From: and Reply-To: headers of correspondence
and comment mail tracked by RT, unless overridden by a queue-specific
address.  They should be set to email addresses which have been
configured as aliases for F<rt-mailgate>.

=cut

Set($CorrespondAddress, '');

Set($CommentAddress, '');

=item C<$WebDomain>

Domain name of the RT server, e.g. 'www.example.com'. It should not
contain anything except the server name.

=cut

Set($WebDomain, "localhost");

=item C<$WebPort>

If we're running as a superuser, run on port 80.  Otherwise, pick a
high port for this user.

443 is default port for https protocol.

=cut

Set($WebPort, 80);

=item C<$WebPath>

If you're putting the web UI somewhere other than at the root of your
server, you should set C<$WebPath> to the path you'll be serving RT
at.

C<$WebPath> requires a leading / but no trailing /, or it can be
blank.

In most cases, you should leave C<$WebPath> set to "" (an empty
value).

=cut

Set($WebPath, "");

=item C<$Timezone>

C<$Timezone> is the default timezone, used to convert times entered by
users into GMT, as they are stored in the database, and back again;
users can override this.  It should be set to a timezone recognized by
your server.

=cut

Set($Timezone, "US/Eastern");

=item C<@Plugins>

Set C<@Plugins> to a list of external RT plugins that should be
enabled (those plugins have to be previously downloaded and
installed).

Example:

C<Set(@Plugins, (qw(Extension::QuickDelete RT::Extension::CommandByMail)));>

=cut

Set(@Plugins, ());

=back




=head1 Database connection

=over 4

=item C<$DatabaseType>

Database driver being used; case matters.  Valid types are "mysql",
"Oracle" and "Pg".

=cut

Set($DatabaseType, "@DB_TYPE@");

=item C<$DatabaseHost>, C<$DatabaseRTHost>

The domain name of your database server.  If you're running MySQL and
on localhost, leave it blank for enhanced performance.

C<DatabaseRTHost> is the fully-qualified hostname of your RT server,
for use in granting ACL rights on MySQL.

=cut

Set($DatabaseHost,   "@DB_HOST@");
Set($DatabaseRTHost, "@DB_RT_HOST@");

=item C<$DatabasePort>

The port that your database server is running on.  Ignored unless it's
a positive integer. It's usually safe to leave this blank; RT will
choose the correct default.

=cut

Set($DatabasePort, "@DB_PORT@");

=item C<$DatabaseUser>

The name of the user to connect to the database as.

=cut

Set($DatabaseUser, "@DB_RT_USER@");

=item C<$DatabasePassword>

The password the C<$DatabaseUser> should use to access the database.

=cut

Set($DatabasePassword, q{@DB_RT_PASS@});

=item C<$DatabaseName>

The name of the RT database on your database server. For Oracle, the
SID and database objects are created in C<$DatabaseUser>'s schema.

=cut

Set($DatabaseName, q{@DB_DATABASE@});

=item C<$DatabaseRequireSSL>

If you're using PostgreSQL and have compiled in SSL support, set
C<$DatabaseRequireSSL> to 1 to turn on SSL communication with the
database.

=cut

Set($DatabaseRequireSSL, undef);

=back




=head1 Logging

The default is to log anything except debugging information to syslog.
Check the L<Log::Dispatch> POD for information about how to get things
by syslog, mail or anything else, get debugging info in the log, etc.

It might generally make sense to send error and higher by email to
some administrator.  If you do this, be careful that this email isn't
sent to this RT instance.  Mail loops will generate a critical log
message.

=over 4

=item C<$LogToSyslog>, C<$LogToSTDERR>

The minimum level error that will be logged to the specific device.
From lowest to highest priority, the levels are:

    debug info notice warning error critical alert emergency

Many syslogds are configured to discard or file debug messages away, so
if you're attempting to debug RT you may need to reconfigure your
syslogd or use one of the other logging options.

Logging to your screen affects scripts run from the command line as well
as the STDERR sent to your webserver (so these logs will usually show up
in your web server's error logs).

=cut

Set($LogToSyslog, "info");
Set($LogToSTDERR, "info");

=item C<$LogToFile>, C<$LogDir>, C<$LogToFileNamed>

Logging to a standalone file is also possible. The file needs to both
exist and be writable by all direct users of the RT API. This generally
includes the web server and whoever rt-crontool runs as. Note that
rt-mailgate and the RT CLI go through the webserver, so their users do
not need to have write permissions to this file. If you expect to have
multiple users of the direct API, Best Practical recommends using syslog
instead of direct file logging.

You should set C<$LogToFile> to one of the levels documented above.

=cut

Set($LogToFile, undef);
Set($LogDir, q{@RT_LOG_PATH@});
Set($LogToFileNamed, "rt.log");    #log to rt.log

=item C<$LogStackTraces>

If set to a log level then logging will include stack traces for
messages with level equal to or greater than specified.

NOTICE: Stack traces include parameters supplied to functions or
methods. It is possible for stack trace logging to reveal sensitive
information such as passwords or ticket content in your logs.

=cut

Set($LogStackTraces, "");

=item C<@LogToSyslogConf>

On Solaris or UnixWare, set to ( socket => 'inet' ).  Options here
override any other options RT passes to L<Log::Dispatch::Syslog>.
Other interesting flags include facility and logopt.  (See the
L<Log::Dispatch::Syslog> documentation for more information.)  (Maybe
ident too, if you have multiple RT installations.)

=cut

Set(@LogToSyslogConf, ());

=back



=head1 Incoming mail gateway

=over 4

=item C<$EmailSubjectTagRegex>

This regexp controls what subject tags RT recognizes as its own.  If
you're not dealing with historical C<$rtname> values, you'll likely
never have to change this configuration.

Be B<very careful> with it. Note that it overrides C<$rtname> for
subject token matching.

The setting below would make RT behave exactly as it does without the
setting enabled.

=cut

# Set($EmailSubjectTagRegex, qr/\Q$rtname\E/i );

=item C<$OwnerEmail>

C<$OwnerEmail> is the address of a human who manages RT. RT will send
errors generated by the mail gateway to this address.  This address
should I<not> be an address that's managed by your RT instance.

=cut

Set($OwnerEmail, 'root');

=item C<$LoopsToRTOwner>

If C<$LoopsToRTOwner> is defined, RT will send mail that it believes
might be a loop to C<$OwnerEmail>.

=cut

Set($LoopsToRTOwner, 1);

=item C<$StoreLoops>

If C<$StoreLoops> is defined, RT will record messages that it believes
to be part of mail loops.  As it does this, it will try to be careful
not to send mail to the sender of these messages.

=cut

Set($StoreLoops, undef);

=item C<$MaxAttachmentSize>

C<$MaxAttachmentSize> sets the maximum size (in bytes) of attachments
stored in the database.  This setting is irrelevant unless one of
$TruncateLongAttachments or $DropLongAttachments (below) are set.

=cut

Set($MaxAttachmentSize, 10_000_000);

=item C<$TruncateLongAttachments>

If this is set to a non-undef value, RT will truncate attachments
longer than C<$MaxAttachmentSize>.

=cut

Set($TruncateLongAttachments, undef);

=item C<$DropLongAttachments>

If this is set to a non-undef value, RT will silently drop attachments
longer than C<MaxAttachmentSize>.  C<$TruncateLongAttachments>, above,
takes priority over this.

=cut

Set($DropLongAttachments, undef);

=item C<$RTAddressRegexp>

C<$RTAddressRegexp> is used to make sure RT doesn't add itself as a
ticket CC if C<$ParseNewMessageForTicketCcs>, above, is enabled.  It
is important that you set this to a regular expression that matches
all addresses used by your RT.  This lets RT avoid sending mail to
itself.  It will also hide RT addresses from the list of "One-time Cc"
and Bcc lists on ticket reply.

If you have a number of addresses configured in your RT database
already, you can generate a naive first pass regexp by using:

    perl etc/upgrade/generate-rtaddressregexp

If left blank, RT will generate a regexp for you, based on your
comment and correspond address settings on your queues; this comes at
a small cost in start-up speed.

=cut

Set($RTAddressRegexp, undef);

=item C<$CanonicalizeEmailAddressMatch>, C<$CanonicalizeEmailAddressReplace>

RT provides functionality which allows the system to rewrite incoming
email addresses.  In its simplest form, you can substitute the value
in C<CanonicalizeEmailAddressReplace> for the value in
C<CanonicalizeEmailAddressMatch> (These values are passed to the
C<CanonicalizeEmailAddress> subroutine in F<RT/User.pm>)

By default, that routine performs a C<s/$Match/$Replace/gi> on any
address passed to it.

=cut

# Set($CanonicalizeEmailAddressMatch, '@subdomain\.example\.com$');
# Set($CanonicalizeEmailAddressReplace, '@example.com');

=item C<$CanonicalizeOnCreate>

Set this to 1 and the create new user page will use the values that
you enter in the form but use the function CanonicalizeUserInfo in
F<RT/User_Local.pm>

=cut

Set($CanonicalizeOnCreate, 0);

=item C<$ValidateUserEmailAddresses>

If C<$ValidateUserEmailAddresses> is 1, RT will refuse to create
users with an invalid email address (as specified in RFC 2822) or with
an email address made of multiple email addresses.

=cut

Set($ValidateUserEmailAddresses, undef);

=item C<@MailPlugins>

C<@MailPlugins> is a list of authentication plugins for
L<RT::Interface::Email> to use; see L<rt-mailgate>

=cut

=item C<$UnsafeEmailCommands>

C<$UnsafeEmailCommands>, if set to 1, enables 'take' and 'resolve'
as possible actions via the mail gateway.  As its name implies, this
is very unsafe, as it allows email with a forged sender to possibly
resolve arbitrary tickets!

=cut

=item C<$ExtractSubjectTagMatch>, C<$ExtractSubjectTagNoMatch>

The default "extract remote tracking tags" scrip settings; these
detect when your RT is talking to another RT, and adjust the subject
accordingly.

=cut

Set($ExtractSubjectTagMatch, qr/\[.+? #\d+\]/);
Set($ExtractSubjectTagNoMatch, ( ${RT::EmailSubjectTagRegex}
       ? qr/\[(?:${RT::EmailSubjectTagRegex}) #\d+\]/
       : qr/\[\Q$RT::rtname\E #\d+\]/));

=back



=head1 Outgoing mail

=over 4

=item C<$MailCommand>

C<$MailCommand> defines which method RT will use to try to send mail.
We know that 'sendmailpipe' works fairly well.  If 'sendmailpipe'
doesn't work well for you, try 'sendmail'.  Other options are 'smtp'
or 'qmail'.

Note that you should remove the '-t' from C<$SendmailArguments> if you
use 'sendmail' rather than 'sendmailpipe'

For testing purposes, or to simply disable sending mail out into the
world, you can set C<$MailCommand> to 'testfile' which writes all mail
to a temporary file.  RT will log the location of the temporary file
so you can extract mail from it afterward.

=cut

Set($MailCommand, "sendmailpipe");

=item C<$SetOutgoingMailFrom>

C<$SetOutgoingMailFrom> tells RT to set the sender envelope to the
Correspond mail address of the ticket's queue.

Warning: If you use this setting, bounced mails will appear to be
incoming mail to the system, thus creating new tickets.

=cut

Set($SetOutgoingMailFrom, 0);

=item C<$OverrideOutgoingMailFrom>

C<$OverrideOutgoingMailFrom> is used for overwriting the Correspond
address of the queue as it is handed to sendmail -f. This helps force
the From_ header away from www-data or other email addresses that show
up in the "Sent by" line in Outlook.

The option is a hash reference of queue name to email address.  If
there is no ticket involved, then the value of the C<Default> key will
be used.

This option is irrelevant unless C<$SetOutgoingMailFrom> is set.

=cut

Set($OverrideOutgoingMailFrom, {
#    'Default' => 'admin@rt.example.com',
#    'General' => 'general@rt.example.com',
});

=item C<$DefaultMailPrecedence>

C<$DefaultMailPrecedence> is used to control the default Precedence
level of outgoing mail where none is specified.  By default it is
C<bulk>, but if you only send mail to your staff, you may wish to
change it.

Note that you can set the precedence of individual templates by
including an explicit Precedence header.

If you set this value to C<undef> then we do not set a default
Precedence header to outgoing mail. However, if there already is a
Precedence header, it will be preserved.

=cut

Set($DefaultMailPrecedence, "bulk");

=item C<$DefaultErrorMailPrecedence>

C<$DefaultErrorMailPrecedence> is used to control the default
Precedence level of outgoing mail that indicates some kind of error
condition. By default it is C<bulk>, but if you only send mail to your
staff, you may wish to change it.

If you set this value to C<undef> then we do not add a Precedence
header to error mail.

=cut

Set($DefaultErrorMailPrecedence, "bulk");

=item C<$UseOriginatorHeader>

C<$UseOriginatorHeader> is used to control the insertion of an
RT-Originator Header in every outgoing mail, containing the mail
address of the transaction creator.

=cut

Set($UseOriginatorHeader, 1);

=item C<$UseFriendlyFromLine>

By default, RT sets the outgoing mail's "From:" header to "SenderName
via RT".  Setting C<$UseFriendlyFromLine> to 0 disables it.

=cut

Set($UseFriendlyFromLine, 1);

=item C<$FriendlyFromLineFormat>

C<sprintf()> format of the friendly 'From:' header; its arguments are
SenderName and SenderEmailAddress.

=cut

Set($FriendlyFromLineFormat, "\"%s via RT\" <%s>");

=item C<$UseFriendlyToLine>

RT can optionally set a "Friendly" 'To:' header when sending messages
to Ccs or AdminCcs (rather than having a blank 'To:' header.

This feature DOES NOT WORK WITH SENDMAIL[tm] BRAND SENDMAIL.  If you
are using sendmail, rather than postfix, qmail, exim or some other
MTA, you _must_ disable this option.

=cut

Set($UseFriendlyToLine, 0);

=item C<$FriendlyToLineFormat>

C<sprintf()> format of the friendly 'To:' header; its arguments are
WatcherType and TicketId.

=cut

Set($FriendlyToLineFormat, "\"%s of ". RT->Config->Get('rtname') ." Ticket #%s\":;");

=item C<$NotifyActor>

By default, RT doesn't notify the person who performs an update, as
they already know what they've done. If you'd like to change this
behavior, Set C<$NotifyActor> to 1

=cut

Set($NotifyActor, 0);

=item C<$RecordOutgoingEmail>

By default, RT records each message it sends out to its own internal
database.  To change this behavior, set C<$RecordOutgoingEmail> to 0

If this is disabled, users' digest mail delivery preferences
(i.e. EmailFrequency) will also be ignored.

=cut

Set($RecordOutgoingEmail, 1);

=item C<$VERPPrefix>, C<$VERPDomain>

Setting these options enables VERP support
L<http://cr.yp.to/proto/verp.txt>.

Uncomment the following two directives to generate envelope senders
of the form C<${VERPPrefix}${originaladdress}@${VERPDomain}>
(i.e. rt-jesse=fsck.com@rt.example.com ).

This currently only works with sendmail and sendmailpipe.

=cut

# Set($VERPPrefix, "rt-");
# Set($VERPDomain, $RT::Organization);


=item C<$ForwardFromUser>

By default, RT forwards a message using queue's address and adds RT's
tag into subject of the outgoing message, so recipients' replies go
into RT as correspondents.

To change this behavior, set C<$ForwardFromUser> to 1 and RT
will use the address of the current user and remove RT's subject tag.

=cut

Set($ForwardFromUser, 0);

=back

=head2 Email dashboards

=over 4

=item C<$DashboardAddress>

The email address from which RT will send dashboards. If none is set,
then C<$OwnerEmail> will be used.

=cut

Set($DashboardAddress, '');

=item C<$DashboardSubject>

Lets you set the subject of dashboards. Arguments are the frequency (Daily,
Weekly, Monthly) of the dashboard and the dashboard's name.

=cut

Set($DashboardSubject, "%s Dashboard: %s");

=item C<@EmailDashboardRemove>

A list of regular expressions that will be used to remove content from
mailed dashboards.

=cut

Set(@EmailDashboardRemove, ());

=back



=head2 Sendmail configuration

These options only take effect if C<$MailCommand> is 'sendmail' or
'sendmailpipe'

=over 4

=item C<$SendmailArguments>

C<$SendmailArguments> defines what flags to pass to C<$SendmailPath>
If you picked 'sendmailpipe', you MUST add a -t flag to
C<$SendmailArguments> These options are good for most sendmail
wrappers and work-a-likes.

These arguments are good for sendmail brand sendmail 8 and newer:
C<Set($SendmailArguments,"-oi -t -ODeliveryMode=b -OErrorMode=m");>

=cut

Set($SendmailArguments, "-oi -t");


=item C<$SendmailBounceArguments>

C<$SendmailBounceArguments> defines what flags to pass to C<$Sendmail>
assuming RT needs to send an error (i.e. bounce).

=cut

Set($SendmailBounceArguments, '-f "<>"');

=item C<$SendmailPath>

If you selected 'sendmailpipe' above, you MUST specify the path to
your sendmail binary in C<$SendmailPath>.

=cut

Set($SendmailPath, "/usr/sbin/sendmail");


=back

=head2 SMTP configuration

These options only take effect if C<$MailCommand> is 'smtp'

=over 4

=item C<$SMTPServer>

C<$SMTPServer> should be set to the hostname of the SMTP server to use

=cut

Set($SMTPServer, undef);

=item C<$SMTPFrom>

C<$SMTPFrom> should be set to the 'From' address to use, if not the
email's 'From'

=cut

Set($SMTPFrom, undef);

=item C<$SMTPDebug>

C<$SMTPDebug> should be set to 1 to debug SMTP mail sending

=cut

Set($SMTPDebug, 0);

=back

=head2 Other mailers

=over 4

=item C<@MailParams>

C<@MailParams> defines a list of options passed to $MailCommand if it
is not 'sendmailpipe', 'sendmail', or 'smtp'

=cut

Set(@MailParams, ());

=back


=head1 Web interface

=over 4

=item C<$WebDefaultStylesheet>

This determines the default stylesheet the RT web interface will use.
RT ships with several themes by default:

  web2            The default layout for RT 3.8
  aileron         The default layout for RT 4.0
  ballard         Theme which doesn't rely on JavaScript for menuing

This value actually specifies a directory in F<share/html/NoAuth/css/>
from which RT will try to load the file main.css (which should @import
any other files the stylesheet needs).  This allows you to easily and
cleanly create your own stylesheets to apply to RT.  This option can
be overridden by users in their preferences.

=cut

Set($WebDefaultStylesheet, "aileron");

=item C<$DefaultQueue>

Use this to select the default queue name that will be used for
creating new tickets. You may use either the queue's name or its
ID. This only affects the queue selection boxes on the web interface.

=cut

# Set($DefaultQueue, "General");

=item C<$RememberDefaultQueue>

When a queue is selected in the new ticket dropdown, make it the new
default for the new ticket dropdown.

=cut

# Set($RememberDefaultQueue, 1);

=item C<$EnableReminders>

Hide all links and portlets related to Reminders by setting this to 0

=cut

Set($EnableReminders, 1);

=item C<@CustomFieldValuesSources>

Set C<@CustomFieldValuesSources> to a list of class names which extend
L<RT::CustomFieldValues::External>.  This can be used to pull lists of
custom field values from external sources at runtime.

=cut

Set(@CustomFieldValuesSources, ());

=item C<%CustomFieldGroupings>

This option affects the display of ticket and user custom fields in the web
interface.  A nested datastructure defines how to group together custom fields
under a mix of built-in and arbitrary headings ("groupings").

Set C<%CustomFieldGroupings> to a nested hash similar to the following:

    Set(%CustomFieldGroupings,
        'RT::Ticket' => {
            'Grouping Name'     => ['CF Name', 'Another CF'],
            'Another Grouping'  => ['Some CF'],
            'Dates'             => ['Shipped date'],
        },
        'RT::User' => {
            'Phones' => ['Fax number'],
        },
    );

The first level keys are record types for which CFs may be used, and the values
are hashrefs.  The second level keys are the grouping names and the values are
array refs containing a list of CF names.

There are several special built-in groupings which RT displays in specific
places (usually the collapsible box of the same title).

For C<RT::Ticket>, these groupings are: C<Basics>, C<Dates>, C<Links>, C<People>

For C<RT::User>: C<Identity>, C<Access control>, C<Location>, C<Phones>

Extensions may also add their own built-in groupings, refer to the individual
extension documentation for those.

=item C<$CanonicalizeRedirectURLs>

Set C<$CanonicalizeRedirectURLs> to 1 to use C<$WebURL> when
redirecting rather than the one we get from C<%ENV>.

Apache's UseCanonicalName directive changes the hostname that RT
finds in C<%ENV>.  You can read more about what turning it On or Off
means in the documentation for your version of Apache.

If you use RT behind a reverse proxy, you almost certainly want to
enable this option.

=cut

Set($CanonicalizeRedirectURLs, 0);

=item C<@JSFiles>

A list of JavaScript files to be included in head.  Removing any of
the default entries is not suggested.

If you're a plugin author, refer to RT->AddJavaScript.

=cut

Set(@JSFiles, qw/
    jquery-1.4.2.min.js
    jquery_noconflict.js
    jquery-ui-1.8.4.custom.min.js
    jquery-ui-timepicker-addon.js
    jquery-ui-patch-datepicker.js
    titlebox-state.js
    util.js
    userautocomplete.js
    jquery.event.hover-1.0.js
    superfish.js
    supersubs.js
    jquery.supposition.js
    history-folding.js
    event-registration.js
    late.js
/);

=item C<$JSMinPath>

Path to the jsmin binary; if specified, it will be used to minify
C<JSFiles>.  The default, and the fallback if the binary cannot be
found, is to simply concatenate the files.

jsmin can be installed by running 'make jsmin' from the RT install
directory, or from http://www.crockford.com/javascript/jsmin.html

=cut

# Set($JSMinPath, "/path/to/jsmin");

=item C<@CSSFiles>

A list of additional CSS files to be included in head.

If you're a plugin author, refer to RT->AddStyleSheets.

=cut

Set(@CSSFiles, qw//);

=item C<$UsernameFormat>

This determines how user info is displayed. 'concise' will show one of
either NickName, RealName, Name or EmailAddress, depending on what
exists and whether the user is privileged or not. 'verbose' will show
RealName and EmailAddress.

=cut

Set($UsernameFormat, "concise");

=item C<$WebBaseURL>, C<$WebURL>

Usually you don't want to set these options. The only obvious reason
is if RT is accessible via https protocol on a non standard port, e.g.
'https://rt.example.com:9999'. In all other cases these options are
computed using C<$WebDomain>, C<$WebPort> and C<$WebPath>.

C<$WebBaseURL> is the scheme, server and port
(e.g. 'http://rt.example.com') for constructing URLs to the web
UI. C<$WebBaseURL> doesn't need a trailing /.

C<$WebURL> is the C<$WebBaseURL>, C<$WebPath> and trailing /, for
example: 'http://www.example.com/rt/'.

=cut

my $port = RT->Config->Get('WebPort');
Set($WebBaseURL,
    ($port == 443? 'https': 'http') .'://'
    . RT->Config->Get('WebDomain')
    . ($port != 80 && $port != 443? ":$port" : '')
);

Set($WebURL, RT->Config->Get('WebBaseURL') . RT->Config->Get('WebPath') . "/");

=item C<$WebImagesURL>

C<$WebImagesURL> points to the base URL where RT can find its images.
Define the directory name to be used for images in RT web documents.

=cut

Set($WebImagesURL, RT->Config->Get('WebPath') . "/NoAuth/images/");

=item C<$LogoURL>

C<$LogoURL> points to the URL of the RT logo displayed in the web UI.
This can also be configured via the web UI.

=cut

Set($LogoURL, RT->Config->Get('WebImagesURL') . "bpslogo.png");

=item C<$LogoLinkURL>

C<$LogoLinkURL> is the URL that the RT logo hyperlinks to.

=cut

Set($LogoLinkURL, "http://bestpractical.com");

=item C<$LogoAltText>

C<$LogoAltText> is a string of text for the alt-text of the logo. It
will be passed through C<loc> for localization.

=cut

Set($LogoAltText, "Best Practical Solutions, LLC corporate logo");

=item C<$LogoImageHeight>

C<$LogoImageHeight> is the value of the C<height> attribute of the logo
C<img> tag.

=cut

Set($LogoImageHeight, 38);

=item C<$LogoImageWidth>

C<$LogoImageWidth> is the value of the C<width> attribute of the logo
C<img> tag.

=cut

Set($LogoImageWidth, 181);

=item C<$WebNoAuthRegex>

What portion of RT's URL space should not require authentication.  The
default is almost certainly correct, and should only be changed if you
are extending RT.

=cut

Set($WebNoAuthRegex, qr{^ (?:/+NoAuth/ | /+REST/\d+\.\d+/NoAuth/) }x );

=item C<$SelfServiceRegex>

What portion of RT's URLspace should be accessible to Unprivileged
users This does not override the redirect from F</Ticket/Display.html>
to F</SelfService/Display.html> when Unprivileged users attempt to
access ticked displays.

=cut

Set($SelfServiceRegex, qr!^(?:/+SelfService/)!x );

=item C<$WebFlushDbCacheEveryRequest>

By default, RT clears its database cache after every page view.  This
ensures that you've always got the most current information when
working in a multi-process (mod_perl or FastCGI) Environment.  Setting
C<$WebFlushDbCacheEveryRequest> to 0 will turn this off, which will
speed RT up a bit, at the expense of a tiny bit of data accuracy.

=cut

Set($WebFlushDbCacheEveryRequest, 1);

=item C<%ChartFont>

The L<GD> module (which RT uses for graphs) ships with a built-in font
that doesn't have full Unicode support. You can use a given TrueType
font for a specific language by setting %ChartFont to (language =E<gt>
the absolute path of a font) pairs. Your GD library must have support
for TrueType fonts to use this option. If there is no entry for a
language in the hash then font with 'others' key is used.

RT comes with two TrueType fonts covering most available languages.

=cut

Set(
    %ChartFont,
    'zh-cn'  => "$RT::BasePath/share/fonts/DroidSansFallback.ttf",
    'zh-tw'  => "$RT::BasePath/share/fonts/DroidSansFallback.ttf",
    'ja'     => "$RT::BasePath/share/fonts/DroidSansFallback.ttf",
    'others' => "$RT::BasePath/share/fonts/DroidSans.ttf",
);

=item C<$ChartsTimezonesInDB>

RT stores dates using the UTC timezone in the DB, so charts grouped by
dates and time are not representative. Set C<$ChartsTimezonesInDB> to 1
to enable timezone conversions using your DB's capabilities. You may
need to do some work on the DB side to use this feature, read more in
F<docs/customizing/timezones_in_charts.pod>.

At this time, this feature only applies to MySQL and PostgreSQL.

=cut

Set($ChartsTimezonesInDB, 0);

=back



=head2 Home page

=over 4

=item C<$DefaultSummaryRows>

C<$DefaultSummaryRows> is default number of rows displayed in for
search results on the front page.

=cut

Set($DefaultSummaryRows, 10);

=item C<$HomePageRefreshInterval>

C<$HomePageRefreshInterval> is default number of seconds to refresh
the RT home page. Choose from [0, 120, 300, 600, 1200, 3600, 7200].

=cut

Set($HomePageRefreshInterval, 0);

=item C<$HomepageComponents>

C<$HomepageComponents> is an arrayref of allowed components on a
user's customized homepage ("RT at a glance").

=cut

Set($HomepageComponents, [qw(QuickCreate Quicksearch MyAdminQueues MySupportQueues MyReminders RefreshHomepage Dashboards SavedSearches)]);

=back




=head2 Ticket search

=over 4

=item C<$UseSQLForACLChecks>

Historically, ACLs were checked on display, which could lead to empty
search pages and wrong ticket counts.  Set C<$UseSQLForACLChecks> to 0
to go back to this method; this will reduce the complexity of the
generated SQL statements, at the cost of the aforementioned bugs.

=cut

Set($UseSQLForACLChecks, 1);

=item C<$TicketsItemMapSize>

On the display page of a ticket from search results, RT provides links
to the first, next, previous and last ticket from the results.  In
order to build these links, RT needs to fetch the full result set from
the database, which can be resource-intensive.

Set C<$TicketsItemMapSize> to number of tickets you want RT to examine
to build these links. If the full result set is larger than this
number, RT will omit the "last" link in the menu.  Set this to zero to
always examine all results.

=cut

Set($TicketsItemMapSize, 1000);

=item C<$SearchResultsRefreshInterval>

C<$SearchResultsRefreshInterval> is default number of seconds to
refresh search results in RT. Choose from [0, 120, 300, 600, 1200,
3600, 7200].

=cut

Set($SearchResultsRefreshInterval, 0);

=item C<$DefaultSearchResultFormat>

C<$DefaultSearchResultFormat> is the default format for RT search
results

=cut

Set ($DefaultSearchResultFormat, qq{
   '<B><A HREF="__WebPath__/Ticket/Display.html?id=__id__">__id__</a></B>/TITLE:#',
   '<B><A HREF="__WebPath__/Ticket/Display.html?id=__id__">__Subject__</a></B>/TITLE:Subject',
   Status,
   QueueName,
   OwnerName,
   Priority,
   '__NEWLINE__',
   '',
   '<small>__Requestors__</small>',
   '<small>__CreatedRelative__</small>',
   '<small>__ToldRelative__</small>',
   '<small>__LastUpdatedRelative__</small>',
   '<small>__TimeLeft__</small>'});

=item C<$DefaultSelfServiceSearchResultFormat>

C<$DefaultSelfServiceSearchResultFormat> is the default format of
searches displayed in the SelfService interface.

=cut

Set($DefaultSelfServiceSearchResultFormat, qq{
   '<B><A HREF="__WebPath__/SelfService/Display.html?id=__id__">__id__</a></B>/TITLE:#',
   '<B><A HREF="__WebPath__/SelfService/Display.html?id=__id__">__Subject__</a></B>/TITLE:Subject',
   Status,
   Requestors,
   OwnerName});

=item C<%FullTextSearch>

Full text search (FTS) without database indexing is a very slow
operation, and is thus disabled by default.

Before setting C<Indexed> to 1, read F<docs/full_text_indexing.pod> for
the full details of FTS on your particular database.

It is possible to enable FTS without database indexing support, simply
by setting the C<Enable> key to 1, while leaving C<Indexed> set to 0.
This is not generally suggested, as unindexed full-text searching can
cause severe performance problems.

=cut

Set(%FullTextSearch,
    Enable  => 0,
    Indexed => 0,
);


=item C<$OnlySearchActiveTicketsInSimpleSearch>

When query in simple search doesn't have status info, use this to only
search active ones.

=cut

Set($OnlySearchActiveTicketsInSimpleSearch, 1);

=item C<$SearchResultsAutoRedirect>

When only one ticket is found in search, use this to redirect to the
ticket display page automatically.

=cut

Set($SearchResultsAutoRedirect, 0);

=back



=head2 Ticket display

=over 4

=item C<$ShowMoreAboutPrivilegedUsers>

This determines if the 'More about requestor' box on
Ticket/Display.html is shown for Privileged Users.

=cut

Set($ShowMoreAboutPrivilegedUsers, 0);

=item C<$MoreAboutRequestorTicketList>

This can be set to Active, Inactive, All or None.  It controls what
ticket list will be displayed in the 'More about requestor' box on
Ticket/Display.html.  This option can be controlled by users also.

=cut

Set($MoreAboutRequestorTicketList, "Active");

=item C<$MoreAboutRequestorExtraInfo>

By default, the 'More about requestor' box on Ticket/Display.html
shows the Requestor's name and ticket list.  If you would like to see
extra information about the user, this expects a Format string of user
attributes.  Please note that not all the attributes are supported in
this display because we're not building a table.

Example:
C<Set($MoreAboutRequestorExtraInfo,"Organization, Address1")>

=cut

Set($MoreAboutRequestorExtraInfo, "");

=item C<$MoreAboutRequestorGroupsLimit>

By default, the 'More about requestor' box on Ticket/Display.html
shows all the groups of the Requestor.  Use this to limit the number
of groups; a value of undef removes the group display entirely.

=cut

Set($MoreAboutRequestorGroupsLimit, 0);

=item C<$UseSideBySideLayout>

Should the ticket create and update forms use a more space efficient
two column layout.  This layout may not work in narrow browsers if you
set a MessageBoxWidth (below).

=cut

Set($UseSideBySideLayout, 1);

=item C<$EditCustomFieldsSingleColumn>

When displaying a list of Ticket Custom Fields for editing, RT
defaults to a 2 column list.  If you set this to 1, it will instead
display the Custom Fields in a single column.

=cut

Set($EditCustomFieldsSingleColumn, 0);

=item C<$ShowUnreadMessageNotifications>

If set to 1, RT will prompt users when there are new,
unread messages on tickets they are viewing.

=cut

Set($ShowUnreadMessageNotifications, 0);

=item C<$AutocompleteOwners>

If set to 1, the owner drop-downs for ticket update/modify and the query
builder are replaced by text fields that autocomplete.  This can
alleviate the sometimes huge owner list for installations where many
users have the OwnTicket right.

=cut

Set($AutocompleteOwners, 0);

=item C<$AutocompleteOwnersForSearch>

If set to 1, the owner drop-downs for the query builder are always
replaced by text field that autocomplete and C<$AutocompleteOwners>
is ignored. Helpful when owners list is huge in the query builder.

=cut

Set($AutocompleteOwnersForSearch, 0);

=item C<$UserAutocompleteFields>

Specifies which fields of L<RT::User> to match against and how to
match each field when autocompleting users.  Valid match methods are
LIKE, STARTSWITH, ENDSWITH, =, and !=.

=cut

Set($UserAutocompleteFields, {
    EmailAddress => 'STARTSWITH',
    Name         => 'STARTSWITH',
    RealName     => 'LIKE',
});

=item C<$AllowUserAutocompleteForUnprivileged>

Should unprivileged users be allowed to autocomplete users.  Setting
this option to 1 means unprivileged users will be able to search all
your users.

=cut

Set($AllowUserAutocompleteForUnprivileged, 0);

=item C<$DisplayTicketAfterQuickCreate>

Enable this to redirect to the created ticket display page
automatically when using QuickCreate.

=cut

Set($DisplayTicketAfterQuickCreate, 0);

=item C<$WikiImplicitLinks>

Support implicit links in WikiText custom fields?  Setting this to 1
causes InterCapped or ALLCAPS words in WikiText fields to automatically
become links to searches for those words.  If used on Articles, it links
to the Article with that name.

=cut

Set($WikiImplicitLinks, 0);

=item C<$PreviewScripMessages>

Set C<$PreviewScripMessages> to 1 if the scrips preview on the ticket
reply page should include the content of the messages to be sent.

=cut

Set($PreviewScripMessages, 0);

=item C<$SimplifiedRecipients>

If C<$SimplifiedRecipients> is set, a simple list of who will receive
B<any> kind of mail will be shown on the ticket reply page, instead of a
detailed breakdown by scrip.

=cut

Set($SimplifiedRecipients, 0);

=item C<$HideResolveActionsWithDependencies>

If set to 1, this option will skip ticket menu actions which can't be
completed successfully because of outstanding active Depends On tickets.

By default, all ticket actions are displayed in the menu even if some of
them can't be successful until all Depends On links are resolved or
transitioned to another inactive status.

=cut

Set($HideResolveActionsWithDependencies, 0);

=back



=head2 Articles

=over 4

=item C<$ArticleOnTicketCreate>

Set this to 1 to display the Articles interface on the Ticket Create
page in addition to the Reply/Comment page.

=cut

Set($ArticleOnTicketCreate, 0);

=item C<$HideArticleSearchOnReplyCreate>

Set this to 1 to hide the search and include boxes from the Article
UI.  This assumes you have enabled Article Hotlist feature, otherwise
you will have no access to Articles.

=cut

Set($HideArticleSearchOnReplyCreate, 0);

=back



=head2 Message box properties

=over 4

=item C<$MessageBoxWidth>, C<$MessageBoxHeight>

For message boxes, set the entry box width, height and what type of
wrapping to use.  These options can be overridden by users in their
preferences.

When the width is set to undef, no column count is specified and the
message box will take up 100% of the available width.  Combining this
with HARD messagebox wrapping (below) is not recommended, as it will
lead to inconsistent width in transactions between browsers.

These settings only apply to the non-RichText message box.  See below
for Rich Text settings.

=cut

Set($MessageBoxWidth, undef);
Set($MessageBoxHeight, 15);

=item C<$MessageBoxWrap>

Wrapping is disabled when using MessageBoxRichText because of a bad
interaction between IE and wrapping with the Rich Text Editor.

=cut

Set($MessageBoxWrap, "SOFT");

=item C<$MessageBoxRichText>

Should "rich text" editing be enabled? This option lets your users
send HTML email messages from the web interface.

=cut

Set($MessageBoxRichText, 1);

=item C<$MessageBoxRichTextHeight>

Height of rich text JavaScript enabled editing boxes (in pixels)

=cut

Set($MessageBoxRichTextHeight, 200);

=item C<$MessageBoxIncludeSignature>

Should your users' signatures (from their Preferences page) be
included in Comments and Replies.

=cut

Set($MessageBoxIncludeSignature, 1);

=item C<$MessageBoxIncludeSignatureOnComment>

Should your users' signatures (from their Preferences page) be
included in Comments. Setting this to false overrides
C<$MessageBoxIncludeSignature>.

=cut

Set($MessageBoxIncludeSignatureOnComment, 1);

=back


=head2 Transaction display

=over 4

=item C<$OldestTransactionsFirst>

By default, RT shows newest transactions at the bottom of the ticket
history page, if you want see them at the top set this to 0.  This
option can be overridden by users in their preferences.

=cut

Set($OldestTransactionsFirst, 1);

=item C<$DeferTransactionLoading>

When set, defers loading ticket history until the user clicks a link.
This should end up serving pages to users quicker, since generating
all the HTML for transaction history can be slow for long tickets.

=cut

# Set($DeferTransactionLoading, 1);

=item C<$ShowBccHeader>

By default, RT hides from the web UI information about blind copies
user sent on reply or comment.

=cut

Set($ShowBccHeader, 0);

=item C<$TrustHTMLAttachments>

If C<TrustHTMLAttachments> is not defined, we will display them as
text. This prevents malicious HTML and JavaScript from being sent in a
request (although there is probably more to it than that)

=cut

Set($TrustHTMLAttachments, undef);

=item C<$AlwaysDownloadAttachments>

Always download attachments, regardless of content type. If set, this
overrides C<TrustHTMLAttachments>.

=cut

Set($AlwaysDownloadAttachments, undef);

=item C<$AttachmentUnits>

Controls the units (kilobytes or bytes) that attachment sizes use for
display. The default is to display kilobytes if the attachment is
larger than 1024 bytes, bytes otherwise. If you set
C<$AttachmentUnits> to C<'k'> then attachment sizes will always be
displayed in kilobytes. If set to C<'b'>, then sizes will be bytes.

=cut

Set($AttachmentUnits, undef);

=item C<$PreferRichText>

If C<$PreferRichText> is set to 1, RT will show HTML/Rich text messages
in preference to their plain-text alternatives. RT "scrubs" the HTML to
show only a minimal subset of HTML to avoid possible contamination by
cross-site-scripting attacks.

=cut

Set($PreferRichText, undef);

=item C<$MaxInlineBody>

C<$MaxInlineBody> is the maximum attachment size that we want to see
inline when viewing a transaction.  RT will inline any text if the
value is undefined or 0.  This option can be overridden by users in
their preferences.

=cut

Set($MaxInlineBody, 12000);

=item C<$ShowTransactionImages>

By default, RT shows images attached to incoming (and outgoing) ticket
updates inline. Set this variable to 0 if you'd like to disable that
behavior.

=cut

Set($ShowTransactionImages, 1);

=item C<$PlainTextPre>

Normally plaintext attachments are displayed as HTML with line breaks
preserved.  This causes space- and tab-based formatting not to be
displayed correctly.  By setting $PlainTextPre messages will be
displayed using <pre>.

=cut

Set($PlainTextPre, 0);


=item C<$PlainTextMono>

Set C<$PlainTextMono> to 1 to use monospaced font and preserve
formatting; unlike C<$PlainTextPre>, the text will wrap to fit width
of the browser window; this option overrides C<$PlainTextPre>.

=cut

Set($PlainTextMono, 0);

=item C<$SuppressInlineTextFiles>

If C<$SuppressInlineTextFiles> is set to 1, then uploaded text files
(text-type attachments with file names) are prevented from being
displayed in-line when viewing a ticket's history.

=cut

Set($SuppressInlineTextFiles, undef);


=item C<@Active_MakeClicky>

MakeClicky detects various formats of data in headers and email
messages, and extends them with supporting links.  By default, RT
provides two formats:

* 'httpurl': detects http:// and https:// URLs and adds '[Open URL]'
  link after the URL.

* 'httpurl_overwrite': also detects URLs as 'httpurl' format, but
  replaces the URL with a link.

See F<share/html/Elements/MakeClicky> for documentation on how to add
your own styles of link detection.

=cut

Set(@Active_MakeClicky, qw());

=back



=head1 Application logic

=over 4

=item C<$ParseNewMessageForTicketCcs>

If C<$ParseNewMessageForTicketCcs> is set to 1, RT will attempt to
divine Ticket 'Cc' watchers from the To and Cc lines of incoming
messages.  Be forewarned that if you have I<any> addresses which forward
mail to RT automatically and you enable this option without modifying
C<$RTAddressRegexp> below, you will get yourself into a heap of trouble.

=cut

Set($ParseNewMessageForTicketCcs, undef);

=item C<$UseTransactionBatch>

Set C<$UseTransactionBatch> to 1 to execute transactions in batches,
such that a resolve and comment (for example) would happen
simultaneously, instead of as two transactions, unaware of each
others' existence.

=cut

Set($UseTransactionBatch, 1);

=item C<$StrictLinkACL>

When this feature is enabled a user needs I<ModifyTicket> rights on
both tickets to link them together; otherwise, I<ModifyTicket> rights
on either of them is sufficient.

=cut

Set($StrictLinkACL, 1);

=item C<$RedistributeAutoGeneratedMessages>

Should RT redistribute correspondence that it identifies as machine
generated?  A 1 will do so; setting this to 0 will cause no
such messages to be redistributed.  You can also use 'privileged' (the
default), which will redistribute only to privileged users. This helps
to protect against malformed bounces and loops caused by auto-created
requestors with bogus addresses.

=cut

Set($RedistributeAutoGeneratedMessages, "privileged");

=item C<$ApprovalRejectionNotes>

Should rejection notes from approvals be sent to the requestors?

=cut

Set($ApprovalRejectionNotes, 1);

=item C<$ForceApprovalsView>

Should approval tickets only be viewed and modified through the standard
approval interface?  Changing this setting to 1 will redirect any attempt to
use the normal ticket display and modify page for approval tickets.

For example, with this option set to 1 and an approval ticket #123:

    /Ticket/Display.html?id=123

is redirected to

    /Approval/Display.html?id=123

=back

=cut

Set($ForceApprovalsView, 0);

=head1 Extra security

This is a list of extra security measures to enable that help keep your RT
safe.  If you don't know what these mean, you should almost certainly leave the
defaults alone.

=over 4

=item C<$DisallowExecuteCode>

If set to a true value, the C<ExecuteCode> right will be removed from
all users, B<including> the superuser.  This is intended for when RT is
installed into a shared environment where even the superuser should not
be allowed to run arbitrary Perl code on the server via scrips.

=cut

Set($DisallowExecuteCode, 0);

=item C<$Framebusting>

If set to a false value, framekiller javascript will be disabled and the
X-Frame-Options: DENY header will be suppressed from all responses.
This disables RT's clickjacking protection.

=cut

Set($Framebusting, 1);

=item C<$RestrictReferrer>

If set to a false value, the HTTP C<Referer> (sic) header will not be
checked to ensure that requests come from RT's own domain.  As RT allows
for GET requests to alter state, disabling this opens RT up to
cross-site request forgery (CSRF) attacks.

=cut

Set($RestrictReferrer, 1);

=item C<$RestrictLoginReferrer>

If set to a false value, RT will allow the user to log in from any link
or request, merely by passing in C<user> and C<pass> parameters; setting
it to a true value forces all logins to come from the login box, so the
user is aware that they are being logged in.  The default is off, for
backwards compatability.

=cut

Set($RestrictLoginReferrer, 0);

=item C<@ReferrerWhitelist>

This is a list of hostname:port combinations that RT will treat as being
part of RT's domain. This is particularly useful if you access RT as
multiple hostnames or have an external auth system that needs to
redirect back to RT once authentication is complete.

 Set(@ReferrerWhitelist, qw(www.example.com:443  www3.example.com:80));

If the "RT has detected a possible cross-site request forgery" error is triggered
by a host:port sent by your browser that you believe should be valid, you can copy
the host:port from the error message into this list.

Simple wildcards, similar to SSL certificates, are allowed.  For example:

    *.example.com:80    # matches foo.example.com
                        # but not example.com
                        #      or foo.bar.example.com

    www*.example.com:80 # matches www3.example.com
                        #     and www-test.example.com
                        #     and www.example.com

=cut

Set(@ReferrerWhitelist, qw());

=back



=head1 Authorization and user configuration

=over 4

=item C<$WebExternalAuth>

If C<$WebExternalAuth> is defined, RT will defer to the environment's
REMOTE_USER variable.

=cut

Set($WebExternalAuth, undef);

=item C<$WebExternalAuthContinuous>

If C<$WebExternalAuthContinuous> is defined, RT will check for the
REMOTE_USER on each access.  If you would prefer this to only happen
once (at initial login) set this to a false value.  The default
setting will help ensure that if your external authentication system
deauthenticates a user, RT notices as soon as possible.

=cut

Set($WebExternalAuthContinuous, 1);

=item C<$WebFallbackToInternalAuth>

If C<$WebFallbackToInternalAuth> is defined, the user is allowed a
chance of fallback to the login screen, even if REMOTE_USER failed.

=cut

Set($WebFallbackToInternalAuth, undef);

=item C<$WebExternalGecos>

C<$WebExternalGecos> means to match 'gecos' field as the user
identity); useful with mod_auth_pwcheck and IIS Integrated Windows
logon.

=cut

Set($WebExternalGecos, undef);

=item C<$WebExternalAuto>

C<$WebExternalAuto> will create users under the same name as
REMOTE_USER upon login, if it's missing in the Users table.

=cut

Set($WebExternalAuto, undef);

=item C<$AutoCreate>

If C<$WebExternalAuto> is set to 1, C<$AutoCreate> will be passed to
User's Create method.  Use it to set defaults, such as creating
Unprivileged users with C<{ Privileged => 0 }> This must be a hashref.

=cut

Set($AutoCreate, undef);

=item C<$WebSessionClass>

C<$WebSessionClass> is the class you wish to use for managing Sessions.
On mysql and Pg it defaults to use your database, in other cases
sessions are stored in files using L<Apache::Session::File>. Other
installed Apache:Session::* modules can be used to store sessions.

    Set($WebSessionClass, "Apache::Session::File");

=cut

Set($WebSessionClass, undef);

=item C<%WebSessionProperties>

C<%WebSessionProperties> is the hash to configure class L</$WebSessionClass>
in case custom class is used. By default it's empty and values are picked
depending on the class. Make sure that it's empty if you're using DB as session
backend.

=cut

Set( %WebSessionProperties );

=item C<$AutoLogoff>

By default, RT's user sessions persist until a user closes his or her
browser. With the C<$AutoLogoff> option you can setup session lifetime
in minutes. A user will be logged out if he or she doesn't send any
requests to RT for the defined time.

=cut

Set($AutoLogoff, 0);

=item C<$LogoutRefresh>

The number of seconds to wait after logout before sending the user to
the login page. By default, 1 second, though you may want to increase
this if you display additional information on the logout page.

=cut

Set($LogoutRefresh, 1);

=item C<$WebSecureCookies>

By default, RT's session cookie isn't marked as "secure". Some web
browsers will treat secure cookies more carefully than non-secure
ones, being careful not to write them to disk, only sending them over
an SSL secured connection, and so on. To enable this behavior, set
C<$WebSecureCookies> to 1.  NOTE: You probably don't want to turn this
on I<unless> users are only connecting via SSL encrypted HTTPS
connections.

=cut

Set($WebSecureCookies, 0);

=item C<$WebHttpOnlyCookies>

Default RT's session cookie to not being directly accessible to
javascript.  The content is still sent during regular and AJAX requests,
and other cookies are unaffected, but the session-id is less
programmatically accessible to javascript.  Turning this off should only
be necessary in situations with odd client-side authentication
requirements.

=cut

Set($WebHttpOnlyCookies, 1);

=item C<$MinimumPasswordLength>

C<$MinimumPasswordLength> defines the minimum length for user
passwords. Setting it to 0 disables this check.

=cut

Set($MinimumPasswordLength, 5);

=back


=head1 Internationalization

=over 4

=item C<@LexiconLanguages>

An array that contains languages supported by RT's
internationalization interface.  Defaults to all *.po lexicons;
setting it to C<qw(en ja)> will make RT bilingual instead of
multilingual, but will save some memory.

=cut

Set(@LexiconLanguages, qw(*));

=item C<@EmailInputEncodings>

An array that contains default encodings used to guess which charset
an attachment uses, if it does not specify one explicitly.  All
options must be recognized by L<Encode::Guess>.  The first element may
also be '*', which enables encoding detection using
L<Encode::Detect::Detector>, if installed.

=cut

Set(@EmailInputEncodings, qw(utf-8 iso-8859-1 us-ascii));

=item C<$EmailOutputEncoding>

The charset for localized email.  Must be recognized by Encode.

=cut

Set($EmailOutputEncoding, "utf-8");

=back







=head1 Date and time handling

=over 4

=item C<$DateTimeFormat>

You can choose date and time format.  See the "Output formatters"
section in perldoc F<lib/RT/Date.pm> for more options.  This option
can be overridden by users in their preferences.

Some examples:

C<Set($DateTimeFormat, "LocalizedDateTime");>
C<Set($DateTimeFormat, { Format => "ISO", Seconds => 0 });>
C<Set($DateTimeFormat, "RFC2822");>
C<Set($DateTimeFormat, { Format => "RFC2822", Seconds => 0, DayOfWeek => 0 });>

=cut

Set($DateTimeFormat, "DefaultFormat");

# Next two options are for Time::ParseDate

=item C<$DateDayBeforeMonth>

Set this to 1 if your local date convention looks like "dd/mm/yy"
instead of "mm/dd/yy". Used only for parsing, not for displaying
dates.

=cut

Set($DateDayBeforeMonth, 1);

=item C<$AmbiguousDayInPast>, C<$AmbiguousDayInFuture>

Should an unspecified day or year in a date refer to a future or a
past value? For example, should a date of "Tuesday" default to mean
the date for next Tuesday or last Tuesday? Should the date "March 1"
default to the date for next March or last March?

Set C<$AmbiguousDayInPast> for the last date, or
C<$AmbiguousDayInFuture> for the next date; the default is usually
correct.  If both are set, C<$AmbiguousDayInPast> takes precedence.

=cut

Set($AmbiguousDayInPast, 0);
Set($AmbiguousDayInFuture, 0);

=item C<$DefaultTimeUnitsToHours>

Use this to set the default units for time entry to hours instead of
minutes.  Note that this only effects entry, not display.

=cut

Set($DefaultTimeUnitsToHours, 0);

=item C<$TimeInICal>

By default, events in the iCal feed on the ticket search page
contain only dates, making them all day calendar events. Set
C<$TimeInICal> if you have start or due dates on tickets that
have significant time values and you want those times to be
included in the events in the iCal feed.

This option can also be set as an individual user preference.

=cut

Set($TimeInICal, 0);

=back




=head1 GnuPG integration

A full description of the (somewhat extensive) GnuPG integration can
be found by running the command `perldoc L<RT::Crypt::GnuPG>` (or
`perldoc lib/RT/Crypt/GnuPG.pm` from your RT install directory).

=over 4

=item C<%GnuPG>

Set C<OutgoingMessagesFormat> to 'inline' to use inline encryption and
signatures instead of 'RFC' (GPG/MIME: RFC3156 and RFC1847) format.

If you want to allow people to encrypt attachments inside the DB then
set C<AllowEncryptDataInDB> to 1.

Set C<RejectOnMissingPrivateKey> to false if you don't want to reject
emails encrypted for key RT doesn't have and can not decrypt.

Set C<RejectOnBadData> to false if you don't want to reject letters
with incorrect GnuPG data.

=cut

Set(%GnuPG,
    Enable => @RT_GPG@,
    OutgoingMessagesFormat => "RFC", # Inline
    AllowEncryptDataInDB   => 0,

    RejectOnMissingPrivateKey => 1,
    RejectOnBadData           => 1,
);

=item C<%GnuPGOptions>

Options to pass to the GnuPG program.

If you override this in your RT_SiteConfig, you should be sure to
include a homedir setting.

Note that options with '-' character MUST be quoted.

=cut

Set(%GnuPGOptions,
    homedir => q{@RT_VAR_PATH@/data/gpg},

# URL of a keyserver
#    keyserver => 'hkp://subkeys.pgp.net',

# enables the automatic retrieving of keys when encrypting
#    'auto-key-locate' => 'keyserver',

# enables the automatic retrieving of keys when verifying signatures
#    'auto-key-retrieve' => undef,
);

=back



=head1 Lifecycles

=head2 Lifecycle definitions

Each lifecycle is a list of possible statuses split into three logic
sets: B<initial>, B<active> and B<inactive>. Each status in a
lifecycle must be unique. (Statuses may not be repeated across sets.)
Each set may have any number of statuses.

For example:

    default => {
        initial  => ['new'],
        active   => ['open', 'stalled'],
        inactive => ['resolved', 'rejected', 'deleted'],
        ...
    },

Status names can be from 1 to 64 ASCII characters.  Statuses are
localized using RT's standard internationalization and localization
system.

=over 4

=item initial

You can define multiple B<initial> statuses for tickets in a given
lifecycle.

RT will automatically set its B<Started> date when you change a
ticket's status from an B<initial> state to an B<active> or
B<inactive> status.

=item active

B<Active> tickets are "currently in play" - they're things that are
being worked on and not yet complete.

=item inactive

B<Inactive> tickets are typically in their "final resting state".

While you're free to implement a workflow that ignores that
description, typically once a ticket enters an inactive state, it will
never again enter an active state.

RT will automatically set the B<Resolved> date when a ticket's status
is changed from an B<Initial> or B<Active> status to an B<Inactive>
status.

B<deleted> is still a special status and protected by the
B<DeleteTicket> right, unless you re-defined rights (read below). If
you don't want to allow ticket deletion at any time simply don't
include it in your lifecycle.

=back

Statuses in each set are ordered and listed in the UI in the defined
order.

Changes between statuses are constrained by transition rules, as
described below.

=head2 Default values

In some cases a default value is used to display in UI or in API when
value is not provided. You can configure defaults using the following
syntax:

    default => {
        ...
        defaults => {
            on_create => 'new',
            on_resolve => 'resolved',
            ...
        },
    },

The following defaults are used.

=over 4

=item on_create

If you (or your code) doesn't specify a status when creating a ticket,
RT will use the this status. See also L</Statuses available during
ticket creation>.

=item on_merge

When tickets are merged, the status of the ticket that was merged
away is forced to this value.  It should be one of inactive statuses;
'resolved' or its equivalent is most probably the best candidate.

=item approved

When an approval is accepted, the status of depending tickets will
be changed to this value.

=item denied

When an approval is denied, the status of depending tickets will
be changed to this value.

=item reminder_on_open

When a reminder is opened, the status will be changed to this value.

=item reminder_on_resolve

When a reminder is resolved, the status will be changed to this value.

=back

=head2 Transitions between statuses and UI actions

A B<Transition> is a change of status from A to B. You should define
all possible transitions in each lifecycle using the following format:

    default => {
        ...
        transitions => {
            ''       => [qw(new open resolved)],
            new      => [qw(open resolved rejected deleted)],
            open     => [qw(stalled resolved rejected deleted)],
            stalled  => [qw(open)],
            resolved => [qw(open)],
            rejected => [qw(open)],
            deleted  => [qw(open)],
        },
        ...
    },

=head3 Statuses available during ticket creation

By default users can create tickets with a status of new,
open, or resolved, but cannot create tickets with a status of
rejected, stalled, or deleted. If you want to change the statuses
available during creation, update the transition from '' (empty
string), like in the example above.

=head3 Protecting status changes with rights

A transition or group of transitions can be protected by a specific
right.  Additionally, you can name new right names, which will be added
to the system to control that transition.  For example, if you wished to
create a lesser right than ModifyTicket for rejecting tickets, you could
write:

    default => {
        ...
        rights => {
            '* -> deleted'  => 'DeleteTicket',
            '* -> rejected' => 'RejectTicket',
            '* -> *'        => 'ModifyTicket',
        },
        ...
    },

This would create a new C<RejectTicket> right in the system which you
could assign to whatever groups you choose.

On the left hand side you can have the following variants:

    '<from> -> <to>'
    '* -> <to>'
    '<from> -> *'
    '* -> *'

Valid transitions are listed in order of priority. If a user attempts
to change a ticket's status from B<new> to B<open> then the lifecycle
is checked for presence of an exact match, then for 'any to B<open>',
'B<new> to any' and finally 'any to any'.

If you don't define any rights, or there is no match for a transition,
RT will use the B<DeleteTicket> or B<ModifyTicket> as appropriate.

=head3 Labeling and defining actions

For each transition you can define an action that will be shown in the
UI; each action annotated with a label and an update type.

Each action may provide a default update type, which can be
B<Comment>, B<Respond>, or absent. For example, you may want your
staff to write a reply to the end user when they change status from
B<new> to B<open>, and thus set the update to B<Respond>.  Neither
B<Comment> nor B<Respond> are mandatory, and user may leave the
message empty, regardless of the update type.

This configuration can be used to accomplish what
$ResolveDefaultUpdateType was used for in RT 3.8.

Use the following format to define labels and actions of transitions:

    default => {
        ...
        actions => [
            'new -> open'     => { label => 'Open it', update => 'Respond' },
            'new -> resolved' => { label => 'Resolve', update => 'Comment' },
            'new -> rejected' => { label => 'Reject',  update => 'Respond' },
            'new -> deleted'  => { label => 'Delete' },

            'open -> stalled'  => { label => 'Stall',   update => 'Comment' },
            'open -> resolved' => { label => 'Resolve', update => 'Comment' },
            'open -> rejected' => { label => 'Reject',  update => 'Respond' },

            'stalled -> open'  => { label => 'Open it' },
            'resolved -> open' => { label => 'Re-open', update => 'Comment' },
            'rejected -> open' => { label => 'Re-open', update => 'Comment' },
            'deleted -> open'  => { label => 'Undelete' },
        ],
        ...
    },

In addition, you may define multiple actions for the same transition.
Alternately, you may use '* -> x' to match more than one transition.
For example:

    default => {
        ...
        actions => [
            ...
            'new -> rejected' => { label => 'Reject', update => 'Respond' },
            'new -> rejected' => { label => 'Quick Reject' },
            ...
            '* -> deleted' => { label => 'Delete' },
            ...
        ],
        ...
    },

=head2 Moving tickets between queues with different lifecycles

Unless there is an explicit mapping between statuses in two different
lifecycles, you can not move tickets between queues with these
lifecycles.  This is true even if the different lifecycles use the exact
same set of statuses.  Such a mapping is defined as follows:

    __maps__ => {
        'from lifecycle -> to lifecycle' => {
            'status in left lifecycle' => 'status in right lifecycle',
            ...
        },
        ...
    },

=cut

Set(%Lifecycles,
    default => {
        initial         => [ 'new' ],
        active          => [ 'open', 'stalled' ],
        inactive        => [ 'resolved', 'rejected', 'deleted' ],

        defaults => {
            on_create => 'new',
            on_merge  => 'resolved',
            approved  => 'open',
            denied    => 'rejected',
            reminder_on_open     => 'open',
            reminder_on_resolve  => 'resolved',
        },

        transitions => {
            ''       => [qw(new open resolved)],

            # from   => [ to list ],
            new      => [qw(open stalled resolved rejected deleted)],
            open     => [qw(new stalled resolved rejected deleted)],
            stalled  => [qw(new open rejected resolved deleted)],
            resolved => [qw(new open stalled rejected deleted)],
            rejected => [qw(new open stalled resolved deleted)],
            deleted  => [qw(new open stalled rejected resolved)],
        },
        rights => {
            '* -> deleted'  => 'DeleteTicket',
            '* -> *'        => 'ModifyTicket',
        },
        actions => [
            'new -> open'      => {
                label  => 'Open It', # loc
                update => 'Respond',
            },
            'new -> resolved'  => {
                label  => 'Resolve', # loc
                update => 'Comment',
            },
            'new -> rejected'  => {
                label  => 'Reject', # loc
                update => 'Respond',
            },
            'new -> deleted'   => {
                label  => 'Delete', # loc
            },

            'open -> stalled'  => {
                label  => 'Stall', # loc
                update => 'Comment',
            },
            'open -> resolved' => {
                label  => 'Resolve', # loc
                update => 'Comment',
            },
            'open -> rejected' => {
                label  => 'Reject', # loc
                update => 'Respond',
            },

            'stalled -> open'  => {
                label  => 'Open It', # loc
            },
            'resolved -> open' => {
                label  => 'Re-open', # loc
                update => 'Comment',
            },
            'rejected -> open' => {
                label  => 'Re-open', # loc
                update => 'Comment',
            },
            'deleted -> open'  => {
                label  => 'Undelete', # loc
            },
        ],
    },
# don't change lifecyle of the approvals, they are not capable to deal with
# custom statuses
    approvals => {
        initial         => [ 'new' ],
        active          => [ 'open', 'stalled' ],
        inactive        => [ 'resolved', 'rejected', 'deleted' ],

        defaults => {
            on_create => 'new',
            on_merge => 'resolved',
            reminder_on_open     => 'open',
            reminder_on_resolve  => 'resolved',
        },

        transitions => {
            ''       => [qw(new open resolved)],

            # from   => [ to list ],
            new      => [qw(open stalled resolved rejected deleted)],
            open     => [qw(new stalled resolved rejected deleted)],
            stalled  => [qw(new open rejected resolved deleted)],
            resolved => [qw(new open stalled rejected deleted)],
            rejected => [qw(new open stalled resolved deleted)],
            deleted  => [qw(new open stalled rejected resolved)],
        },
        rights => {
            '* -> deleted'  => 'DeleteTicket',
            '* -> rejected' => 'ModifyTicket',
            '* -> *'        => 'ModifyTicket',
        },
        actions => [
            'new -> open'      => {
                label  => 'Open It', # loc
                update => 'Respond',
            },
            'new -> resolved'  => {
                label  => 'Resolve', # loc
                update => 'Comment',
            },
            'new -> rejected'  => {
                label  => 'Reject', # loc
                update => 'Respond',
            },
            'new -> deleted'   => {
                label  => 'Delete', # loc
            },

            'open -> stalled'  => {
                label  => 'Stall', # loc
                update => 'Comment',
            },
            'open -> resolved' => {
                label  => 'Resolve', # loc
                update => 'Comment',
            },
            'open -> rejected' => {
                label  => 'Reject', # loc
                update => 'Respond',
            },

            'stalled -> open'  => {
                label  => 'Open It', # loc
            },
            'resolved -> open' => {
                label  => 'Re-open', # loc
                update => 'Comment',
            },
            'rejected -> open' => {
                label  => 'Re-open', # loc
                update => 'Comment',
            },
            'deleted -> open'  => {
                label  => 'Undelete', # loc
            },
        ],
    },
);





=head1 Administrative interface

=over 4

=item C<$ShowRTPortal>

RT can show administrators a feed of recent RT releases and other
related announcements and information from Best Practical on the top
level Configuration page.  This feature helps you stay up to date on
RT security announcements and version updates.

RT provides this feature using an "iframe" on C</Admin/index.html>
which asks the administrator's browser to show an inline page from
Best Practical's website.

If you'd rather not make this feature available to your
administrators, set C<$ShowRTPortal> to a false value.

=cut

Set($ShowRTPortal, 1);

=item C<%AdminSearchResultFormat>

In the admin interface, format strings similar to tickets result
formats are used. Use C<%AdminSearchResultFormat> to define the format
strings used in the admin interface on a per-RT-class basis.

=cut

Set(%AdminSearchResultFormat,
    Queues =>
        q{'<a href="__WebPath__/Admin/Queues/Modify.html?id=__id__">__id__</a>/TITLE:#'}
        .q{,'<a href="__WebPath__/Admin/Queues/Modify.html?id=__id__">__Name__</a>/TITLE:Name'}
        .q{,__Description__,__Address__,__Priority__,__DefaultDueIn__,__Disabled__,__Lifecycle__},

    Groups =>
        q{'<a href="__WebPath__/Admin/Groups/Modify.html?id=__id__">__id__</a>/TITLE:#'}
        .q{,'<a href="__WebPath__/Admin/Groups/Modify.html?id=__id__">__Name__</a>/TITLE:Name'}
        .q{,'__Description__'},

    Users =>
        q{'<a href="__WebPath__/Admin/Users/Modify.html?id=__id__">__id__</a>/TITLE:#'}
        .q{,'<a href="__WebPath__/Admin/Users/Modify.html?id=__id__">__Name__</a>/TITLE:Name'}
        .q{,__RealName__, __EmailAddress__},

    CustomFields =>
        q{'<a href="__WebPath__/Admin/CustomFields/Modify.html?id=__id__">__id__</a>/TITLE:#'}
        .q{,'<a href="__WebPath__/Admin/CustomFields/Modify.html?id=__id__">__Name__</a>/TITLE:Name'}
        .q{,__AddedTo__, __FriendlyType__, __FriendlyPattern__},

    Scrips =>
        q{'<a href="__WebPath__/Admin/Scrips/Modify.html?id=__id__">__id__</a>/TITLE:#'}
        .q{,'<a href="__WebPath__/Admin/Scrips/Modify.html?id=__id__">__Description__</a>/TITLE:Description'}
        .q{,__Condition__, __Action__, __Template__, __Disabled__},

    Templates =>
        q{'<a href="__WebPath__/__WebRequestPathDir__/Template.html?Queue=__QueueId__&Template=__id__">__id__</a>/TITLE:#'}
        .q{,'<a href="__WebPath__/__WebRequestPathDir__/Template.html?Queue=__QueueId__&Template=__id__">__Name__</a>/TITLE:Name'}
        .q{,'__Description__'},
    Classes =>
        q{ '<a href="__WebPath__/Admin/Articles/Classes/Modify.html?id=__id__">__id__</a>/TITLE:#'}
        .q{,'<a href="__WebPath__/Admin/Articles/Classes/Modify.html?id=__id__">__Name__</a>/TITLE:Name'}
        .q{,__Description__},
);

=back




=head1 Development options

=over 4

=item C<$DevelMode>

RT comes with a "Development mode" setting.  This setting, as a
convenience for developers, turns on several of development options
that you most likely don't want in production:

=over 4

=item *

Disables CSS and JS minification and concatenation.  Both CSS and JS
will be instead be served as a number of individual smaller files,
unchanged from how they are stored on disk.

=item *

Uses L<Module::Refresh> to reload changed Perl modules on each
request.

=item *

Turns off Mason's C<static_source> directive; this causes Mason to
reload template files which have been modified on disk.

=item *

Turns on Mason's HTML C<error_format>; this renders compilation errors
to the browser, along with a full stack trace.  It is possible for
stack traces to reveal sensitive information such as passwords or
ticket content.

=item *

Turns off caching of callbacks; this enables additional callbacks to
be added while the server is running.

=back

=cut

Set($DevelMode, "@RT_DEVEL_MODE@");


=item C<$RecordBaseClass>

What abstract base class should RT use for its records. You should
probably never change this.

Valid values are C<DBIx::SearchBuilder::Record> or
C<DBIx::SearchBuilder::Record::Cachable>

=cut

Set($RecordBaseClass, "DBIx::SearchBuilder::Record::Cachable");


=item C<@MasonParameters>

C<@MasonParameters> is the list of parameters for the constructor of
HTML::Mason's Apache or CGI Handler.  This is normally only useful for
debugging, e.g. profiling individual components with:

    use MasonX::Profiler; # available on CPAN
    Set(@MasonParameters, (preamble => 'my $p = MasonX::Profiler->new($m, $r);'));

=cut

Set(@MasonParameters, ());

=item C<$StatementLog>

RT has rudimentary SQL statement logging support; simply set
C<$StatementLog> to be the level that you wish SQL statements to be
logged at.

Enabling this option will also expose the SQL Queries page in the
Configuration -> Tools menu for SuperUsers.

=cut

Set($StatementLog, undef);

=back

<<<<<<< HEAD



=head1 Deprecated options

=over 4

=item C<$LinkTransactionsRun1Scrip>

RT-3.4 backward compatibility setting. Add/Delete Link used to record
one transaction and run one scrip. Set this value to 1 if you want
only one of the link transactions to have scrips run.

=cut

Set($LinkTransactionsRun1Scrip, 0);

=item C<$ResolveDefaultUpdateType>

This option has been deprecated.  You can configure this site-wide
with L</Lifecycles> (see L</Labeling and defining actions>).

=back

=cut

=======
>>>>>>> 1ed810ca
1;<|MERGE_RESOLUTION|>--- conflicted
+++ resolved
@@ -2733,33 +2733,6 @@
 
 =back
 
-<<<<<<< HEAD
-
-
-
-=head1 Deprecated options
-
-=over 4
-
-=item C<$LinkTransactionsRun1Scrip>
-
-RT-3.4 backward compatibility setting. Add/Delete Link used to record
-one transaction and run one scrip. Set this value to 1 if you want
-only one of the link transactions to have scrips run.
-
-=cut
-
-Set($LinkTransactionsRun1Scrip, 0);
-
-=item C<$ResolveDefaultUpdateType>
-
-This option has been deprecated.  You can configure this site-wide
-with L</Lifecycles> (see L</Labeling and defining actions>).
-
-=back
-
-=cut
-
-=======
->>>>>>> 1ed810ca
+=cut
+
 1;
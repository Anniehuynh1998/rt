use strict;
use warnings;

our @Initial = sub {
    my $dbh = RT->DatabaseHandle->dbh;
    my $sth = $dbh->table_info( '', undef, undef, "'TABLE'");
    my $found_fm_tables = {};
    while ( my $table = $sth->fetchrow_hashref ) {
        my $name = $table->{TABLE_NAME} || $table->{table_name};
        next unless $name =~ /^fm_/i;
        $found_fm_tables->{lc $name}++;
    }

    return unless %$found_fm_tables;

    unless ( $found_fm_tables->{fm_topics} && $found_fm_tables->{fm_objecttopics} ) {
        RT->Logger->error("You appear to be upgrading from RTFM 2.0 - We don't support upgrading this old of an RTFM yet");
    }

    RT->Logger->error("We found RTFM tables in your database.  Checking for content.");

    my $result = $dbh->selectall_arrayref("SELECT count(*) AS articlecount FROM FM_Articles", { Slice => {} } );

    if ($result->[0]{articlecount} > 0) {
<<<<<<< HEAD
        RT->Logger->error("You appear to have RTFM Articles.  You can upgrade using the etc/upgrade/upgrade-articles script.  Read more about it in UPGRADING");
=======
        $RT::Logger->error("You appear to have RTFM Articles.  You can upgrade using the etc/upgrade/upgrade-articles script.  Read more about it in docs/UPGRADING-4.0");
>>>>>>> a1d66f6b
    }
};<|MERGE_RESOLUTION|>--- conflicted
+++ resolved
@@ -22,10 +22,6 @@
     my $result = $dbh->selectall_arrayref("SELECT count(*) AS articlecount FROM FM_Articles", { Slice => {} } );
 
     if ($result->[0]{articlecount} > 0) {
-<<<<<<< HEAD
-        RT->Logger->error("You appear to have RTFM Articles.  You can upgrade using the etc/upgrade/upgrade-articles script.  Read more about it in UPGRADING");
-=======
-        $RT::Logger->error("You appear to have RTFM Articles.  You can upgrade using the etc/upgrade/upgrade-articles script.  Read more about it in docs/UPGRADING-4.0");
->>>>>>> a1d66f6b
+        RT->Logger->error("You appear to have RTFM Articles.  You can upgrade using the etc/upgrade/upgrade-articles script.  Read more about it in docs/UPGRADING-4.0");
     }
 };
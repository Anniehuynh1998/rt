# Initial data for a fresh RT3 Installation.

@Users = (
    {  Name     => 'Nobody',
       RealName => 'Nobody in particular',
       Comments => 'Do not delete or modify this user. It is integral '
         . 'to RT\'s internal data structures',
       Privileged => '0', },

    {  Name         => 'root',
       Gecos        => 'root',
       RealName     => 'Enoch Root',
       Password     => 'password',
       EmailAddress => "root\@localhost",
       Comments     => 'SuperUser',
       Privileged   => '1', } );

@Groups = (
    { Name        => '',
      Type        => 'Everyone',                        # loc
      Domain      => 'SystemInternal',
      Instance    => '',
      Description => 'Pseudogroup for internal use',    # loc
    },
    { Type        => 'Privileged',                      # loc
      Domain      => 'SystemInternal',
      Instance    => '',
      Name        => '',
      Description => 'Pseudogroup for internal use',    # loc
    },
    { Name        => '',
      Type        => 'Unprivileged',                    # loc
      Domain      => 'SystemInternal',
      Instance    => '',
      Description => 'Pseudogroup for internal use',    # loc
    },
    { Name        => '',
      Type        => 'Owner',                               # loc
      Domain      => 'RT::System-Role',
      Instance    => '',
      Description => 'SystemRolegroup for internal use',    # loc
    },
    { Name        => '',
      Type        => 'Requestor',                           # loc
      Domain      => 'RT::System-Role',
      Instance    => '',
      Description => 'SystemRolegroup for internal use',    # loc
    },
    { Name        => '',
      Type        => 'Cc',                                  # loc
      Domain      => 'RT::System-Role',
      Instance    => '',
      Description => 'SystemRolegroup for internal use',    # loc
    },
    { Name        => '',
      Type        => 'AdminCc',                             # loc
      Domain      => 'RT::System-Role',
      Instance    => '',
      Description => 'Pseudogroup for internal use',        # loc
    }, );

@Queues = ({ Name              => 'General',
             Description       => 'The default queue',
             CorrespondAddress => "",
             CommentAddress    => "", },
           { Name        => '___Approvals',
             Description => 'A system-internal queue for the approvals system',
             Disabled    => 2, } );

@ScripActions = (

    {  Name        => 'Autoreply To Requestors',    # loc
       Description =>
'Always sends a message to the requestors independent of message sender' ,                                            # loc
       ExecModule => 'Autoreply',
       Argument   => 'Requestor' },
    { Name        => 'Notify Requestors',                    # loc
      Description => 'Sends a message to the requestors',    # loc
      ExecModule  => 'Notify',
      Argument    => 'Requestor' },
    { Name        => 'Notify Owner as Comment',              # loc
      Description => 'Sends mail to the owner',              # loc
      ExecModule  => 'NotifyAsComment',
      Argument    => 'Owner' },
    { Name        => 'Notify Owner',                         # loc
      Description => 'Sends mail to the owner',              # loc
      ExecModule  => 'Notify',
      Argument    => 'Owner' },
    { Name        => 'Notify Ccs as Comment',              # loc
      Description => 'Sends mail to the Ccs as a comment', # loc
      ExecModule  => 'NotifyAsComment',
      Argument    => 'Cc' },
    { Name        => 'Notify Ccs',                                   # loc
      Description => 'Sends mail to the Ccs',                        # loc
      ExecModule  => 'Notify',
      Argument    => 'Cc' },
    { Name        => 'Notify AdminCcs as Comment',                        # loc
      Description => 'Sends mail to the administrative Ccs as a comment', # loc
      ExecModule  => 'NotifyAsComment',
      Argument    => 'AdminCc' },
    { Name        => 'Notify AdminCcs',                                   # loc
      Description => 'Sends mail to the administrative Ccs',              # loc
      ExecModule  => 'Notify',
      Argument    => 'AdminCc' },

    { Name        => 'Notify Requestors and Ccs as Comment',              # loc
      Description => 'Send mail to requestors and Ccs as a comment',      # loc
      ExecModule  => 'NotifyAsComment',
      Argument    => 'Requestor,Cc' },

    { Name        => 'Notify Requestors and Ccs',                         # loc
      Description => 'Send mail to requestors and Ccs',                   # loc
      ExecModule  => 'Notify',
      Argument    => 'Requestor,Cc' },

    { Name        => 'Notify Requestors, Ccs and AdminCcs as Comment',    # loc
      Description => 'Send mail to all watchers as a "comment"',          # loc
      ExecModule  => 'NotifyAsComment',
      Argument    => 'All' },
    { Name        => 'Notify Requestors, Ccs and AdminCcs',               # loc
      Description => 'Send mail to all watchers',                         # loc
      ExecModule  => 'Notify',
      Argument    => 'All' },
    { Name        => 'Notify Other Recipients as Comment',                # loc
      Description => 'Sends mail to explicitly listed Ccs and Bccs',      # loc
      ExecModule  => 'NotifyAsComment',
      Argument    => 'OtherRecipients' },
    { Name        => 'Notify Other Recipients',                           # loc
      Description => 'Sends mail to explicitly listed Ccs and Bccs',      # loc
      ExecModule  => 'Notify',
      Argument    => 'OtherRecipients' },
    { Name        => 'User Defined',                                      # loc
      Description => 'Perform a user-defined action',                     # loc
      ExecModule  => 'UserDefined', },
    {  Name        => 'Create Tickets',                                    # loc
       Description =>
         'Create new tickets based on this scrip\'s template',             # loc
       ExecModule => 'CreateTickets', },
    { Name        => 'Open Tickets',
      Description => 'Open tickets on correspondence',                    # loc
      ExecModule  => 'AutoOpen' },
);

@ScripConditions = (
    { Name                 => 'On Create',                                # loc
      Description          => 'When a ticket is created',                 # loc
      ApplicableTransTypes => 'Create',
      ExecModule           => 'AnyTransaction', },

    { Name                 => 'On Transaction',                           # loc
      Description          => 'When anything happens',                    # loc
      ApplicableTransTypes => 'Any',
      ExecModule           => 'AnyTransaction', },
    {

      Name                 => 'On Correspond',                             # loc
      Description          => 'Whenever correspondence comes in',          # loc
      ApplicableTransTypes => 'Correspond',
      ExecModule           => 'AnyTransaction', },

    {

      Name                 => 'On Comment',                                # loc
      Description          => 'Whenever comments come in',                 # loc
      ApplicableTransTypes => 'Comment',
      ExecModule           => 'AnyTransaction' },
    {

      Name                 => 'On Status Change',                          # loc
      Description          => 'Whenever a ticket\'s status changes',       # loc
      ApplicableTransTypes => 'Status',
      ExecModule           => 'AnyTransaction',

    },
    {

      Name                 => 'On Priority Change',                       # loc
      Description          => 'Whenever a ticket\'s priority changes',    # loc
      ApplicableTransTypes => 'Set',
      ExecModule           => 'PriorityChange',
    },
    {

      Name                 => 'On Owner Change',                           # loc
      Description          => 'Whenever a ticket\'s owner changes',        # loc
      ApplicableTransTypes => 'Any',
      ExecModule           => 'OwnerChange',

    },
    {

      Name                 => 'On Queue Change',                           # loc
      Description          => 'Whenever a ticket\'s queue changes',        # loc
      ApplicableTransTypes => 'Set',
      ExecModule           => 'QueueChange',

    },
    {  Name                 => 'On Resolve',                               # loc
       Description          => 'Whenever a ticket is resolved',            # loc
       ApplicableTransTypes => 'Status',
       ExecModule           => 'StatusChange',
       Argument             => 'resolved'

    },

    {  Name                 => 'User Defined',                             # loc
       Description          => 'Whenever a user-defined condition occurs', # loc
       ApplicableTransTypes => 'Any',
       ExecModule           => 'UserDefined'

    },

);

@Templates = (
    { Queue       => '0',
      Name        => 'Blank',                                             # loc
      Description => 'A blank template',                                  # loc
      Content     => '', },
    {  Queue       => '0',
       Name        => 'Autoreply',                                         # loc
       Description => 'Default Autoresponse template',                     # loc
       Content     => 'Subject: AutoReply: {$Ticket->Subject}


Greetings,

This message has been automatically generated in response to the
creation of a trouble ticket regarding:
	"{$Ticket->Subject()}", 
a summary of which appears below.

There is no need to reply to this message right now.  Your ticket has been
assigned an ID of [{$rtname} #{$Ticket->id()}].

Please include the string:

         [{$rtname} #{$Ticket->id}]

in the subject line of all future correspondence about this issue. To do so, 
you may reply to this message.

                        Thank you,
                        {$Ticket->QueueObj->CorrespondAddress()}

-------------------------------------------------------------------------
{$Transaction->Content()}
'
    },

    {  Queue       => '0',
       Name        => 'Transaction',                     # loc
       Description => 'Default transaction template',    # loc
       Content     => 'RT-Attach-Message: yes


{$Transaction->CreatedAsString}: Request {$Ticket->id} was acted upon.
Transaction: {$Transaction->Description}
       Queue: {$Ticket->QueueObj->Name}
     Subject: {$Transaction->Subject || $Ticket->Subject || "(No subject given)"}
       Owner: {$Ticket->OwnerObj->Name}
  Requestors: {$Ticket->RequestorAddresses}
      Status: {$Ticket->Status}
 Ticket <URL: {$RT::WebURL}Ticket/Display.html?id={$Ticket->id} >


{$Transaction->Content()}
'
    },

    {

      Queue       => '0',
      Name        => 'Admin Correspondence',                     # loc
      Description => 'Default admin correspondence template',    # loc
      Content     => 'RT-Attach-Message: yes


<URL: {$RT::WebURL}Ticket/Display.html?id={$Ticket->id} >

{$Transaction->Content()}
'
    },

    {  Queue       => '0',
       Name        => 'Correspondence',                          # loc
       Description => 'Default correspondence template',         # loc
       Content     => 'RT-Attach-Message: yes

{$Transaction->Content()}
'
    },

    {  Queue       => '0',
       Name        => 'Admin Comment',                           # loc
       Description => 'Default admin comment template',          # loc
       Content     =>
'Subject: [Comment] {my $s=($Transaction->Subject||$Ticket->Subject); $s =~ s/\\[Comment\\]//g; $comment =~ s/^Re//i; $s;}


{$RT::WebURL}Ticket/Display.html?id={$Ticket->id}
This is a comment.  It is not sent to the Requestor(s):

{$Transaction->Content()}
'
    },

    {  Queue       => '0',
       Name        => 'Status Change',                                     # loc
       Description => 'Ticket status changed',                             # loc
       Content     => 'Subject: Status Changed to: {$Transaction->NewValue}


{$RT::WebURL}Ticket/Display.html?id={$Ticket->id}

{$Transaction->Content()}
'
    },

    {

      Queue       => '0',
      Name        => 'Resolved',                 # loc
      Description => 'Ticket Resolved',          # loc
      Content     => 'Subject: Resolved: {$Ticket->Subject}

According to our records, your request has been resolved. If you have any
further questions or concerns, please respond to this message.
'
    },
    {  Queue       => '___Approvals',
       Name        => "New Pending Approval",    # loc
       Description =>
         "Notify Owners and AdminCcs of new items pending their approval", # loc
       Content => 'Subject: New Pending Approval: {$Ticket->Subject}

Greetings,

There is a new item pending your approval: "{$Ticket->Subject()}", 
a summary of which appears below.

Please visit {$RT::WebURL}Approvals/Display.html?id={$Ticket->id}
to approve or reject this ticket, or {$RT::WebURL}Approvals/ to
batch-process all your pending approvals.

-------------------------------------------------------------------------
{$Transaction->Content()}
'
    },
    {  Queue       => '___Approvals',
       Name        => "Approval Passed",    # loc
       Description =>
         "Notify Owner of their ticket has been approved by some approver", # loc
       Content => 'Subject: Ticket Rejected: {$Ticket->Subject}

Greetings,

Your ticket has been approved by { eval { $Approval->OwnerObj->Name } }.
Other approvals may be pending.
'
    },
    {  Queue       => '___Approvals',
       Name        => "All Approvals Passed",    # loc
       Description =>
         "Notify Owner of their ticket has been approved by all approvers", # loc
       Content => 'Subject: Ticket Approved: {$Ticket->Subject}

Greetings,

Your ticket has been approved.  Its Owner may now start to act on it.
'
    },
    {  Queue       => '___Approvals',
       Name        => "Approval Rejected",    # loc
       Description =>
         "Notify Owner of their rejected ticket", # loc
       Content => 'Subject: Ticket Rejected: {$Ticket->Subject}

Greetings,

Your ticket has been rejected by { eval { $Approval->OwnerObj->Name } }.
'
    },
);
# }}}

@Scrips = (
    {  ScripCondition => 'On Correspond',
       ScripAction    => 'Open Tickets',
       Template       => 'Blank' },
    {  ScripCondition => 'On Owner Change',
       ScripAction    => 'Notify Owner',
       Template       => 'Transaction' },
    {  ScripCondition => 'On Create',
       ScripAction    => 'AutoReply To Requestors',
       Template       => 'AutoReply' },
    {  ScripCondition => 'On Create',
       ScripAction    => 'Notify AdminCcs',
       Template       => 'Transaction' },
    {  ScripCondition => 'On Correspond',
       ScripAction    => 'Notify AdminCcs',
       Template       => 'Admin Correspondence' },
    {  ScripCondition => 'On Correspond',
       ScripAction    => 'Notify Requestors And Ccs',
       Template       => 'Correspondence' },
    {  ScripCondition => 'On Correspond',
       ScripAction    => 'Notify Other Recipients',
       Template       => 'Correspondence' },
    {  ScripCondition => 'On Comment',
       ScripAction    => 'Notify AdminCcs As Comment',
       Template       => 'Admin Comment' },
    {  ScripCondition => 'On Comment',
       ScripAction    => 'Notify Other Recipients As Comment',
       Template       => 'Correspondence' },
    {  ScripCondition => 'On Resolve',
       ScripAction    => 'Notify Requestors',
       Template       => 'Resolved' },
    {  Description => "When an approval ticket is created, notify the Owner and AdminCc of the item awaiting their approval",    # loc
       Queue          => '___Approvals',
       ScripCondition => 'User Defined',
       CustomIsApplicableCode => q[
	    $self->TicketObj->Type eq 'approval'	and
	    $self->TransactionObj->Field eq 'Status'	and
	    $self->TransactionObj->NewValue eq 'open'   and
	    eval { $T::Approving = ($self->TicketObj->AllDependedOnBy( Type => 'ticket' ))[0] }
       ],
       ScripAction    => 'Notify Owner',
       Template       => 'New Pending Approval' },
    {  Description => "If an approval is rejected, reject the original and delete pending approvals",    # loc
       Queue            => '___Approvals',
       ScripCondition   => 'On Status Change',
       ScripAction      => 'User Defined',
       CustomPrepareCode => q[
# ------------------------------------------------------------------- #
return(0) unless ( lc($self->TransactionObj->NewValue) eq "rejected" or
	           lc($self->TransactionObj->NewValue) eq "deleted" );

my $rejected = 0;
my $links = $self->TicketObj->DependedOnBy;
foreach my $link (@{ $links->ItemsArrayRef }) {
    my $obj = $link->BaseObj;
    if ($obj->QueueObj->IsActiveStatus($obj->Status)) {
	if ($obj->Type eq 'ticket') {
	    $obj->Comment(
		Content	=> $self->loc("Your request was rejected."),
	    );
	    $obj->SetStatus(
		Status	=> 'rejected',
		Force	=> 1,
	    );

	    $T::Approval = $self->TicketObj; # so we can access it inside templates
	    $self->{TicketObj} = $obj;  # we want the original id in the token line
	    $rejected = 1;
	}
	else {
	    $obj->SetStatus(
		Status	=> 'deleted',
		Force	=> 1,
	    );
	}
    }
}

$links = $self->TicketObj->DependsOn;
foreach my $link (@{ $links->ItemsArrayRef }) {
    my $obj = $link->TargetObj;
    if ($obj->QueueObj->IsActiveStatus($obj->Status)) {
	$obj->SetStatus(
	    Status	=> 'deleted',
	    Force	=> 1,
	);
    }
}

# Now magically turn myself into a Requestor Notify object...
require RT::Action::Notify; bless($self, 'RT::Action::Notify');
$self->{Argument} = 'Requestor'; $self->Prepare;

return $rejected;
# ------------------------------------------------------------------- #
	],
       CustomCommitCode => '"never needed"',
       Template          => 'Approval Rejected', },
    {  Description => "When a ticket has been approved by any approver, add correspondence to the original ticket", # loc
       Queue             => '___Approvals',
       ScripCondition    => 'On Resolve',
       ScripAction       => 'User Defined',
       CustomPrepareCode => q[
# ------------------------------------------------------------------- #
return(0) unless ($self->TicketObj->Type eq 'approval');

my $note;
my $t = $self->TicketObj->Transactions;
while (my $o = $t->Next) {
    $note .= $o->Content . "\n" if $o->ContentObj
	    and $o->Content !~ /Default Approval/;
}

foreach my $obj ($self->TicketObj->AllDependedOnBy( Type => 'ticket' )) {
    $obj->Comment(
	Content => $self->loc( "Your request has been approved by [_1]. Other approvals may still be pending.", # loc
	    $self->TransactionObj->CreatorObj->Name,
	) . "\n" . $self->loc( "Approver's notes: [_1]", # loc
	    $note
	),
    );
    $T::Approval = $self->TicketObj; # so we can access it inside templates
    $self->{TicketObj} = $obj;  # we want the original id in the token line
}

# Now magically turn myself into a Requestor Notify object...
require RT::Action::Notify; bless($self, 'RT::Action::Notify');
$self->{Argument} = 'Requestor'; $self->Prepare;

return 1;
# ------------------------------------------------------------------- #
	],
       CustomCommitCode => '"never needed"',
       Template => 'Approval Passed' },
    {  Description => "When a ticket has been approved by all approvers, add correspondence to the original ticket", # loc
       Queue             => '___Approvals',
       ScripCondition    => 'On Resolve',
       ScripAction       => 'User Defined',
       CustomPrepareCode  => q[
# ------------------------------------------------------------------- #
# Find all the tickets that depend on this (that this is approving)

my $Ticket = $self->TicketObj;
my @TOP    = $Ticket->AllDependedOnBy( Type => 'ticket' );
my $links  = $Ticket->DependedOnBy;
my $passed = 0;

while (my $link = $links->Next) {
    my $obj = $link->BaseObj;
    next if ($obj->HasUnresolvedDependencies( Type => 'approval' ));

    if ($obj->Type eq 'ticket') {
	$obj->Comment(
	    Content	=> $self->loc("Your request has been approved."),
	);
	$T::Approval  = $Ticket;    # so we can access it inside templates
	$self->{TicketObj} = $obj;  # we want the original id in the token line
	$passed = 1;
    }
    elsif ($obj->Type eq 'approval') {
	$obj->SetStatus( Status => 'open', Force => 1 );
    }
    elsif ($RT::UseCodeTickets and $obj->Type eq 'code') {
	my $code = $obj->Transactions->First->Content;
	my $rv;

	foreach my $TOP (@TOP) {
	    local $@;
	    $rv++ if eval $code;
	    $RT::Logger->error("Cannot eval code: $@") if $@;
	}

	if ($rv or !@TOP) {
	    $obj->SetStatus( Status	=> 'resolved', Force	=> 1,);
	}
	else {
	    $obj->SetStatus( Status	=> 'rejected', Force	=> 1,);
	}
    }
}

# Now magically turn myself into a Requestor Notify object...
require RT::Action::Notify; bless($self, 'RT::Action::Notify');
$self->{Argument} = 'Requestor'; $self->Prepare;

return 0; # ignore $passed;
# ------------------------------------------------------------------- #
	],
       CustomCommitCode => '"never needed"',
       Template => 'All Approvals Passed', },

);

@ACL = (
    { UserId => 'Nobody',      # - principalId
      Right  => 'OwnTicket', },

    { UserId => 'root',        # - principalid
      Right  => 'SuperUser', },

);

# Predefined searches

@Attributes = (
    { Name => 'Search - My Tickets',
      Description => '[_1] highest priority tickets I own', # loc
      Content     =>
      { Format => "'<a href=\"__WebPath__/Ticket/Display.html?id=__id__\">__id__</a>/TITLE:#', '<a href=\"$RT::WebPath/Ticket/Display.html?id=__id__\">__Subject__</a>/TITLE:Subject', Priority, QueueName, ExtendedStatus",
        Query   => " Owner = '__CurrentUser__' AND ( Status = 'new' OR Status = 'open')",
        OrderBy => 'Priority',
        Order   => 'DESC',
	SummaryRows => 10, },
    },
    { Name => 'Search - My Requests',
      Description => '[_1] newest unowned tickets', # loc
      Content     =>
# take care of the loc here for 'Take'
      { Format => "'<a href=\"__WebPath__/Ticket/Display.html?id=__id__\">__id__</a>/TITLE:#', '<a href=\"__WebPath__/Ticket/Display.html?id=__id__\">__Subject__</a>/TITLE:Subject', QueueName, ExtendedStatus, CreatedRelative, '<A HREF=\"__WebPath__/Ticket/Display.html?Action=Take&id=__id__\">Take</a>/TITLE:&nbsp;' ",

        Query   => " Owner = 'Nobody' AND ( Status = 'new' OR Status = 'open')",
        OrderBy => 'Created',
        Order   => 'DESC',
	SummaryRows => 10, },
    },
<<<<<<< HEAD
    { Name => 'My RT',
      Description => 'My RT',
      Content =>
      { main =>
=======
    { Name => 'HomepageSettings',
      Description => 'HomepageSettings',
      Content =>
      { 'body' => # loc
>>>>>>> 192c1ab5
	[ { type => 'system', name => 'My Tickets' },
	  { type => 'system', name => 'My Requests' },
	  { type => 'component',  name => 'QuickCreate'},
	],
<<<<<<< HEAD
        right =>
=======
        'summary' => # loc
>>>>>>> 192c1ab5
	[ { type => 'component', name => 'Quicksearch' },
	  { type => 'component', name => 'MySupportQueues' },
	  { type => 'component', name => 'MyAdminQueues' },
	  { type => 'component', name => 'RefreshHomepage' },
	]
    },
}
);<|MERGE_RESOLUTION|>--- conflicted
+++ resolved
@@ -609,26 +609,15 @@
         Order   => 'DESC',
 	SummaryRows => 10, },
     },
-<<<<<<< HEAD
-    { Name => 'My RT',
-      Description => 'My RT',
-      Content =>
-      { main =>
-=======
     { Name => 'HomepageSettings',
       Description => 'HomepageSettings',
       Content =>
       { 'body' => # loc
->>>>>>> 192c1ab5
 	[ { type => 'system', name => 'My Tickets' },
 	  { type => 'system', name => 'My Requests' },
 	  { type => 'component',  name => 'QuickCreate'},
 	],
-<<<<<<< HEAD
-        right =>
-=======
         'summary' => # loc
->>>>>>> 192c1ab5
 	[ { type => 'component', name => 'Quicksearch' },
 	  { type => 'component', name => 'MySupportQueues' },
 	  { type => 'component', name => 'MyAdminQueues' },

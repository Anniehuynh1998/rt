# Initial data for a fresh RT installation.

@Users = (
    {  Name         => 'root',
       Gecos        => 'root',
       RealName     => 'Enoch Root',
       Password     => 'password',
       EmailAddress => "root\@localhost",
       Comments     => 'SuperUser',
       Privileged   => '1',
    },
);

@Groups = (
);

@Queues = ({ Name              => 'General',
             Description       => 'The default queue',
             CorrespondAddress => "",
             CommentAddress    => "", },
           { Name        => '___Approvals',
             Lifecycle   => 'approvals',
             Description => 'A system-internal queue for the approvals system',
             Disabled    => 2, } );

@ScripActions = (

    {  Name        => 'Autoreply To Requestors',    # loc
       Description =>
'Always sends a message to the requestors independent of message sender' ,                                            # loc
       ExecModule => 'Autoreply',
       Argument   => 'Requestor' },
    { Name        => 'Notify Requestors',                    # loc
      Description => 'Sends a message to the requestors',    # loc
      ExecModule  => 'Notify',
      Argument    => 'Requestor' },
    { Name        => 'Notify Owner as Comment',              # loc
      Description => 'Sends mail to the owner',              # loc
      ExecModule  => 'NotifyAsComment',
      Argument    => 'Owner' },
    { Name        => 'Notify Owner',                         # loc
      Description => 'Sends mail to the owner',              # loc
      ExecModule  => 'Notify',
      Argument    => 'Owner' },
    { Name        => 'Notify Ccs as Comment',              # loc
      Description => 'Sends mail to the Ccs as a comment', # loc
      ExecModule  => 'NotifyAsComment',
      Argument    => 'Cc' },
    { Name        => 'Notify Ccs',                                   # loc
      Description => 'Sends mail to the Ccs',                        # loc
      ExecModule  => 'Notify',
      Argument    => 'Cc' },
    { Name        => 'Notify AdminCcs as Comment',                        # loc
      Description => 'Sends mail to the administrative Ccs as a comment', # loc
      ExecModule  => 'NotifyAsComment',
      Argument    => 'AdminCc' },
    { Name        => 'Notify AdminCcs',                                   # loc
      Description => 'Sends mail to the administrative Ccs',              # loc
      ExecModule  => 'Notify',
      Argument    => 'AdminCc' },

    { Name        => 'Notify Requestors and Ccs as Comment',              # loc
      Description => 'Send mail to requestors and Ccs as a comment',      # loc
      ExecModule  => 'NotifyAsComment',
      Argument    => 'Requestor,Cc' },

    { Name        => 'Notify Requestors and Ccs',                         # loc
      Description => 'Send mail to requestors and Ccs',                   # loc
      ExecModule  => 'Notify',
      Argument    => 'Requestor,Cc' },

    { Name        => 'Notify Owner, Requestors, Ccs and AdminCcs as Comment',    # loc
      Description => 'Send mail to owner and all watchers as a "comment"',          # loc
      ExecModule  => 'NotifyAsComment',
      Argument    => 'All' },
    { Name        => 'Notify Owner, Requestors, Ccs and AdminCcs',               # loc
      Description => 'Send mail to owner and all watchers',                         # loc
      ExecModule  => 'Notify',
      Argument    => 'All' },
    { Name        => 'Notify Other Recipients as Comment',                # loc
      Description => 'Sends mail to explicitly listed Ccs and Bccs',      # loc
      ExecModule  => 'NotifyAsComment',
      Argument    => 'OtherRecipients' },
    { Name        => 'Notify Other Recipients',                           # loc
      Description => 'Sends mail to explicitly listed Ccs and Bccs',      # loc
      ExecModule  => 'Notify',
      Argument    => 'OtherRecipients' },
    { Name        => 'User Defined',                                      # loc
      Description => 'Perform a user-defined action',                     # loc
      ExecModule  => 'UserDefined', },
    {  Name        => 'Create Tickets',                                    # loc
       Description =>
         'Create new tickets based on this scrip\'s template',             # loc
       ExecModule => 'CreateTickets', },
    { Name        => 'Open Tickets',                                      # loc
      Description => 'Open tickets on correspondence',                    # loc
      ExecModule  => 'AutoOpen' },
    { Name        => 'Extract Subject Tag',                               # loc
      Description => 'Extract tags from a Transaction\'s subject and add them to the Ticket\'s subject.', # loc
      ExecModule  => 'ExtractSubjectTag' },
);

@ScripConditions = (
    { Name                 => 'On Create',                                # loc
      Description          => 'When a ticket is created',                 # loc
      ApplicableTransTypes => 'Create',
      ExecModule           => 'AnyTransaction', },

    { Name                 => 'On Transaction',                           # loc
      Description          => 'When anything happens',                    # loc
      ApplicableTransTypes => 'Any',
      ExecModule           => 'AnyTransaction', },
    {

      Name                 => 'On Correspond',                             # loc
      Description          => 'Whenever correspondence comes in',          # loc
      ApplicableTransTypes => 'Correspond',
      ExecModule           => 'AnyTransaction', },

    {

      Name                 => 'On Forward',                                # loc
      Description          => 'Whenever a ticket or transaction is forwarded', # loc
      ApplicableTransTypes => 'Forward Transaction,Forward Ticket',
      ExecModule           => 'AnyTransaction', },

    {

      Name                 => 'On Forward Ticket',                         # loc
      Description          => 'Whenever a ticket is forwarded',            # loc
      ApplicableTransTypes => 'Forward Ticket',
      ExecModule           => 'AnyTransaction', },

    {

      Name                 => 'On Forward Transaction',                    # loc
      Description          => 'Whenever a transaction is forwarded',       # loc
      ApplicableTransTypes => 'Forward Transaction',
      ExecModule           => 'AnyTransaction', },

    {

      Name                 => 'On Comment',                                # loc
      Description          => 'Whenever comments come in',                 # loc
      ApplicableTransTypes => 'Comment',
      ExecModule           => 'AnyTransaction' },
    {

      Name                 => 'On Status Change',                          # loc
      Description          => 'Whenever a ticket\'s status changes',       # loc
      ApplicableTransTypes => 'Status',
      ExecModule           => 'AnyTransaction',

    },
    {

      Name                 => 'On Priority Change',                       # loc
      Description          => 'Whenever a ticket\'s priority changes',    # loc
      ApplicableTransTypes => 'Set',
      ExecModule           => 'PriorityChange',
    },
    {

      Name                 => 'On Owner Change',                           # loc
      Description          => 'Whenever a ticket\'s owner changes',        # loc
      ApplicableTransTypes => 'Any',
      ExecModule           => 'OwnerChange',

    },
    {

      Name                 => 'On Queue Change',                           # loc
      Description          => 'Whenever a ticket\'s queue changes',        # loc
      ApplicableTransTypes => 'Set',
      ExecModule           => 'QueueChange',

    },
    {  Name                 => 'On Resolve',                               # loc
       Description          => 'Whenever a ticket is resolved',            # loc
       ApplicableTransTypes => 'Status',
       ExecModule           => 'StatusChange',
       Argument             => 'resolved'

    },
    {  Name                 => 'On Reject',                                # loc
       Description          => 'Whenever a ticket is rejected',            # loc
       ApplicableTransTypes => 'Status',
       ExecModule           => 'StatusChange',
       Argument             => 'rejected'

    },
    {  Name                 => 'User Defined',                             # loc
       Description          => 'Whenever a user-defined condition occurs', # loc
       ApplicableTransTypes => 'Any',
       ExecModule           => 'UserDefined'

    },

    {  Name                 => 'On Close',                                 # loc
       Description          => 'Whenever a ticket is closed', # loc
       ApplicableTransTypes => 'Status,Set',
       ExecModule           => 'CloseTicket',
    },
    {  Name                 => 'On Reopen',                                # loc
       Description          => 'Whenever a ticket is reopened', # loc
       ApplicableTransTypes => 'Status,Set',
       ExecModule           => 'ReopenTicket',
    },

);

@Templates = (
    { Queue       => '0',
      Name        => 'Blank',                                             # loc
      Description => 'A blank template',                                  # loc
      Content     => '', },
    {  Queue       => '0',
       Name        => 'Autoreply',                                         # loc
       Description => 'Default Autoresponse template',                     # loc
       Content     => 'Subject: AutoReply: {$Ticket->Subject}


Greetings,

This message has been automatically generated in response to the
creation of a trouble ticket regarding:
        "{$Ticket->Subject()}", 
a summary of which appears below.

There is no need to reply to this message right now.  Your ticket has been
assigned an ID of { $Ticket->SubjectTag }.

Please include the string:

         { $Ticket->SubjectTag }

in the subject line of all future correspondence about this issue. To do so, 
you may reply to this message.

                        Thank you,
                        {$Ticket->QueueObj->CorrespondAddress()}

-------------------------------------------------------------------------
{$Transaction->Content()}
'
    },

    {  Queue       => '0',
       Name        => 'Transaction',                     # loc
       Description => 'Default transaction template',    # loc
       Content     => 'RT-Attach-Message: yes


{$Transaction->CreatedAsString}: Request {$Ticket->id} was acted upon.
 Transaction: {$Transaction->Description}
       Queue: {$Ticket->QueueObj->Name}
     Subject: {$Transaction->Subject || $Ticket->Subject || "(No subject given)"}
       Owner: {$Ticket->OwnerObj->Name}
  Requestors: {$Ticket->RequestorAddresses}
      Status: {$Ticket->Status}
 Ticket <URL: {RT->Config->Get(\'WebURL\')}Ticket/Display.html?id={$Ticket->id} >


{$Transaction->Content()}
'
    },

    {

      Queue       => '0',
      Name        => 'Admin Correspondence',                     # loc
      Description => 'Default admin correspondence template',    # loc
      Content     => 'RT-Attach-Message: yes


<URL: {RT->Config->Get(\'WebURL\')}Ticket/Display.html?id={$Ticket->id} >

{$Transaction->Content()}
'
    },

    {  Queue       => '0',
       Name        => 'Correspondence',                          # loc
       Description => 'Default correspondence template',         # loc
       Content     => 'RT-Attach-Message: yes

{$Transaction->Content()}
'
    },

    {  Queue       => '0',
       Name        => 'Admin Comment',                           # loc
       Description => 'Default admin comment template',          # loc
       Content     =>
'Subject: [Comment] {my $s=($Transaction->Subject||$Ticket->Subject||""); $s =~ s/\\[Comment\\]\\s*//g; $s =~ s/^Re:\\s*//i; $s;}
RT-Attach-Message: yes


{RT->Config->Get(\'WebURL\')}Ticket/Display.html?id={$Ticket->id}
This is a comment.  It is not sent to the Requestor(s):

{$Transaction->Content()}
'
    },

    {  Queue       => '0',
       Name        => 'Status Change',                                     # loc
       Description => 'Ticket status changed',                             # loc
       Content     => 'Subject: Status Changed to: {$Transaction->NewValue}


{RT->Config->Get(\'WebURL\')}Ticket/Display.html?id={$Ticket->id}

{$Transaction->Content()}
'
    },

    {

      Queue       => '0',
      Name        => 'Resolved',                 # loc
      Description => 'Ticket Resolved',          # loc
      Content     => 'Subject: Resolved: {$Ticket->Subject}

According to our records, your request has been resolved. If you have any
further questions or concerns, please respond to this message.
'
    },
    {  Queue       => '___Approvals',
       Name        => "New Pending Approval",    # loc
       Description =>
         "Notify Owners and AdminCcs of new items pending their approval", # loc
       Content => 'Subject: New Pending Approval: {$Ticket->Subject}

Greetings,

There is a new item pending your approval: "{$Ticket->Subject()}", 
a summary of which appears below.

Please visit {RT->Config->Get(\'WebURL\')}Approvals/Display.html?id={$Ticket->id}
to approve or reject this ticket, or {RT->Config->Get(\'WebURL\')}Approvals/ to
batch-process all your pending approvals.

-------------------------------------------------------------------------
{$Transaction->Content()}
'
    },
    {  Queue       => '___Approvals',
       Name        => "Approval Passed",    # loc
       Description =>
         "Notify Requestor of their ticket has been approved by some approver", # loc
       Content => 'Subject: Ticket Approved: {$Ticket->Subject}

Greetings,

Your ticket has been approved by { eval { $Approver->Name } }.
Other approvals may be pending.

Approver\'s notes: { $Notes }
'
    },
    {  Queue       => '___Approvals',
       Name        => "All Approvals Passed",    # loc
       Description =>
         "Notify Requestor of their ticket has been approved by all approvers", # loc
       Content => 'Subject: Ticket Approved: {$Ticket->Subject}

Greetings,

Your ticket has been approved by { eval { $Approver->Name } }.
Its Owner may now start to act on it.

Approver\'s notes: { $Notes }
'
    },
    {  Queue       => '___Approvals',
       Name        => "Approval Rejected",    # loc
       Description =>
         "Notify Owner of their rejected ticket", # loc
       Content => 'Subject: Ticket Rejected: {$Ticket->Subject}

Greetings,

Your ticket has been rejected by { eval { $Approver->Name } }.

Approver\'s notes: { $Notes }
'
    },
    {  Queue       => '___Approvals',
       Name        => "Approval Ready for Owner",    # loc
       Description =>
         "Notify Owner of their ticket has been approved and is ready to be acted on", # loc
       Content => 'Subject: Ticket Approved: {$Ticket->Subject}

Greetings,

The ticket has been approved, you may now start to act on it.

'
    },
    {  Queue       => 0,
       Name        => "Forward",    # loc
       Description => "Heading of a forwarded message", # loc
       Content => q{
This is a forward of transaction #{$Transaction->id} of ticket #{ $Ticket->id }
}
    },
    {  Queue       => 0,
       Name        => "Forward Ticket",    # loc
       Description => "Heading of a forwarded Ticket", # loc
       Content => q{

This is a forward of ticket #{ $Ticket->id }
}
    },
    {  Queue       => 0,
       Name        => "Error: public key",    # loc
       Description =>
         "Inform user that he has problems with public key and couldn't recieve encrypted content", # loc
       Content => q{Subject: We have no your public key or it's wrong

You received this message as we have no your public PGP key or we have a problem with your key. Inform the administrator about the problem.
}
    },
    {  Queue       => 0,
       Name        => "Error to RT owner: public key",    # loc
       Description =>
         "Inform RT owner that user(s) have problems with public keys", # loc
       Content => q{Subject: Some users have problems with public keys

You received this message as RT has problems with public keys of the following user:
{
    foreach my $e ( @BadRecipients ) {
        $OUT .= "* ". $e->{'Message'} ."\n";
    }
}}
    },
    {  Queue       => 0,
       Name        => "Error: no private key",    # loc
       Description =>
         "Inform user that we received an encrypted email and we have no private keys to decrypt", # loc
       Content => q{Subject: we received message we cannot decrypt

You sent an encrypted message with subject '{ $Message->head->get('Subject') }',
but we have no private key it's encrypted to.

Please, check that you encrypt messages with correct keys
or contact the system administrator.}
    },
    {  Queue       => 0,
       Name        => "Error: bad GnuPG data",    # loc
       Description =>
         "Inform user that a message he sent has invalid GnuPG data", # loc
       Content => q{Subject: We received a message we cannot handle

You sent us a message that we cannot handle due to corrupted GnuPG signature or encrypted block. we get the following error(s):
{ foreach my $msg ( @Messages ) {
    $OUT .= "* $msg\n";
  }
}}
    },
    {  Queue       => 0,
       Name        => "PasswordChange",    # loc
       Description =>
         "Inform user that his password has been reset", # loc
       Content => q{Subject: [{RT->Config->Get('rtname')}] Password reset

Greetings,

Someone at {$ENV{'REMOTE_ADDR'}} requested a password reset for you on {RT->Config->Get('WebURL')}

Your new password is:
  {$NewPassword}
}
    },

               {   Queue       => '0',
                   Name        => 'Email Digest',    # loc
                   Description => 'Email template for periodic notification digests',  # loc
                   Content => q[Subject: RT Email Digest

{ $Argument }
],
               },

{
    Queue       => 0,
    Name        => "Error: Missing dashboard",    # loc
    Description =>
      "Inform user that a dashboard he subscribed to is missing", # loc
    Content => q{Subject: [{RT->Config->Get('rtname')}] Missing dashboard!

Greetings,

You are subscribed to a dashboard that is currently missing. Most likely, the dashboard was deleted.

RT will remove this subscription as it is no longer useful. Here's the information RT had about your subscription:

DashboardID:  { $SubscriptionObj->SubValue('DashboardId') }
Frequency:    { $SubscriptionObj->SubValue('Frequency') }
Hour:         { $SubscriptionObj->SubValue('Hour') }
{
    $SubscriptionObj->SubValue('Frequency') eq 'weekly'
    ? "Day of week:  " . $SubscriptionObj->SubValue('Dow')
    : $SubscriptionObj->SubValue('Frequency') eq 'monthly'
      ? "Day of month: " . $SubscriptionObj->SubValue('Dom')
      : ''
}
}
},
);

@Scrips = (
    {  Description    => 'On Comment Notify AdminCcs as Comment',
       ScripCondition => 'On Comment',
       ScripAction    => 'Notify AdminCcs As Comment',
       Template       => 'Admin Comment' },
    {  Description    => 'On Comment Notify Other Recipients as Comment',
       ScripCondition => 'On Comment',
       ScripAction    => 'Notify Other Recipients As Comment',
       Template       => 'Correspondence' },
    {  Description    => 'On Correspond Notify AdminCcs',
       ScripCondition => 'On Correspond',
       ScripAction    => 'Notify AdminCcs',
       Template       => 'Admin Correspondence' },
    {  Description    => 'On Correspond Notify Other Recipients',
       ScripCondition => 'On Correspond',
       ScripAction    => 'Notify Other Recipients',
       Template       => 'Correspondence' },
    {  Description    => 'On Correspond Notify Requestors and Ccs',
       ScripCondition => 'On Correspond',
       ScripAction    => 'Notify Requestors And Ccs',
       Template       => 'Correspondence' },
    {  Description    => 'On Correspond Open Tickets',
       ScripCondition => 'On Correspond',
       ScripAction    => 'Open Tickets',
       Template       => 'Blank' },
    {  Description    => 'On Create Autoreply To Requestors',
       ScripCondition => 'On Create',
       ScripAction    => 'AutoReply To Requestors',
       Template       => 'AutoReply' },
    {  Description    => 'On Create Notify AdminCcs',
       ScripCondition => 'On Create',
       ScripAction    => 'Notify AdminCcs',
       Template       => 'Transaction' },
    {  Description    => 'On Owner Change Notify Owner',
       ScripCondition => 'On Owner Change',
       ScripAction    => 'Notify Owner',
       Template       => 'Transaction' },
    {  Description    => 'On Resolve Notify Requestors',
       ScripCondition => 'On Resolve',
       ScripAction    => 'Notify Requestors',
       Template       => 'Resolved' },
    {  Description    => "On transaction, add any tags in the transaction's subject to the ticket's subject",
       ScripCondition => 'On Transaction',
       ScripAction    => 'Extract Subject Tag',
       Template       => 'Blank' },
);

@ACL = (
    { UserId => 'root',        # - principalid
      Right  => 'SuperUser', },

    { GroupDomain => 'SystemInternal',
      GroupType => 'privileged',
      Right  => 'ShowApprovalsTab', },

);

# Predefined searches

@Attributes = (
    { Name => 'Search - My Tickets',
      Description => '[_1] highest priority tickets I own', # loc
      Content     =>
      { Format =>  q{'<a href="__WebPath__/Ticket/Display.html?id=__id__">__id__</a>/TITLE:#',}
                 . q{'<a href="__WebPath__/Ticket/Display.html?id=__id__">__Subject__</a>/TITLE:Subject',}
                 . q{Priority, QueueName, ExtendedStatus},
        Query   => " Owner = '__CurrentUser__' AND ( Status = 'new' OR Status = 'open')",
        OrderBy => 'Priority',
        Order   => 'DESC'
      },
    },
    { Name => 'Search - Unowned Tickets',
      Description => '[_1] newest unowned tickets', # loc
      Content     =>
# 'Take' #loc
      { Format =>  q{'<a href="__WebPath__/Ticket/Display.html?id=__id__">__id__</a>/TITLE:#',}
                 . q{'<a href="__WebPath__/Ticket/Display.html?id=__id__">__Subject__</a>/TITLE:Subject',}
                 . q{QueueName, ExtendedStatus, CreatedRelative, }
                 . q{'<A HREF="__WebPath__/Ticket/Display.html?Action=Take&id=__id__">__loc(Take)__</a>/TITLE:NBSP'},
        Query   => " Owner = 'Nobody' AND ( Status = 'new' OR Status = 'open')",
        OrderBy => 'Created',
        Order   => 'DESC'
      },
    },
    { Name => 'Search - Bookmarked Tickets',
      Description => 'Bookmarked Tickets', #loc
      Content     =>
      { Format => q{'<a href="__WebPath__/Ticket/Display.html?id=__id__">__id__</a>/TITLE:#',}
                . q{'<a href="__WebPath__/Ticket/Display.html?id=__id__">__Subject__</a>/TITLE:Subject',}
                . q{Priority, QueueName, ExtendedStatus, Bookmark},
        Query   => "id = '__Bookmarked__'",
        OrderBy => 'LastUpdated',
        Order   => 'DESC' },
    },
<<<<<<< HEAD
    { Name => 'HomepageSettings',
      Description => 'HomepageSettings',
      Content =>
      { 'body' => # loc
        [ { type => 'system', name => 'My Tickets' },
          { type => 'system', name => 'Unowned Tickets' },
          { type => 'system', name => 'Bookmarked Tickets' },
          { type => 'component', name => 'QuickCreate' },
        ],
        'sidebar' => # loc
        [
          { type => 'component', name => 'MyReminders' },
          { type => 'component', name => 'Quicksearch' },
          { type => 'component', name => 'Dashboards' },
          { type => 'component', name => 'RefreshHomepage' },
        ],
      },
=======
    {
        Name        => 'HomepageSettings',
        Description => 'HomepageSettings',
        Content     => {
            'body' =>    # loc
              [
                {
                    type => 'system',
                    name => 'My Tickets',           # loc
                },
                {
                    type => 'system',
                    name => 'Unowned Tickets'       # loc
                },
                {
                    type => 'system',
                    name => 'Bookmarked Tickets'    # loc
                },
                {
                    type => 'component',
                    name => 'QuickCreate'           # loc
                },
              ],
            'summary' =>                            # loc
              [
                {
                    type => 'component',
                    name => 'MyReminders'           # loc
                },
                {
                    type => 'component',
                    name => 'Quicksearch'           # loc
                },
                {
                    type => 'component',
                    name => 'Dashboards'            # loc
                },
                {
                    type => 'component',
                    name => 'RefreshHomepage'       # loc
                },
              ],
        },
>>>>>>> 4a6309a7
    },
);<|MERGE_RESOLUTION|>--- conflicted
+++ resolved
@@ -604,25 +604,6 @@
         OrderBy => 'LastUpdated',
         Order   => 'DESC' },
     },
-<<<<<<< HEAD
-    { Name => 'HomepageSettings',
-      Description => 'HomepageSettings',
-      Content =>
-      { 'body' => # loc
-        [ { type => 'system', name => 'My Tickets' },
-          { type => 'system', name => 'Unowned Tickets' },
-          { type => 'system', name => 'Bookmarked Tickets' },
-          { type => 'component', name => 'QuickCreate' },
-        ],
-        'sidebar' => # loc
-        [
-          { type => 'component', name => 'MyReminders' },
-          { type => 'component', name => 'Quicksearch' },
-          { type => 'component', name => 'Dashboards' },
-          { type => 'component', name => 'RefreshHomepage' },
-        ],
-      },
-=======
     {
         Name        => 'HomepageSettings',
         Description => 'HomepageSettings',
@@ -646,7 +627,7 @@
                     name => 'QuickCreate'           # loc
                 },
               ],
-            'summary' =>                            # loc
+            'sidebar' =>                            # loc
               [
                 {
                     type => 'component',
@@ -666,6 +647,5 @@
                 },
               ],
         },
->>>>>>> 4a6309a7
     },
 );
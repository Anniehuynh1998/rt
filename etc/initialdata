# Initial data for a fresh RT3 Installation.

@Users = (
    {  Name     => 'Nobody',
       RealName => 'Nobody in particular',
       Comments => 'Do not delete or modify this user. It is integral '
         . 'to RT\'s internal data structures',
       Privileged => '0', },

    {  Name         => 'root',
       Gecos        => 'root',
       RealName     => 'Enoch Root',
       Password     => 'password',
       EmailAddress => "root\@localhost",
       Comments     => 'SuperUser',
       Privileged   => '1', } );

@Groups = (
    { Name        => '',
      Type        => 'Everyone',                        # loc
      Domain      => 'SystemInternal',
      Instance    => '',
      Description => 'Pseudogroup for internal use',    # loc
    },
    { Type        => 'Privileged',                      # loc
      Domain      => 'SystemInternal',
      Instance    => '',
      Name        => '',
      Description => 'Pseudogroup for internal use',    # loc
    },
    { Name        => '',
      Type        => 'Unprivileged',                    # loc
      Domain      => 'SystemInternal',
      Instance    => '',
      Description => 'Pseudogroup for internal use',    # loc
    },
    { Name        => '',
      Type        => 'Owner',                               # loc
      Domain      => 'RT::System-Role',
      Instance    => '',
      Description => 'SystemRolegroup for internal use',    # loc
    },
    { Name        => '',
      Type        => 'Requestor',                           # loc
      Domain      => 'RT::System-Role',
      Instance    => '',
      Description => 'SystemRolegroup for internal use',    # loc
    },
    { Name        => '',
      Type        => 'Cc',                                  # loc
      Domain      => 'RT::System-Role',
      Instance    => '',
      Description => 'SystemRolegroup for internal use',    # loc
    },
    { Name        => '',
      Type        => 'AdminCc',                             # loc
      Domain      => 'RT::System-Role',
      Instance    => '',
      Description => 'Pseudogroup for internal use',        # loc
    }, );

@Queues = ({ Name              => 'General',
             Description       => 'The default queue',
             CorrespondAddress => "",
             CommentAddress    => "", },
           { Name        => '___Approvals',
             Description => 'A system-internal queue for the approvals system',
             Disabled    => 2, } );

@ScripActions = (

    {  Name        => 'Autoreply To Requestors',    # loc
       Description =>
'Always sends a message to the requestors independent of message sender' ,                                            # loc
       ExecModule => 'Autoreply',
       Argument   => 'Requestor' },
    { Name        => 'Notify Requestors',                    # loc
      Description => 'Sends a message to the requestors',    # loc
      ExecModule  => 'Notify',
      Argument    => 'Requestor' },
    { Name        => 'Notify Owner as Comment',              # loc
      Description => 'Sends mail to the owner',              # loc
      ExecModule  => 'NotifyAsComment',
      Argument    => 'Owner' },
    { Name        => 'Notify Owner',                         # loc
      Description => 'Sends mail to the owner',              # loc
      ExecModule  => 'Notify',
      Argument    => 'Owner' },
    { Name        => 'Notify Ccs as Comment',              # loc
      Description => 'Sends mail to the Ccs as a comment', # loc
      ExecModule  => 'NotifyAsComment',
      Argument    => 'Cc' },
    { Name        => 'Notify Ccs',                                   # loc
      Description => 'Sends mail to the Ccs',                        # loc
      ExecModule  => 'Notify',
      Argument    => 'Cc' },
    { Name        => 'Notify AdminCcs as Comment',                        # loc
      Description => 'Sends mail to the administrative Ccs as a comment', # loc
      ExecModule  => 'NotifyAsComment',
      Argument    => 'AdminCc' },
    { Name        => 'Notify AdminCcs',                                   # loc
      Description => 'Sends mail to the administrative Ccs',              # loc
      ExecModule  => 'Notify',
      Argument    => 'AdminCc' },

    { Name        => 'Notify Requestors and Ccs as Comment',              # loc
      Description => 'Send mail to requestors and Ccs as a comment',      # loc
      ExecModule  => 'NotifyAsComment',
      Argument    => 'Requestor,Cc' },

    { Name        => 'Notify Requestors and Ccs',                         # loc
      Description => 'Send mail to requestors and Ccs',                   # loc
      ExecModule  => 'Notify',
      Argument    => 'Requestor,Cc' },

    { Name        => 'Notify Requestors, Ccs and AdminCcs as Comment',    # loc
      Description => 'Send mail to all watchers as a "comment"',          # loc
      ExecModule  => 'NotifyAsComment',
      Argument    => 'All' },
    { Name        => 'Notify Requestors, Ccs and AdminCcs',               # loc
      Description => 'Send mail to all watchers',                         # loc
      ExecModule  => 'Notify',
      Argument    => 'All' },
    { Name        => 'Notify Other Recipients as Comment',                # loc
      Description => 'Sends mail to explicitly listed Ccs and Bccs',      # loc
      ExecModule  => 'NotifyAsComment',
      Argument    => 'OtherRecipients' },
    { Name        => 'Notify Other Recipients',                           # loc
      Description => 'Sends mail to explicitly listed Ccs and Bccs',      # loc
      ExecModule  => 'Notify',
      Argument    => 'OtherRecipients' },
    { Name        => 'User Defined',                                      # loc
      Description => 'Perform a user-defined action',                     # loc
      ExecModule  => 'UserDefined', },
    {  Name        => 'Create Tickets',                                    # loc
       Description =>
         'Create new tickets based on this scrip\'s template',             # loc
       ExecModule => 'CreateTickets', },
    { Name        => 'Open Tickets',
      Description => 'Open tickets on correspondence',                    # loc
      ExecModule  => 'AutoOpen' },
);

@ScripConditions = (
    { Name                 => 'On Create',                                # loc
      Description          => 'When a ticket is created',                 # loc
      ApplicableTransTypes => 'Create',
      ExecModule           => 'AnyTransaction', },

    { Name                 => 'On Transaction',                           # loc
      Description          => 'When anything happens',                    # loc
      ApplicableTransTypes => 'Any',
      ExecModule           => 'AnyTransaction', },
    {

      Name                 => 'On Correspond',                             # loc
      Description          => 'Whenever correspondence comes in',          # loc
      ApplicableTransTypes => 'Correspond',
      ExecModule           => 'AnyTransaction', },

    {

      Name                 => 'On Comment',                                # loc
      Description          => 'Whenever comments come in',                 # loc
      ApplicableTransTypes => 'Comment',
      ExecModule           => 'AnyTransaction' },
    {

      Name                 => 'On Status Change',                          # loc
      Description          => 'Whenever a ticket\'s status changes',       # loc
      ApplicableTransTypes => 'Status',
      ExecModule           => 'AnyTransaction',

    },
    {

      Name                 => 'On Priority Change',                       # loc
      Description          => 'Whenever a ticket\'s priority changes',    # loc
      ApplicableTransTypes => 'Set',
      ExecModule           => 'PriorityChange',
    },
    {

      Name                 => 'On Owner Change',                           # loc
      Description          => 'Whenever a ticket\'s owner changes',        # loc
      ApplicableTransTypes => 'Any',
      ExecModule           => 'OwnerChange',

    },
    {

      Name                 => 'On Queue Change',                           # loc
      Description          => 'Whenever a ticket\'s queue changes',        # loc
      ApplicableTransTypes => 'Set',
      ExecModule           => 'QueueChange',

    },
    {  Name                 => 'On Resolve',                               # loc
       Description          => 'Whenever a ticket is resolved',            # loc
       ApplicableTransTypes => 'Status',
       ExecModule           => 'StatusChange',
       Argument             => 'resolved'

    },

    {  Name                 => 'User Defined',                             # loc
       Description          => 'Whenever a user-defined condition occurs', # loc
       ApplicableTransTypes => 'Any',
       ExecModule           => 'UserDefined'

    },

);

@Templates = (
    { Queue       => '0',
      Name        => 'Blank',                                             # loc
      Description => 'A blank template',                                  # loc
      Content     => '', },
    {  Queue       => '0',
       Name        => 'Autoreply',                                         # loc
       Description => 'Default Autoresponse template',                     # loc
       Content     => 'Subject: AutoReply: {$Ticket->Subject}


Greetings,

This message has been automatically generated in response to the
creation of a trouble ticket regarding:
	"{$Ticket->Subject()}", 
a summary of which appears below.

There is no need to reply to this message right now.  Your ticket has been
assigned an ID of [{$rtname} #{$Ticket->id()}].

Please include the string:

         [{$rtname} #{$Ticket->id}]

in the subject line of all future correspondence about this issue. To do so, 
you may reply to this message.

                        Thank you,
                        {$Ticket->QueueObj->CorrespondAddress()}

-------------------------------------------------------------------------
{$Transaction->Content()}
'
    },

    {  Queue       => '0',
       Name        => 'Transaction',                     # loc
       Description => 'Default transaction template',    # loc
       Content     => 'RT-Attach-Message: yes


{$Transaction->CreatedAsString}: Request {$Ticket->id} was acted upon.
Transaction: {$Transaction->Description}
       Queue: {$Ticket->QueueObj->Name}
     Subject: {$Transaction->Subject || $Ticket->Subject || "(No subject given)"}
       Owner: {$Ticket->OwnerObj->Name}
  Requestors: {$Ticket->RequestorAddresses}
      Status: {$Ticket->Status}
 Ticket <URL: {$RT::WebURL}Ticket/Display.html?id={$Ticket->id} >


{$Transaction->Content()}
'
    },

    {

      Queue       => '0',
      Name        => 'Admin Correspondence',                     # loc
      Description => 'Default admin correspondence template',    # loc
      Content     => 'RT-Attach-Message: yes


<URL: {$RT::WebURL}Ticket/Display.html?id={$Ticket->id} >

{$Transaction->Content()}
'
    },

    {  Queue       => '0',
       Name        => 'Correspondence',                          # loc
       Description => 'Default correspondence template',         # loc
       Content     => 'RT-Attach-Message: yes

{$Transaction->Content()}
'
    },

    {  Queue       => '0',
       Name        => 'Admin Comment',                           # loc
       Description => 'Default admin comment template',          # loc
       Content     =>
'Subject: [Comment] {my $s=($Transaction->Subject||$Ticket->Subject); $s =~ s/\\[Comment\\]//g; $comment =~ s/^Re//i; $s;}


{$RT::WebURL}Ticket/Display.html?id={$Ticket->id}
This is a comment.  It is not sent to the Requestor(s):

{$Transaction->Content()}
'
    },

    {  Queue       => '0',
       Name        => 'Status Change',                                     # loc
       Description => 'Ticket status changed',                             # loc
       Content     => 'Subject: Status Changed to: {$Transaction->NewValue}


{$RT::WebURL}Ticket/Display.html?id={$Ticket->id}

{$Transaction->Content()}
'
    },

    {

      Queue       => '0',
      Name        => 'Resolved',                 # loc
      Description => 'Ticket Resolved',          # loc
      Content     => 'Subject: Resolved: {$Ticket->Subject}

According to our records, your request has been resolved. If you have any
further questions or concerns, please respond to this message.
'
    },
    {  Queue       => '___Approvals',
       Name        => "New Pending Approval",    # loc
       Description =>
         "Notify Owners and AdminCcs of new items pending their approval", # loc
       Content => 'Subject: New Pending Approval: {$Ticket->Subject}

Greetings,

There is a new item pending your approval: "{$Ticket->Subject()}", 
a summary of which appears below.

Please visit {$RT::WebURL}Approvals/Display.html?id={$Ticket->id}
to approve or reject this ticket, or {$RT::WebURL}Approvals/ to
batch-process all your pending approvals.

-------------------------------------------------------------------------
{$Transaction->Content()}
'
    },
    {  Queue       => '___Approvals',
       Name        => "Approval Passed",    # loc
       Description =>
         "Notify Owner of their ticket has been approved by some approver", # loc
       Content => 'Subject: Ticket Rejected: {$Ticket->Subject}

Greetings,

Your ticket has been approved by { eval { $Approval->OwnerObj->Name } }.
Other approvals may be pending.
'
    },
    {  Queue       => '___Approvals',
       Name        => "All Approvals Passed",    # loc
       Description =>
         "Notify Owner of their ticket has been approved by all approvers", # loc
       Content => 'Subject: Ticket Approved: {$Ticket->Subject}

Greetings,

Your ticket has been approved.  Its Owner may now start to act on it.
'
    },
    {  Queue       => '___Approvals',
       Name        => "Approval Rejected",    # loc
       Description =>
         "Notify Owner of their rejected ticket", # loc
       Content => 'Subject: Ticket Rejected: {$Ticket->Subject}

Greetings,

Your ticket has been rejected by { eval { $Approval->OwnerObj->Name } }.
'
    },
);
# }}}

@Scrips = (
    {  ScripCondition => 'On Correspond',
       ScripAction    => 'Open Tickets',
       Template       => 'Blank' },
    {  ScripCondition => 'On Owner Change',
       ScripAction    => 'Notify Owner',
       Template       => 'Transaction' },
    {  ScripCondition => 'On Create',
       ScripAction    => 'AutoReply To Requestors',
       Template       => 'AutoReply' },
    {  ScripCondition => 'On Create',
       ScripAction    => 'Notify AdminCcs',
       Template       => 'Transaction' },
    {  ScripCondition => 'On Correspond',
       ScripAction    => 'Notify AdminCcs',
       Template       => 'Admin Correspondence' },
    {  ScripCondition => 'On Correspond',
       ScripAction    => 'Notify Requestors And Ccs',
       Template       => 'Correspondence' },
    {  ScripCondition => 'On Correspond',
       ScripAction    => 'Notify Other Recipients',
       Template       => 'Correspondence' },
    {  ScripCondition => 'On Comment',
       ScripAction    => 'Notify AdminCcs As Comment',
       Template       => 'Admin Comment' },
    {  ScripCondition => 'On Comment',
       ScripAction    => 'Notify Other Recipients As Comment',
       Template       => 'Correspondence' },
    {  ScripCondition => 'On Resolve',
       ScripAction    => 'Notify Requestors',
       Template       => 'Resolved' },
    {  Description => "When an approval ticket is created, notify the Owner and AdminCc of the item awaiting their approval",    # loc
       Queue          => '___Approvals',
       ScripCondition => 'User Defined',
       CustomIsApplicableCode => q[
	    $self->TicketObj->Type eq 'approval'	and
	    $self->TransactionObj->Field eq 'Status'	and
	    $self->TransactionObj->NewValue eq 'open'   and
	    eval { $T::Approving = ($self->TicketObj->AllDependedOnBy( Type => 'ticket' ))[0] }
       ],
       ScripAction    => 'Notify Owner',
       Template       => 'New Pending Approval' },
    {  Description => "If an approval is rejected, reject the original and delete pending approvals",    # loc
       Queue            => '___Approvals',
       ScripCondition   => 'On Status Change',
       ScripAction      => 'User Defined',
       CustomPrepareCode => q[
# ------------------------------------------------------------------- #
return(0) unless ( lc($self->TransactionObj->NewValue) eq "rejected" or
	           lc($self->TransactionObj->NewValue) eq "deleted" );

my $rejected = 0;
my $links = $self->TicketObj->DependedOnBy;
foreach my $link (@{ $links->ItemsArrayRef }) {
    my $obj = $link->BaseObj;
    if ($obj->QueueObj->IsActiveStatus($obj->Status)) {
	if ($obj->Type eq 'ticket') {
	    $obj->Comment(
		Content	=> $self->loc("Your request was rejected."),
	    );
	    $obj->SetStatus(
		Status	=> 'rejected',
		Force	=> 1,
	    );

	    $T::Approval = $self->TicketObj; # so we can access it inside templates
	    $self->{TicketObj} = $obj;  # we want the original id in the token line
	    $rejected = 1;
	}
	else {
	    $obj->SetStatus(
		Status	=> 'deleted',
		Force	=> 1,
	    );
	}
    }
}

$links = $self->TicketObj->DependsOn;
foreach my $link (@{ $links->ItemsArrayRef }) {
    my $obj = $link->TargetObj;
    if ($obj->QueueObj->IsActiveStatus($obj->Status)) {
	$obj->SetStatus(
	    Status	=> 'deleted',
	    Force	=> 1,
	);
    }
}

# Now magically turn myself into a Requestor Notify object...
require RT::Action::Notify; bless($self, 'RT::Action::Notify');
$self->{Argument} = 'Requestor'; $self->Prepare;

return $rejected;
# ------------------------------------------------------------------- #
	],
       CustomCommitCode => '"never needed"',
       Template          => 'Approval Rejected', },
    {  Description => "When a ticket has been approved by any approver, add correspondence to the original ticket", # loc
       Queue             => '___Approvals',
       ScripCondition    => 'On Resolve',
       ScripAction       => 'User Defined',
       CustomPrepareCode => q[
# ------------------------------------------------------------------- #
return(0) unless ($self->TicketObj->Type eq 'approval');

my $note;
my $t = $self->TicketObj->Transactions;
while (my $o = $t->Next) {
    $note .= $o->Content . "\n" if $o->ContentObj
	    and $o->Content !~ /Default Approval/;
}

foreach my $obj ($self->TicketObj->AllDependedOnBy( Type => 'ticket' )) {
    $obj->Comment(
	Content => $self->loc( "Your request has been approved by [_1]. Other approvals may still be pending.", # loc
	    $self->TransactionObj->CreatorObj->Name,
	) . "\n" . $self->loc( "Approver's notes: [_1]", # loc
	    $note
	),
    );
    $T::Approval = $self->TicketObj; # so we can access it inside templates
    $self->{TicketObj} = $obj;  # we want the original id in the token line
}

# Now magically turn myself into a Requestor Notify object...
require RT::Action::Notify; bless($self, 'RT::Action::Notify');
$self->{Argument} = 'Requestor'; $self->Prepare;

return 1;
# ------------------------------------------------------------------- #
	],
       CustomCommitCode => '"never needed"',
       Template => 'Approval Passed' },
    {  Description => "When a ticket has been approved by all approvers, add correspondence to the original ticket", # loc
       Queue             => '___Approvals',
       ScripCondition    => 'On Resolve',
       ScripAction       => 'User Defined',
       CustomPrepareCode  => q[
# ------------------------------------------------------------------- #
# Find all the tickets that depend on this (that this is approving)

my $Ticket = $self->TicketObj;
my @TOP    = $Ticket->AllDependedOnBy( Type => 'ticket' );
my $links  = $Ticket->DependedOnBy;
my $passed = 0;

while (my $link = $links->Next) {
    my $obj = $link->BaseObj;
    next if ($obj->HasUnresolvedDependencies( Type => 'approval' ));

    if ($obj->Type eq 'ticket') {
	$obj->Comment(
	    Content	=> $self->loc("Your request has been approved."),
	);
	$T::Approval  = $Ticket;    # so we can access it inside templates
	$self->{TicketObj} = $obj;  # we want the original id in the token line
	$passed = 1;
    }
    elsif ($obj->Type eq 'approval') {
	$obj->SetStatus( Status => 'open', Force => 1 );
    }
    elsif ($RT::UseCodeTickets and $obj->Type eq 'code') {
	my $code = $obj->Transactions->First->Content;
	my $rv;

	foreach my $TOP (@TOP) {
	    local $@;
	    $rv++ if eval $code;
	    $RT::Logger->error("Cannot eval code: $@") if $@;
	}

	if ($rv or !@TOP) {
	    $obj->SetStatus( Status	=> 'resolved', Force	=> 1,);
	}
	else {
	    $obj->SetStatus( Status	=> 'rejected', Force	=> 1,);
	}
    }
}

# Now magically turn myself into a Requestor Notify object...
require RT::Action::Notify; bless($self, 'RT::Action::Notify');
$self->{Argument} = 'Requestor'; $self->Prepare;

return 0; # ignore $passed;
# ------------------------------------------------------------------- #
	],
       CustomCommitCode => '"never needed"',
       Template => 'All Approvals Passed', },

);

@ACL = (
    { UserId => 'Nobody',      # - principalId
      Right  => 'OwnTicket', },

    { UserId => 'root',        # - principalid
      Right  => 'SuperUser', },

);

# Predefined searches

@Attributes = (
    { Name => 'Search - My Tickets',
      Description => '[_1] highest priority tickets I own', # loc
      Content     =>
      { Format => "'<a href=\"__WebPath__/Ticket/Display.html?id=__id__\">__id__</a>/TITLE:#', '<a href=\"$RT::WebPath/Ticket/Display.html?id=__id__\">__Subject__</a>/TITLE:Subject', Priority, QueueName, ExtendedStatus",
        Query   => " Owner = '__CurrentUser__' AND ( Status = 'new' OR Status = 'open')",
        OrderBy => 'Priority',
        Order   => 'DESC' },
    },
<<<<<<< HEAD
    { Name => 'Search - My Requests',
      Description => '[_1] newest unowned tickets', # loc
      Content     =>
# take care of the loc here for 'Take'
      { Format => "'<a href=\"__WebPath__/Ticket/Display.html?id=__id__\">__id__</a>/TITLE:#', '<a href=\"__WebPath__/Ticket/Display.html?id=__id__\">__Subject__</a>/TITLE:Subject', QueueName, ExtendedStatus, CreatedRelative, '<A HREF=\"__WebPath__/Ticket/Display.html?Action=Take&id=__id__\">Take</a>/TITLE:&nbsp;' ",

=======
    { Name => 'Search - Unowned Tickets',
      Description => '[_1] newest unowned tickets', # loc
      Content     =>
# 'Take' #loc
      { Format => "'<a href=\"__WebPath__/Ticket/Display.html?id=__id__\">__id__</a>/TITLE:#', '<a href=\"__WebPath__/Ticket/Display.html?id=__id__\">__Subject__</a>/TITLE:Subject', QueueName, ExtendedStatus, CreatedRelative, '<A HREF=\"__WebPath__/Ticket/Display.html?Action=Take&id=__id__\">__loc(Take)__</a>/TITLE:&nbsp;' ",
>>>>>>> d8c6e5f7
        Query   => " Owner = 'Nobody' AND ( Status = 'new' OR Status = 'open')",
        OrderBy => 'Created',
        Order   => 'DESC' },
    },
    { Name => 'HomepageSettings',
      Description => 'HomepageSettings',
      Content =>
      { 'body' => # loc
	[ { type => 'system', name => 'My Tickets' },
<<<<<<< HEAD
	  { type => 'system', name => 'My Requests' },
=======
	  { type => 'system', name => 'Unowned Tickets' },
>>>>>>> d8c6e5f7
	  { type => 'component',  name => 'QuickCreate'},
	],
        'summary' => # loc
	[ { type => 'component', name => 'Quicksearch' },
	  { type => 'component', name => 'MySupportQueues' },
	  { type => 'component', name => 'MyAdminQueues' },
	  { type => 'component', name => 'RefreshHomepage' },
	]
    },
}
);<|MERGE_RESOLUTION|>--- conflicted
+++ resolved
@@ -597,20 +597,11 @@
         OrderBy => 'Priority',
         Order   => 'DESC' },
     },
-<<<<<<< HEAD
-    { Name => 'Search - My Requests',
-      Description => '[_1] newest unowned tickets', # loc
-      Content     =>
-# take care of the loc here for 'Take'
-      { Format => "'<a href=\"__WebPath__/Ticket/Display.html?id=__id__\">__id__</a>/TITLE:#', '<a href=\"__WebPath__/Ticket/Display.html?id=__id__\">__Subject__</a>/TITLE:Subject', QueueName, ExtendedStatus, CreatedRelative, '<A HREF=\"__WebPath__/Ticket/Display.html?Action=Take&id=__id__\">Take</a>/TITLE:&nbsp;' ",
-
-=======
     { Name => 'Search - Unowned Tickets',
       Description => '[_1] newest unowned tickets', # loc
       Content     =>
 # 'Take' #loc
       { Format => "'<a href=\"__WebPath__/Ticket/Display.html?id=__id__\">__id__</a>/TITLE:#', '<a href=\"__WebPath__/Ticket/Display.html?id=__id__\">__Subject__</a>/TITLE:Subject', QueueName, ExtendedStatus, CreatedRelative, '<A HREF=\"__WebPath__/Ticket/Display.html?Action=Take&id=__id__\">__loc(Take)__</a>/TITLE:&nbsp;' ",
->>>>>>> d8c6e5f7
         Query   => " Owner = 'Nobody' AND ( Status = 'new' OR Status = 'open')",
         OrderBy => 'Created',
         Order   => 'DESC' },
@@ -620,11 +611,7 @@
       Content =>
       { 'body' => # loc
 	[ { type => 'system', name => 'My Tickets' },
-<<<<<<< HEAD
-	  { type => 'system', name => 'My Requests' },
-=======
 	  { type => 'system', name => 'Unowned Tickets' },
->>>>>>> d8c6e5f7
 	  { type => 'component',  name => 'QuickCreate'},
 	],
         'summary' => # loc

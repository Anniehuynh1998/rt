# Any configuration directives you include  here will override 
# RT's default configuration file, RT_Config.pm
#
# To include a directive here, just copy the equivalent statement
# from RT_Config.pm and change the value. We've included a single
# sample value below.
#
# This file is actually a perl module, so you can include valid
# perl code, as well.
#
# The converse is also true, if this file isn't valid perl, you're
# going to run into trouble. To check your SiteConfig file, use
# this comamnd:
#
<<<<<<< HEAD
#   perl -C /path/to/your/etc/RT_SiteConfig.pm

Set( $rtname, 'example.com');
Set( $DevelMode => 1);
=======
#   perl -c /path/to/your/etc/RT_SiteConfig.pm

Set( $rtname, 'example.com');

>>>>>>> 55e49822
1;<|MERGE_RESOLUTION|>--- conflicted
+++ resolved
@@ -12,15 +12,8 @@
 # going to run into trouble. To check your SiteConfig file, use
 # this comamnd:
 #
-<<<<<<< HEAD
-#   perl -C /path/to/your/etc/RT_SiteConfig.pm
+#   perl -c /path/to/your/etc/RT_SiteConfig.pm
 
 Set( $rtname, 'example.com');
 Set( $DevelMode => 1);
-=======
-#   perl -c /path/to/your/etc/RT_SiteConfig.pm
-
-Set( $rtname, 'example.com');
-
->>>>>>> 55e49822
 1;
%# BEGIN BPS TAGGED BLOCK {{{
%# 
%# COPYRIGHT:
%#  
%# This software is Copyright (c) 1996-2007 Best Practical Solutions, LLC 
%#                                          <jesse@bestpractical.com>
%# 
%# (Except where explicitly superseded by other copyright notices)
%# 
%# 
%# LICENSE:
%# 
%# This work is made available to you under the terms of Version 2 of
%# the GNU General Public License. A copy of that license should have
%# been provided with this software, but in any event can be snarfed
%# from www.gnu.org.
%# 
%# This work is distributed in the hope that it will be useful, but
%# WITHOUT ANY WARRANTY; without even the implied warranty of
%# MERCHANTABILITY or FITNESS FOR A PARTICULAR PURPOSE.  See the GNU
%# General Public License for more details.
%# 
%# You should have received a copy of the GNU General Public License
%# along with this program; if not, write to the Free Software
%# Foundation, Inc., 51 Franklin Street, Fifth Floor, Boston, MA
%# 02110-1301 or visit their web page on the internet at
%# http://www.gnu.org/copyleft/gpl.html.
%# 
%# 
%# CONTRIBUTION SUBMISSION POLICY:
%# 
%# (The following paragraph is not intended to limit the rights granted
%# to you to modify and distribute this software under the terms of
%# the GNU General Public License and is only of importance to you if
%# you choose to contribute your changes and enhancements to the
%# community by submitting them to Best Practical Solutions, LLC.)
%# 
%# By intentionally submitting any modifications, corrections or
%# derivatives to this work, or any other work intended for use with
%# Request Tracker, to Best Practical Solutions, LLC, you confirm that
%# you are the copyright holder for those contributions and you grant
%# Best Practical Solutions,  LLC a nonexclusive, worldwide, irrevocable,
%# royalty-free, perpetual, license to use, copy, create derivative
%# works based on those contributions, and sublicense and distribute
%# those contributions and any derivatives thereof.
%# 
%# END BPS TAGGED BLOCK }}}
<& /Elements/ListActions, actions => \@actions &>
<<<<<<< HEAD

=======
  
>>>>>>> 262fe5a2
<form method="post" action="Scrip.html">
<input type="hidden" class="hidden" name="id" value="<% $id %>" />
<input type="hidden" class="hidden" name="Queue" value="<% $Queue %>" />

<&| /Widgets/TitleBox, title => loc('Scrip Fields') &>
<table>

<tr><td align="right"><&|/l&>Description</&>:</td><td>
<input name="Scrip-<% $id %>-Description" value="<% $ARGS{"Scrip-$id-Description"} || $scrip->Description %>" />
</td></tr>

<tr><td align="right"><&|/l&>Condition</&>:</td><td>
<& /Admin/Elements/SelectScripCondition,
    Name => "Scrip-$id-ScripCondition",
    Default => $ARGS{"Scrip-$id-ScripCondition"} || $scrip->ConditionObj->Id,
&></td></tr>

<tr><td align="right"><&|/l&>Action</&>:</td><td>
<& /Admin/Elements/SelectScripAction,
    Name => "Scrip-$id-ScripAction",
    Default => $ARGS{"Scrip-$id-ScripAction"} || $scrip->ActionObj->Id,
&></td></tr>

<tr><td align="right"><&|/l&>Template</&>:</td><td>
<& /Admin/Elements/SelectTemplate,
    Name => "Scrip-$id-Template",
    Default => $ARGS{"Scrip-$id-Template"} || $scrip->TemplateObj->Id,
    Queue => $Queue,
&></td></tr>

<tr><td align="right"><&|/l&>Stage</&>:</td><td>
<& /Admin/Elements/SelectStage,
    Name => "Scrip-$id-Stage",
    Default => $ARGS{"Scrip-$id-Stage"} || $scrip->Stage,
&></td></tr>

</table>
</&>
<<<<<<< HEAD
<& /Elements/Submit,
    Caption => loc("Be sure to save your changes"),
    Label => $SubmitLabel,
    Reset => 1,
&>
=======
>>>>>>> 262fe5a2

<& /Elements/Submit,
    Label => $SubmitLabel,
    Caption => loc("Be sure to save your changes"),
    Reset => 1,
&><br />

<&| /Widgets/TitleBox, title => loc('User Defined conditions and actions') &>
<table>
<tr><td colspan="2">
<i><&|/l&>(Use these fields when you choose 'User Defined' for a condition or action)</&></i>
<<<<<<< HEAD
</td>
</tr>
<tr>
<td class="labeltop"><&|/l&>Custom condition</&>:</td>
<td>
% my $code = $scrip->CustomIsApplicableCode;
% my $lines = @{[ $code =~ /\n/gs ]} + 3;
% $lines = $min_lines if $lines < $min_lines;
<textarea cols="80" rows="<% $lines %>" name="Scrip-<%$id%>-CustomIsApplicableCode"><% $code %></textarea>
</td>
</tr>
<tr>
<td class="labeltop"><&|/l&>Custom action preparation code</&>:</td>
<td>
% $code = $scrip->CustomPrepareCode;
% $lines = @{[ $code =~ /\n/gs ]} + 3;
% $lines = $min_lines if $lines < $min_lines;
<textarea cols="80" rows="<% $lines %>" name="Scrip-<%$id%>-CustomPrepareCode"><% $code %></textarea>
</td>
</tr>
<tr>
<td class="labeltop"><&|/l&>Custom action cleanup code</&>:</td>
<td>
% $code = $scrip->CustomCommitCode;
% $lines = @{[ $code =~ /\n/gs ]} + 3;
% $lines = $min_lines if $lines < $min_lines;
<textarea cols="80" rows="<% $lines %>" name="Scrip-<%$id%>-CustomCommitCode"><% $code %></textarea>
</td>
</tr>
</table>
</&>

<& /Elements/Submit,
    Caption => loc("Be sure to save your changes"),
    Label => $SubmitLabel,
    Reset => 1,
&>

</form>
<%init>
my (@actions);
my $SubmitLabel;
my $scrip = new RT::Scrip($session{'CurrentUser'});
=======
</td></tr>

<tr><td class="labeltop"><&|/l&>Custom condition</&>:</td><td>
<textarea cols="80" rows="5" name="Scrip-<% $id %>-CustomIsApplicableCode"><% $ARGS{"Scrip-$id-CustomIsApplicableCode"} || $scrip->CustomIsApplicableCode %></textarea>
</td></tr>

<tr><td class="labeltop"><&|/l&>Custom action preparation code</&>:</td><td>
<textarea cols="80" rows="5" name="Scrip-<% $id %>-CustomPrepareCode"><% $ARGS{"Scrip-$id-CustomPrepareCode"} || $scrip->CustomPrepareCode %></textarea>
</td></tr>

<tr><td class="labeltop"><&|/l&>Custom action cleanup code</&>:</td><td>
<textarea cols="80" rows="5" name="Scrip-<% $id %>-CustomCommitCode"><% $ARGS{"Scrip-$id-CustomCommitCode"} || $scrip->CustomCommitCode %></textarea>
</td></tr>

</table>
</&>

<& /Elements/Submit, Label => $SubmitLabel, Reset => 1 &>

</form>
<%init>

my (@actions, $SubmitLabel);
>>>>>>> 262fe5a2

my $scrip = RT::Scrip->new( $session{'CurrentUser'} );

if ( $id ) {
    $scrip->Load( $id );
    unless ( $id = $scrip->id ) {
        push @actions, loc("Couldn't load scrip #[_1]", $id);
    }
    $SubmitLabel = loc('Update');
}

unless ( $id ) {
    $id = 'new';
    $SubmitLabel = loc('Create');
}
$SubmitLabel ||= loc('Save');

my $min_lines = 10;

</%init>

<%ARGS>
$id => undef
$title => undef
$Queue => 0
</%ARGS>

<%METHOD Process>
<%ARGS>
$id => undef
$Queue => undef
</%ARGS>
<%INIT>
return ($id) unless $id;

my $scrip = RT::Scrip->new( $session{'CurrentUser'} );
if ( $id eq 'new' ) {
    return $scrip->Create(
        Queue                  => $Queue,
        ScripAction            => $ARGS{"Scrip-new-ScripAction"},
        ScripCondition         => $ARGS{"Scrip-new-ScripCondition"},
        Template               => $ARGS{"Scrip-new-Template"},
        Description            => $ARGS{"Scrip-new-Description"},
        CustomPrepareCode      => $ARGS{"Scrip-new-CustomPrepareCode"},
        CustomCommitCode       => $ARGS{"Scrip-new-CustomCommitCode"},
        CustomIsApplicableCode => $ARGS{"Scrip-new-CustomIsApplicableCode"},
    );
}
else {
    $scrip->Load( $id );
    return (undef, loc("Couldn't load scrip #[_1]", $id))
        unless $scrip->id;

    my @attribs = qw(Queue ScripAction ScripCondition Template Stage
        Description CustomPrepareCode CustomCommitCode CustomIsApplicableCode);
    my @results = UpdateRecordObject(
        AttributesRef   => \@attribs,
        AttributePrefix => 'Scrip-'.$scrip->Id,
        Object          => $scrip,
        ARGSRef         => \%ARGS
    );
    return ($scrip->id, @results);
}
</%INIT>
</%METHOD><|MERGE_RESOLUTION|>--- conflicted
+++ resolved
@@ -46,11 +46,7 @@
 %# 
 %# END BPS TAGGED BLOCK }}}
 <& /Elements/ListActions, actions => \@actions &>
-<<<<<<< HEAD
-
-=======
   
->>>>>>> 262fe5a2
 <form method="post" action="Scrip.html">
 <input type="hidden" class="hidden" name="id" value="<% $id %>" />
 <input type="hidden" class="hidden" name="Queue" value="<% $Queue %>" />
@@ -89,14 +85,6 @@
 
 </table>
 </&>
-<<<<<<< HEAD
-<& /Elements/Submit,
-    Caption => loc("Be sure to save your changes"),
-    Label => $SubmitLabel,
-    Reset => 1,
-&>
-=======
->>>>>>> 262fe5a2
 
 <& /Elements/Submit,
     Label => $SubmitLabel,
@@ -108,36 +96,29 @@
 <table>
 <tr><td colspan="2">
 <i><&|/l&>(Use these fields when you choose 'User Defined' for a condition or action)</&></i>
-<<<<<<< HEAD
-</td>
-</tr>
-<tr>
-<td class="labeltop"><&|/l&>Custom condition</&>:</td>
-<td>
-% my $code = $scrip->CustomIsApplicableCode;
+</td></tr>
+
+<tr><td class="labeltop"><&|/l&>Custom condition</&>:</td><td>
+% my $code  = $ARGS{"Scrip-$id-CustomIsApplicableCode"} || $scrip->CustomIsApplicableCode;
 % my $lines = @{[ $code =~ /\n/gs ]} + 3;
 % $lines = $min_lines if $lines < $min_lines;
 <textarea cols="80" rows="<% $lines %>" name="Scrip-<%$id%>-CustomIsApplicableCode"><% $code %></textarea>
-</td>
-</tr>
-<tr>
-<td class="labeltop"><&|/l&>Custom action preparation code</&>:</td>
-<td>
-% $code = $scrip->CustomPrepareCode;
+</td></tr>
+
+<tr><td class="labeltop"><&|/l&>Custom action preparation code</&>:</td><td>
+% $code  = $ARGS{"Scrip-$id-CustomPrepareCode"} || $scrip->CustomPrepareCode;
 % $lines = @{[ $code =~ /\n/gs ]} + 3;
 % $lines = $min_lines if $lines < $min_lines;
 <textarea cols="80" rows="<% $lines %>" name="Scrip-<%$id%>-CustomPrepareCode"><% $code %></textarea>
-</td>
-</tr>
-<tr>
-<td class="labeltop"><&|/l&>Custom action cleanup code</&>:</td>
-<td>
-% $code = $scrip->CustomCommitCode;
+</td></tr>
+
+<tr><td class="labeltop"><&|/l&>Custom action cleanup code</&>:</td><td>
+% $code  = $ARGS{"Scrip-$id-CustomCommitCode"} || $scrip->CustomCommitCode;
 % $lines = @{[ $code =~ /\n/gs ]} + 3;
 % $lines = $min_lines if $lines < $min_lines;
 <textarea cols="80" rows="<% $lines %>" name="Scrip-<%$id%>-CustomCommitCode"><% $code %></textarea>
-</td>
-</tr>
+</td></tr>
+
 </table>
 </&>
 
@@ -149,35 +130,8 @@
 
 </form>
 <%init>
-my (@actions);
-my $SubmitLabel;
-my $scrip = new RT::Scrip($session{'CurrentUser'});
-=======
-</td></tr>
-
-<tr><td class="labeltop"><&|/l&>Custom condition</&>:</td><td>
-<textarea cols="80" rows="5" name="Scrip-<% $id %>-CustomIsApplicableCode"><% $ARGS{"Scrip-$id-CustomIsApplicableCode"} || $scrip->CustomIsApplicableCode %></textarea>
-</td></tr>
-
-<tr><td class="labeltop"><&|/l&>Custom action preparation code</&>:</td><td>
-<textarea cols="80" rows="5" name="Scrip-<% $id %>-CustomPrepareCode"><% $ARGS{"Scrip-$id-CustomPrepareCode"} || $scrip->CustomPrepareCode %></textarea>
-</td></tr>
-
-<tr><td class="labeltop"><&|/l&>Custom action cleanup code</&>:</td><td>
-<textarea cols="80" rows="5" name="Scrip-<% $id %>-CustomCommitCode"><% $ARGS{"Scrip-$id-CustomCommitCode"} || $scrip->CustomCommitCode %></textarea>
-</td></tr>
-
-</table>
-</&>
-
-<& /Elements/Submit, Label => $SubmitLabel, Reset => 1 &>
-
-</form>
-<%init>
 
 my (@actions, $SubmitLabel);
->>>>>>> 262fe5a2
-
 my $scrip = RT::Scrip->new( $session{'CurrentUser'} );
 
 if ( $id ) {
@@ -192,7 +146,6 @@
     $id = 'new';
     $SubmitLabel = loc('Create');
 }
-$SubmitLabel ||= loc('Save');
 
 my $min_lines = 10;
 

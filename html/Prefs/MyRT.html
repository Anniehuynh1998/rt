--- conflicted
+++ resolved
@@ -56,11 +56,7 @@
 <br />
 % for my $pane (@panes) {
 <&|/Elements/TitleBox, title => loc('RT at a glance').': '.loc($pane->{Name}), bodyclass => "" &>
-<<<<<<< HEAD
-<& /Widgets/SelectionBox:show, self => $pane &></&>
-=======
 <& /Widgets/SelectionBox:show, self => $pane, nojs => 1 &></&>
->>>>>>> 31f72711
 <br />
 % }
 <&|/Elements/TitleBox, title => loc('Options'), bodyclass => "" &>

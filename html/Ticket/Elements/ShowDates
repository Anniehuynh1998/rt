--- conflicted
+++ resolved
@@ -59,13 +59,8 @@
     <td class="value date started"><% $Ticket->StartedObj->AsString %></td>
   </tr>
   <tr>
-<<<<<<< HEAD
-    <td class="label"><a href="<%RT->Config->Get('WebPath')%>/Ticket/Display.html?id=<%$Ticket->id%>&Action=SetTold"><&|/l&>Last Contact</&></a>:</td>
-    <td class="value"><% $Ticket->ToldObj->AsString %></td>
-=======
-    <td class="label date told"><a href="<% $RT::WebPath %>/Ticket/Display.html?id=<% $Ticket->id %>&Action=SetTold"><&|/l&>Last Contact</&></a>:</td>
+    <td class="label date told"><a href="<% RT->Config->Get('WebPath') %>/Ticket/Display.html?id=<% $Ticket->id %>&Action=SetTold"><&|/l&>Last Contact</&></a>:</td>
     <td class="value date told"><% $Ticket->ToldObj->AsString %></td>
->>>>>>> 262fe5a2
   </tr>
   <tr>
     <td class="label date due"><&|/l&>Due</&>:</td>

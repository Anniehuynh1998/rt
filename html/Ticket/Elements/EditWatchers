%# BEGIN BPS TAGGED BLOCK {{{
%# 
%# COPYRIGHT:
%#  
%# This software is Copyright (c) 1996-2007 Best Practical Solutions, LLC 
%#                                          <jesse@bestpractical.com>
%# 
%# (Except where explicitly superseded by other copyright notices)
%# 
%# 
%# LICENSE:
%# 
%# This work is made available to you under the terms of Version 2 of
%# the GNU General Public License. A copy of that license should have
%# been provided with this software, but in any event can be snarfed
%# from www.gnu.org.
%# 
%# This work is distributed in the hope that it will be useful, but
%# WITHOUT ANY WARRANTY; without even the implied warranty of
%# MERCHANTABILITY or FITNESS FOR A PARTICULAR PURPOSE.  See the GNU
%# General Public License for more details.
%# 
%# You should have received a copy of the GNU General Public License
%# along with this program; if not, write to the Free Software
%# Foundation, Inc., 51 Franklin Street, Fifth Floor, Boston, MA
%# 02110-1301 or visit their web page on the internet at
%# http://www.gnu.org/copyleft/gpl.html.
%# 
%# 
%# CONTRIBUTION SUBMISSION POLICY:
%# 
%# (The following paragraph is not intended to limit the rights granted
%# to you to modify and distribute this software under the terms of
%# the GNU General Public License and is only of importance to you if
%# you choose to contribute your changes and enhancements to the
%# community by submitting them to Best Practical Solutions, LLC.)
%# 
%# By intentionally submitting any modifications, corrections or
%# derivatives to this work, or any other work intended for use with
%# Request Tracker, to Best Practical Solutions, LLC, you confirm that
%# you are the copyright holder for those contributions and you grant
%# Best Practical Solutions,  LLC a nonexclusive, worldwide, irrevocable,
%# royalty-free, perpetual, license to use, copy, create derivative
%# works based on those contributions, and sublicense and distribute
%# those contributions and any derivatives thereof.
%# 
%# END BPS TAGGED BLOCK }}}
<ul>
%# Print out a placeholder if there are none.
<<<<<<< HEAD
% unless ( $Members->Count ) {
=======
%if ($Members->Count == 0 ) {
>>>>>>> 36b7709e
<li><i><&|/l&>none</&></i></li>
% }


% while ( my $watcher = $Members->Next ) {
% my $member = $watcher->MemberObj->Object;
<li>
<input type="checkbox" class="checkbox" name="Ticket-DeleteWatcher-Type-<% $Watchers->Type %>-Principal-<% $watcher->MemberId %>" value="1" unchecked />
% if ( $member->isa( 'RT::User' ) ) { 
<a href="<% RT->Config->Get('WebPath') %>/Admin/Users/Modify.html?id=<% $watcher->MemberId %>">
<& /Elements/ShowUser, User => $member &></a>
% } else {
<a href="<% RT->Config->Get('WebPath') %>/Admin/Groups/Modify.html?id=<% $watcher->MemberId %>">
<% $member->Name %></a>
% }
<<<<<<< HEAD
=======

%} else {
<a href="<%$RT::WebPath%>/Admin/Groups/Modify.html?id=<%$watcher->MemberObj->Object->id%>">
<%$watcher->MemberObj->Object->Name%></a>
%}
>>>>>>> 36b7709e
</li>
% }
</ul>
<%INIT>
my $Members = $Watchers->MembersObj;
</%INIT>
<%ARGS>
$TicketObj => undef
$Watchers => undef
</%ARGS><|MERGE_RESOLUTION|>--- conflicted
+++ resolved
@@ -47,11 +47,7 @@
 %# END BPS TAGGED BLOCK }}}
 <ul>
 %# Print out a placeholder if there are none.
-<<<<<<< HEAD
 % unless ( $Members->Count ) {
-=======
-%if ($Members->Count == 0 ) {
->>>>>>> 36b7709e
 <li><i><&|/l&>none</&></i></li>
 % }
 
@@ -67,14 +63,7 @@
 <a href="<% RT->Config->Get('WebPath') %>/Admin/Groups/Modify.html?id=<% $watcher->MemberId %>">
 <% $member->Name %></a>
 % }
-<<<<<<< HEAD
-=======
-
-%} else {
-<a href="<%$RT::WebPath%>/Admin/Groups/Modify.html?id=<%$watcher->MemberObj->Object->id%>">
-<%$watcher->MemberObj->Object->Name%></a>
-%}
->>>>>>> 36b7709e
+</li>
 </li>
 % }
 </ul>

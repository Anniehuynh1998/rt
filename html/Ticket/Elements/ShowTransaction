--- conflicted
+++ resolved
@@ -45,13 +45,9 @@
 %# those contributions and any derivatives thereof.
 %# 
 %# END BPS TAGGED BLOCK }}}
-<<<<<<< HEAD
 <div class="ticket-transaction <% $type_class %> <% $RowNum % 2 ? 'odd' : 'even' %>">
-=======
-<div class="ticket-transaction<% $type_class && " $type_class" %><% $RowNum % 2 ? ' odd' : ' even' %>">
 % $m->comp('/Elements/Callback', _CallbackName => 'ModifyDisplay', titlebar_cmd => \$titlebar_commands, Transaction => $Transaction, %ARGS);
 
->>>>>>> 65a7fd6b
 <table width="100%" cellspacing="0" cellpadding="2" border="0">
 % $m->callback( titlebar_cmd => \$titlebar_commands, Transaction => $Transaction, %ARGS, CallbackName => 'ModifyCommand' );
   <tr>

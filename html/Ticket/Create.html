%# BEGIN BPS TAGGED BLOCK {{{
%# 
%# COPYRIGHT:
%#  
%# This software is Copyright (c) 1996-2005 Best Practical Solutions, LLC 
%#                                          <jesse@bestpractical.com>
%# 
%# (Except where explicitly superseded by other copyright notices)
%# 
%# 
%# LICENSE:
%# 
%# This work is made available to you under the terms of Version 2 of
%# the GNU General Public License. A copy of that license should have
%# been provided with this software, but in any event can be snarfed
%# from www.gnu.org.
%# 
%# This work is distributed in the hope that it will be useful, but
%# WITHOUT ANY WARRANTY; without even the implied warranty of
%# MERCHANTABILITY or FITNESS FOR A PARTICULAR PURPOSE.  See the GNU
%# General Public License for more details.
%# 
%# You should have received a copy of the GNU General Public License
%# along with this program; if not, write to the Free Software
%# Foundation, Inc., 675 Mass Ave, Cambridge, MA 02139, USA.
%# 
%# 
%# CONTRIBUTION SUBMISSION POLICY:
%# 
%# (The following paragraph is not intended to limit the rights granted
%# to you to modify and distribute this software under the terms of
%# the GNU General Public License and is only of importance to you if
%# you choose to contribute your changes and enhancements to the
%# community by submitting them to Best Practical Solutions, LLC.)
%# 
%# By intentionally submitting any modifications, corrections or
%# derivatives to this work, or any other work intended for use with
%# Request Tracker, to Best Practical Solutions, LLC, you confirm that
%# you are the copyright holder for those contributions and you grant
%# Best Practical Solutions,  LLC a nonexclusive, worldwide, irrevocable,
%# royalty-free, perpetual, license to use, copy, create derivative
%# works based on those contributions, and sublicense and distribute
%# those contributions and any derivatives thereof.
%# 
%# END BPS TAGGED BLOCK }}}
<& /Elements/Header,
    Title => loc("Create a new ticket"),
    onload => "hide(document.getElementById('Ticket-Create-details'));" &>
<& /Elements/Tabs, 
    current_toptab => "Ticket/Create.html", 
    Title => loc("Create a new ticket"),
    actions => $actions &>
<form action="<%RT->Config->Get('WebPath')%>/Ticket/Create.html" method="post" enctype="multipart/form-data" name="TicketCreate">
<input type="hidden" class="hidden" name="id" value="new" />
<& /Elements/Callback, _CallbackName => 'FormStart', ARGSRef => \%ARGS &>

<div id="Ticket-Create-basics">
<a name="basics"></a>
<&| /Widgets/TitleBox, title => loc("Create a new ticket") &>
<table border="0" cellpadding="0" cellspacing="0">
<tr><td class="label"><&|/l&>Queue</&>:</td>
<td class="value"><% $QueueObj->Name %>
<input type="hidden" class="hidden" name="Queue" value="<%$QueueObj->Name%>" />
</td>
<td class="label"><&|/l&>Status</&>:
</td>
<td class="value">
<& /Elements/SelectStatus, Name => "Status", Default => $ARGS{Status}||'new', DefaultValue => 0 &>
</td>
<td class="label">
<&|/l&>Owner</&>:
</td>
<td class="value">
<& /Elements/SelectOwner, Name => "Owner", QueueObj => $QueueObj, Default => $ARGS{Owner}||$RT::Nobody->Id, DefaultValue => 0 &>
</td>
</tr>
<tr>
<td class="label">
<&|/l&>Requestors</&>:
</td>
<td class="value" colspan="5">
<input name="Requestors" value="<% ($ARGS{Requestors}) || $session{CurrentUser}->EmailAddress %>" size="40" />
</td>
</tr>
<tr>
<td class="labeltop">
<&|/l&>Cc</&>:
</td>
<td class="value" colspan="5">
<input name="Cc" size="40" value="<% $ARGS{Cc} %>" /><br />
<i><font size="-2">
<&|/l&>(Sends a carbon-copy of this update to a comma-delimited list of email addresses. These people <strong>will</strong> receive future updates.)</&></font></i>
</td>
</tr>
<tr>
<td class="labeltop">
<&|/l&>Admin Cc</&>:
</td>
<td class="value" colspan="5">
<input name="AdminCc" size="40" value="<% $ARGS{AdminCc} %>" /><br />
<i><font size="-2">
<&|/l&>(Sends a carbon-copy of this update to a comma-delimited list of administrative email addresses. These people <strong>will</strong> receive future updates.)</&></font></i>
</td>
</tr>
<tr>
<td class="label">
<&|/l&>Subject</&>:
<<<<<<< HEAD
</td>
<td class="value" colspan="5">
<input name="Subject" size="60" maxsize="100" value="<%$ARGS{Subject} || ''%>" />
</td>
</tr>
<tr>
<td colspan="6">
=======
</TD>
<TD class=value COLSPAN=5>
<INPUT Name="Subject" SIZE=60 MAXSIZE=200 value="<%$ARGS{Subject} || ''%>">
</TD>
</TR>
<TR>
<TD COLSPAN=6>
>>>>>>> a44c64ff
<& /Ticket/Elements/EditCustomFields, QueueObj => $QueueObj &>
</td>
</tr>
% if ($TxnCFs->Count) {
% while (my $CF = $TxnCFs->Next()) {
<tr>
<td align="right"><% $CF->Name %>:</td>
<td><& /Elements/EditCustomField, CustomField => $CF, NamePrefix =>
    "Object-RT::Transaction--CustomField-" &><em><% $CF->FriendlyType %></em></td>
</td></tr>
% }
% }
<tr>
% if (exists $session{'Attachments'}) {
<td class="label">
<&|/l&>Attached file</&>:
</td>
<td colspan="5">
<&|/l&>Check box to delete</&><br />
% foreach my $attach_name (keys %{$session{'Attachments'}}) {
<input type="checkbox" class="checkbox" name="DeleteAttach-<%$attach_name%>" value="1" /><%$attach_name%><br />
% } # end of foreach
</td>
</tr>
<tr>
% } # end of if
<td>
<&|/l&>Attach file</&>:
</td>
<td class="value" colspan="5">
<input type="file" name="Attach" />
<input type="submit" class="button" name="AddMoreAttach" value="<&|/l&>Add More Files</&>" />
</td>
</tr>
<tr>
<td colspan="6">
<&|/l&>Describe the issue below</&>:<br />
% if (exists $ARGS{Content}) {
<& /Elements/MessageBox, Default => $ARGS{Content}, IncludeSignature => 0 &>
% } else {
<& /Elements/MessageBox, QuoteTransaction => $QuoteTransaction &>
%}

<br />
</td>
</tr>
<tr>
<td align="right" colspan="2">
</td>
</tr>
</table>
</&>
<& /Elements/Submit, Label => loc("Create")&>
</div>

<div id="Ticket-Create-details">
<a name="details"></a>
<table width="100%" border="0">
<tr>
<td width="50%" valign="top">

	  <&| /Widgets/TitleBox, title => loc('The Basics'), 
		title_class=> 'inverse',  
		color => "#993333" &>
<table border="0">
<tr><td align="right"><&|/l&>Priority</&>:</td><td><input size="3" name="InitialPriority" value="<% $ARGS{InitialPriority} ? $ARGS{InitialPriority} : $QueueObj->InitialPriority %>" /></td></tr>
<tr><td align="right"><&|/l&>Final Priority</&>:</td><td><input size="3" name="FinalPriority" value="<% $ARGS{FinalPriority} ? $ARGS{FinalPriority} : $QueueObj->FinalPriority %>" /></td></tr>
<tr><td align="right"><&|/l&>Time Estimated</&>:</td>
<td>
<input size="3" name="TimeEstimated" value="<%$ARGS{TimeEstimated}%>" />
<& /Elements/SelectTimeUnits, Name =>'TimeEstimated' &>

</td></tr>
<tr><td align="right"><&|/l&>Time Worked</&>:</td>
<td>
<input size="3" name="TimeWorked" value="<%$ARGS{TimeWorked}%>" />
<& /Elements/SelectTimeUnits, Name =>'TimeWorked' &>

</td></tr>
<tr>
<td align="right"><&|/l&>Time Left</&>:</td>
<td><input size="3" name="TimeLeft" value="<%$ARGS{TimeLeft}%>" />
<& /Elements/SelectTimeUnits, Name =>'TimeLeft' &>
</td></tr>
</table>
</&>
<br />
<&|/Widgets/TitleBox, title => loc("Dates"),
		title_class=> 'inverse',  
		 color => "#663366" &>

<table>
<tr><td class="label"><&|/l&>Starts</&>:</td><td><& /Elements/SelectDate, Name => "Starts", Value => $ARGS{Starts}, Default => '' &></td></tr>
<tr><td class="label"><&|/l&>Due</&>:</td><td><& /Elements/SelectDate, Name => "Due", Value => $ARGS{Due}, Default => '' &></td></tr>
</table>
</&>
<br />
</td>

<td valign="top">
<&| /Widgets/TitleBox, title => loc('Links'), title_class=> 'inverse' &>

<em><&|/l&>(Enter ticket ids or URLs, separated with spaces)</&></em>
<table border="0">
<tr><td align="right"><&|/l&>Depends on</&></td><td><input size="10" name="new-DependsOn" value="<% $ARGS{'new-DependsOn'} %>" /></td></tr>
<tr><td align="right"><&|/l&>Depended on by</&></td><td><input size="10" name="DependsOn-new" value="<% $ARGS{'DependsOn-new'} %>" /></td></tr>
<tr><td align="right"><&|/l&>Parents</&></td><td><input size="10" name="new-MemberOf" value="<% $ARGS{'new-MemberOf'} %>" /></td></tr>
<tr><td align="right"><&|/l&>Children</&></td><td><input size="10" name="MemberOf-new" value="<% $ARGS{'MemberOf-new'} %>" /></td></tr>
<tr><td align="right"><&|/l&>Refers to</&></td><td><input size="10" name="new-RefersTo" value="<% $ARGS{'new-RefersTo'} %>" /></td></tr>
<tr><td align="right"><&|/l&>Referred to by</&></td><td><input size="10" name="RefersTo-new" value="<% $ARGS{'RefersTo-new'} %>" /></td></tr>


</table>
</&>
<br />

</td>
</tr>
</table>
<& /Elements/Submit, Label => loc("Create") &>
</div>
</form>

<%INIT>

my @results;
my $QueueObj = new RT::Queue($session{'CurrentUser'});
$QueueObj->Load($Queue) || Abort(loc("Queue could not be loaded."));

$m->comp('/Elements/Callback', QueueObj => $QueueObj, ARGSRef => \%ARGS );

my $CFs = $QueueObj->TicketCustomFields();
my $TxnCFs = $QueueObj->TicketTransactionCustomFields();

my $ValidCFs = $m->comp(
    '/Elements/ValidateCustomFields',
    CustomFields => $CFs,
    ARGSRef => \%ARGS
);

# if no due date has been set explicitly, then use the
# queue's default if it exists
if ($QueueObj->DefaultDueIn && !$ARGS{'Due'}) {
    my $default_due = RT::Date->new($session{'CurrentUser'});
    $default_due->SetToNow();
    $default_due->AddDays($QueueObj->DefaultDueIn);
    $ARGS{'Due'} = $default_due->ISO();
}

# {{{ deal with deleting uploaded attachments
foreach my $key (keys %ARGS) {
    if ($key =~ m/^DeleteAttach-(.+)$/) {
	delete $session{'Attachments'}{$1};
    }
    $session{'Attachments'} = { %{$session{'Attachments'} || {}} };
}

# {{{ store the uploaded attachment in session
if ($ARGS{'Attach'}) {			# attachment?
    $session{'Attachments'} = {} unless defined $session{'Attachments'};

    my $subject = "$ARGS{'Attach'}";

    # strip leading directories
    $subject =~ s#^.*[\\/]##;

    my $attachment = MakeMIMEEntity(
        Subject             => $subject,
        Body                => "",
        AttachmentFieldName => 'Attach'
    );

    $session{'Attachments'} = { %{$session{'Attachments'} || {}},
				$ARGS{'Attach'} => $attachment };
}
# }}}

# delete temporary storage entry to make WebUI clean
unless (keys %{$session{'Attachments'}} and $ARGS{'id'} eq 'new') {
    delete $session{'Attachments'};
}


# }}}

if ((!exists $ARGS{'AddMoreAttach'}) and ($ARGS{'id'} eq 'new')) { # new ticket?
    if ($ValidCFs) {
        $m->comp('Display.html', %ARGS);
        $RT::Logger->crit("After display call; error is $@");
        $m->abort();
    }
    else {
        # Invalid CFs
        while (my $CF = $CFs->Next) {
            my $msg = $m->notes('InvalidField-' . $CF->Id) or next;
            push @results, $CF->Name . ': ' . $msg;
        }
    }
}

my $actions = {
    A => {
        html => q[<a href="#basics" onclick="return switchVisibility('Ticket-Create-basics','Ticket-Create-details');">] . loc('Show basics') . q[</a>],
    },
    B => {
        html => q[<a href="#details" onclick="return switchVisibility('Ticket-Create-details','Ticket-Create-basics');">] . loc('Show details') . q[</a>],
    },
};
</%INIT>

<%ARGS>
$DependsOn => undef
$DependedOnBy => undef
$MemberOf => undef
$QuoteTransaction => undef
$Queue => undef
</%ARGS><|MERGE_RESOLUTION|>--- conflicted
+++ resolved
@@ -105,23 +105,13 @@
 <tr>
 <td class="label">
 <&|/l&>Subject</&>:
-<<<<<<< HEAD
-</td>
-<td class="value" colspan="5">
-<input name="Subject" size="60" maxsize="100" value="<%$ARGS{Subject} || ''%>" />
+</td>
+<td class="value" colspan="5">
+<input name="Subject" size="60" maxsize="200" value="<%$ARGS{Subject} || ''%>" />
 </td>
 </tr>
 <tr>
 <td colspan="6">
-=======
-</TD>
-<TD class=value COLSPAN=5>
-<INPUT Name="Subject" SIZE=60 MAXSIZE=200 value="<%$ARGS{Subject} || ''%>">
-</TD>
-</TR>
-<TR>
-<TD COLSPAN=6>
->>>>>>> a44c64ff
 <& /Ticket/Elements/EditCustomFields, QueueObj => $QueueObj &>
 </td>
 </tr>

%# BEGIN BPS TAGGED BLOCK {{{
%# 
%# COPYRIGHT:
%#  
%# This software is Copyright (c) 1996-2005 Best Practical Solutions, LLC 
%#                                          <jesse@bestpractical.com>
%# 
%# (Except where explicitly superseded by other copyright notices)
%# 
%# 
%# LICENSE:
%# 
%# This work is made available to you under the terms of Version 2 of
%# the GNU General Public License. A copy of that license should have
%# been provided with this software, but in any event can be snarfed
%# from www.gnu.org.
%# 
%# This work is distributed in the hope that it will be useful, but
%# WITHOUT ANY WARRANTY; without even the implied warranty of
%# MERCHANTABILITY or FITNESS FOR A PARTICULAR PURPOSE.  See the GNU
%# General Public License for more details.
%# 
%# You should have received a copy of the GNU General Public License
%# along with this program; if not, write to the Free Software
%# Foundation, Inc., 675 Mass Ave, Cambridge, MA 02139, USA.
%# 
%# 
%# CONTRIBUTION SUBMISSION POLICY:
%# 
%# (The following paragraph is not intended to limit the rights granted
%# to you to modify and distribute this software under the terms of
%# the GNU General Public License and is only of importance to you if
%# you choose to contribute your changes and enhancements to the
%# community by submitting them to Best Practical Solutions, LLC.)
%# 
%# By intentionally submitting any modifications, corrections or
%# derivatives to this work, or any other work intended for use with
%# Request Tracker, to Best Practical Solutions, LLC, you confirm that
%# you are the copyright holder for those contributions and you grant
%# Best Practical Solutions,  LLC a nonexclusive, worldwide, irrevocable,
%# royalty-free, perpetual, license to use, copy, create derivative
%# works based on those contributions, and sublicense and distribute
%# those contributions and any derivatives thereof.
%# 
%# END BPS TAGGED BLOCK }}}
<& /Elements/Header, Title => loc("Create a new ticket") &>
<& /Elements/Tabs, 
    current_toptab => "Ticket/Create.html", 
    Title => loc("Create a new ticket") &>
<<<<<<< HEAD
<form action="<%$RT::WebPath%>/Ticket/Create.html" method="POST" enctype="multipart/form-data" name="TicketCreate">
<input type="HIDDEN" Name="id" value="new">
<a name="top">
=======
<FORM ACTION="<%$RT::WebPath%>/Ticket/Create.html" METHOD="POST" ENCTYPE="multipart/form-data" NAME="TicketCreate">
<INPUT TYPE=HIDDEN Name="id" VALUE="new">
<A NAME="top">
>>>>>>> 29bacdbb
	
	
[<a class="currenttab"><&|/l&>Show basics</&></a>] [<a href="#detail"><&|/l&>Show details</&></a>]
<br/>
<&| /Widgets/TitleBox, title => loc("Create a new ticket") &>
<table border="0" cellpadding="0" cellspacing="0">
<tr><td class="label"><&|/l&>Queue</&>:</td>
<td class="value"><% $QueueObj->Name %>
<input type="HIDDEN" name="Queue" Value="<%$QueueObj->Name%>">
</td>
<td class="label"><&|/l&>Status</&>:
</td>
<td class="value">
<& /Elements/SelectStatus, Name => "Status", Default => $ARGS{Status}||'new', DefaultValue => 0 &>
</td>
<td class="label">
<&|/l&>Owner</&>:
</td>
<td class="value">
<& /Elements/SelectOwner, Name => "Owner", QueueObj => $QueueObj, Default => $ARGS{Owner}||$RT::Nobody->Id, DefaultValue => 0 &>
</td>
</tr>
<tr>
<td class="label">
<&|/l&>Requestors</&>:
</td>
<td class="value" colspan="5">
<input name="Requestors" Value="<% ($ARGS{Requestors}) || $session{CurrentUser}->EmailAddress %>" size="40">
</td>
</tr>
<tr>
<td class="labeltop">
<&|/l&>Cc</&>:
</td>
<td class="value" colspan="5">
<input name="Cc" size="40" value="<% $ARGS{Cc} %>"><br/>
<i><font size="-2">
<&|/l&>(Sends a carbon-copy of this update to a comma-delimited list of email addresses. These people <strong>will</strong> receive future updates.)</&></font></i>
</td>
</tr>
<tr>
<td class="labeltop">
<&|/l&>Admin Cc</&>:
</td>
<td class="value" colspan="5">
<input name="AdminCc" size="40" value="<% $ARGS{AdminCc} %>"><br/>
<i><font size="-2">
<&|/l&>(Sends a carbon-copy of this update to a comma-delimited list of administrative email addresses. These people <strong>will</strong> receive future updates.)</&></font></i>
</td>
</tr>
<tr>
<td class="label">
<&|/l&>Subject</&>:
</td>
<td class="value" colspan="5">
<input name="Subject" size="60" maxsize="100" value="<%$ARGS{Subject} || ''%>">
</td>
</tr>
<tr>
<td colspan="6">
<& /Ticket/Elements/EditCustomFields, QueueObj => $QueueObj &>
<<<<<<< HEAD
</td>
</tr>
% if ($TxnCFs->Count) {
% while (my $CF = $TxnCFs->Next()) {
<tr>
<td align="RIGHT"><% $CF->Name %>:</td>
<td><& /Elements/EditCustomField, CustomField => $CF, NamePrefix =>
    "Object-RT::Transaction--CustomField-" &><em><% $CF->FriendlyType %></em></td>
</td></tr>
% }
% }
<tr>
=======
</TD>
</TR>
% if ($TxnCFs->Count) {
% while (my $CF = $TxnCFs->Next()) {
<TR>
<TD ALIGN=RIGHT><% $CF->Name %>:</TD>
<TD><& /Elements/EditCustomField, CustomField => $CF, NamePrefix =>
    "Object-RT::Transaction--CustomField-" &><em><% $CF->FriendlyType %></em></TD>
</TD></TR>
% }
% }
<TR>
>>>>>>> 29bacdbb
% if (exists $session{'Attachments'}) {
<td class="label">
<&|/l&>Attached file</&>:
</td>
<td colspan="5">
<&|/l&>Check box to delete</&><br/>
% foreach my $attach_name (keys %{$session{'Attachments'}}) {
<<<<<<< HEAD
<input type="checkbox" name="DeleteAttach-<%$attach_name%>" value="1"><%$attach_name%><br />
=======
<input type="checkbox" name="DeleteAttach-<%$attach_name%>" value="1"><%$attach_name%><BR>
>>>>>>> 29bacdbb
% } # end of foreach
</td>
</tr>
<tr>
% } # end of if
<td>
<&|/l&>Attach file</&>:
</td>
<td class="value" colspan="5">
<input type="FILE" name="Attach">
<input type="SUBMIT" name="AddMoreAttach" value="<&|/l&>Add More Files</&>">
</td>
</tr>
<tr>
<td colspan="6">
<&|/l&>Describe the issue below</&>:<br/>
% if (exists $ARGS{Content}) {
<& /Elements/MessageBox, Default => $ARGS{Content}, IncludeSignature => 0 &>
% } else {
<& /Elements/MessageBox, QuoteTransaction => $QuoteTransaction &>
%}

<br/>
</td>
</tr>
<tr>
<td align="RIGHT" colspan="2">
</td>
</tr>
</table>
</&>
<& /Elements/Submit, Label => loc("Create")&>

<br/><br/><br/><br/><br/><br/><br/><br/><br/><br/><br/>
<br/><br/><br/><br/><br/><br/><br/><br/><br/><br/><br/>
<br/><br/><br/><br/><br/><br/><br/><br/><br/><br/><br/>
<br/><br/><br/><br/><br/><br/><br/><br/><br/><br/><br/>
<br/><br/><br/><br/><br/><br/><br/><br/><br/><br/><br/>

<a name="detail">
	[<a href="#top"><&|/l&>Show basics</&></a>] [<a class="currenttab"><&|/l&>Show details</&></a>]
<br/>
<table width="100%" border="0">
<tr>
<td width="50%" valign="TOP">

	  <&| /Widgets/TitleBox, title => loc('The Basics'), 
		title_class=> 'inverse',  
		color => "#993333" &>
<TABLE BORDER=0>
<TR><TD ALIGN=RIGHT><&|/l&>Priority</&>:</TD><TD><input size=3 name="InitialPriority" value="<% $ARGS{InitialPriority} ? $ARGS{InitialPriority} : $QueueObj->InitialPriority %>"></TD></TR>
<TR><TD ALIGN=RIGHT><&|/l&>Final Priority</&>:</TD><TD><input size=3 name="FinalPriority" value="<% $ARGS{FinalPriority} ? $ARGS{FinalPriority} : $QueueObj->FinalPriority %>"></TD></TR>
<TR><TD ALIGN=RIGHT><&|/l&>Time Estimated</&>:</TD>
<TD>
<input size=3 name="TimeEstimated" value="<%$ARGS{TimeEstimated}%>">
<& /Elements/SelectTimeUnits, Name =>'TimeEstimated-TimeUnits' &>

</TD></TR>
<TR><TD ALIGN=RIGHT><&|/l&>Time Worked</&>:</TD>
<TD>
<input size=3 name="TimeWorked" value="<%$ARGS{TimeWorked}%>">
<& /Elements/SelectTimeUnits, Name =>'TimeWorked-TimeUnits' &>

</TD></TR>
<TR>
<TD ALIGN=RIGHT><&|/l&>Time Left</&>:</TD>
<TD><input size=3 name="TimeLeft" value="<%$ARGS{TimeLeft}%>">
<& /Elements/SelectTimeUnits, Name =>'TimeLeft-TimeUnits' &>
</TD></TR>
</TABLE>
</&>
<br>
<&|/Widgets/TitleBox, title => loc("Dates"),
		title_class=> 'inverse',  
		 color => "#663366" &>

<table border="0">
<tr><td align="RIGHT"><&|/l&>Starts</&>:</td><td><input size="10" name="Starts" value="<% $ARGS{Starts} %>"></td></tr>
<tr><td align="RIGHT"><&|/l&>Due</&>:</td><td><input size="10" name="Due" value="<%
$ARGS{Due}%>"></td></tr>
</table>
</&>
<br/>
</td>

<td valign="TOP">
<&| /Widgets/TitleBox, title => loc('Links'), title_class=> 'inverse' &>

<em><&|/l&>(Enter ticket ids or URLs, separated with spaces)</&></em>
<table border="0">
<tr><td align="RIGHT"><&|/l&>Depends on</&></td><td><input size="10" name="new-DependsOn" value="<% $ARGS{'new-DependsOn'} %>"></td></tr>
<tr><td align="RIGHT"><&|/l&>Depended on by</&></td><td><input size="10" name="DependsOn-new" value="<% $ARGS{'DependsOn-new'} %>"></td></tr>
<tr><td align="RIGHT"><&|/l&>Parents</&></td><td><input size="10" name="new-MemberOf" value="<% $ARGS{'new-MemberOf'} %>"></td></tr>
<tr><td align="RIGHT"><&|/l&>Children</&></td><td><input size="10" name="MemberOf-new" value="<% $ARGS{'MemberOf-new'} %>"></td></tr>
<tr><td align="RIGHT"><&|/l&>Refers to</&></td><td><input size="10" name="new-RefersTo" value="<% $ARGS{'new-RefersTo'} %>"></td></tr>
<tr><td align="RIGHT"><&|/l&>Referred to by</&></td><td><input size="10" name="RefersTo-new" value="<% $ARGS{'RefersTo-new'} %>"></td></tr>


</table>
</&>
<br/>

</td>
</tr>
</table>
<& /Elements/Submit, Label => loc("Create") &>
</form>
<br/><br/><br/><br/><br/><br/><br/><br/><br/><br/>
<br/><br/><br/><br/><br/><br/><br/><br/><br/><br/><br/>
<br/><br/><br/><br/><br/><br/><br/><br/><br/><br/><br/>
<br/><br/><br/><br/><br/><br/><br/><br/><br/><br/><br/>
<br/><br/><br/><br/><br/><br/><br/><br/><br/><br/><br/>

<%INIT>



my $QueueObj = new RT::Queue($session{'CurrentUser'});
$QueueObj->Load($Queue) || Abort(loc("Queue could not be loaded."));
my $CFs = $QueueObj->TicketCustomFields();
my $TxnCFs = $QueueObj->TicketTransactionCustomFields();
<<<<<<< HEAD

my $ValidCFs = $m->comp(
    '/Elements/ValidateCustomFields',
    CustomFields => $CFs,
    ARGSRef => \%ARGS
);
=======
>>>>>>> 29bacdbb

# if no due date has been set explicitly, then use the
# queue's default if it exists
if ($QueueObj->DefaultDueIn && !$ARGS{'Due'}) {
    my $default_due = RT::Date->new($session{'CurrentUser'});
    $default_due->SetToNow();
    $default_due->AddDays($QueueObj->DefaultDueIn);
    $ARGS{'Due'} = $default_due->ISO();
}

# {{{ deal with deleting uploaded attachments
foreach my $key (keys %ARGS) {
    if ($key =~ m/^DeleteAttach-(.+)$/) {
	delete $session{'Attachments'}{$1};
    }
    $session{'Attachments'} = { %{$session{'Attachments'} || {}} };
}

# {{{ store the uploaded attachment in session
if ($ARGS{'Attach'}) {			# attachment?
    $session{'Attachments'} = {} unless defined $session{'Attachments'};

    my $subject = "$ARGS{'Attach'}";

    # strip leading directories
    $subject =~ s#^.*[\\/]##;

    my $attachment = MakeMIMEEntity(
        Subject             => $subject,
        Body                => "",
        AttachmentFieldName => 'Attach'
    );

    $session{'Attachments'} = { %{$session{'Attachments'} || {}},
				$ARGS{'Attach'} => $attachment };
}
# }}}

# delete temporary storage entry to make WebUI clean
unless (keys %{$session{'Attachments'}} and $ARGS{'id'} eq 'new') {
    delete $session{'Attachments'};
}


# }}}

if ((!exists $ARGS{'AddMoreAttach'}) and ($ARGS{'id'} eq 'new') and $ValidCFs) { # new ticket?
    $m->comp('Display.html', %ARGS);
<<<<<<< HEAD
    $m->comp('/Elements/Footer');
=======
    $RT::Logger->crit("After display call; error is $@");
>>>>>>> 29bacdbb
    $m->abort();
}
</%INIT>

<%ARGS>
$DependsOn => undef
$DependedOnBy => undef
$MemberOf => undef
$QuoteTransaction => undef
$Queue => undef
</%ARGS><|MERGE_RESOLUTION|>--- conflicted
+++ resolved
@@ -47,15 +47,9 @@
 <& /Elements/Tabs, 
     current_toptab => "Ticket/Create.html", 
     Title => loc("Create a new ticket") &>
-<<<<<<< HEAD
 <form action="<%$RT::WebPath%>/Ticket/Create.html" method="POST" enctype="multipart/form-data" name="TicketCreate">
 <input type="HIDDEN" Name="id" value="new">
 <a name="top">
-=======
-<FORM ACTION="<%$RT::WebPath%>/Ticket/Create.html" METHOD="POST" ENCTYPE="multipart/form-data" NAME="TicketCreate">
-<INPUT TYPE=HIDDEN Name="id" VALUE="new">
-<A NAME="top">
->>>>>>> 29bacdbb
 	
 	
 [<a class="currenttab"><&|/l&>Show basics</&></a>] [<a href="#detail"><&|/l&>Show details</&></a>]
@@ -117,7 +111,6 @@
 <tr>
 <td colspan="6">
 <& /Ticket/Elements/EditCustomFields, QueueObj => $QueueObj &>
-<<<<<<< HEAD
 </td>
 </tr>
 % if ($TxnCFs->Count) {
@@ -130,20 +123,6 @@
 % }
 % }
 <tr>
-=======
-</TD>
-</TR>
-% if ($TxnCFs->Count) {
-% while (my $CF = $TxnCFs->Next()) {
-<TR>
-<TD ALIGN=RIGHT><% $CF->Name %>:</TD>
-<TD><& /Elements/EditCustomField, CustomField => $CF, NamePrefix =>
-    "Object-RT::Transaction--CustomField-" &><em><% $CF->FriendlyType %></em></TD>
-</TD></TR>
-% }
-% }
-<TR>
->>>>>>> 29bacdbb
 % if (exists $session{'Attachments'}) {
 <td class="label">
 <&|/l&>Attached file</&>:
@@ -151,11 +130,7 @@
 <td colspan="5">
 <&|/l&>Check box to delete</&><br/>
 % foreach my $attach_name (keys %{$session{'Attachments'}}) {
-<<<<<<< HEAD
 <input type="checkbox" name="DeleteAttach-<%$attach_name%>" value="1"><%$attach_name%><br />
-=======
-<input type="checkbox" name="DeleteAttach-<%$attach_name%>" value="1"><%$attach_name%><BR>
->>>>>>> 29bacdbb
 % } # end of foreach
 </td>
 </tr>
@@ -277,15 +252,12 @@
 $QueueObj->Load($Queue) || Abort(loc("Queue could not be loaded."));
 my $CFs = $QueueObj->TicketCustomFields();
 my $TxnCFs = $QueueObj->TicketTransactionCustomFields();
-<<<<<<< HEAD
 
 my $ValidCFs = $m->comp(
     '/Elements/ValidateCustomFields',
     CustomFields => $CFs,
     ARGSRef => \%ARGS
 );
-=======
->>>>>>> 29bacdbb
 
 # if no due date has been set explicitly, then use the
 # queue's default if it exists
@@ -334,11 +306,7 @@
 
 if ((!exists $ARGS{'AddMoreAttach'}) and ($ARGS{'id'} eq 'new') and $ValidCFs) { # new ticket?
     $m->comp('Display.html', %ARGS);
-<<<<<<< HEAD
-    $m->comp('/Elements/Footer');
-=======
     $RT::Logger->crit("After display call; error is $@");
->>>>>>> 29bacdbb
     $m->abort();
 }
 </%INIT>

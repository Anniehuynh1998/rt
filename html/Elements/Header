%# BEGIN BPS TAGGED BLOCK {{{
%# 
%# COPYRIGHT:
%#  
%# This software is Copyright (c) 1996-2005 Best Practical Solutions, LLC 
%#                                          <jesse@bestpractical.com>
%# 
%# (Except where explicitly superseded by other copyright notices)
%# 
%# 
%# LICENSE:
%# 
%# This work is made available to you under the terms of Version 2 of
%# the GNU General Public License. A copy of that license should have
%# been provided with this software, but in any event can be snarfed
%# from www.gnu.org.
%# 
%# This work is distributed in the hope that it will be useful, but
%# WITHOUT ANY WARRANTY; without even the implied warranty of
%# MERCHANTABILITY or FITNESS FOR A PARTICULAR PURPOSE.  See the GNU
%# General Public License for more details.
%# 
%# You should have received a copy of the GNU General Public License
%# along with this program; if not, write to the Free Software
%# Foundation, Inc., 675 Mass Ave, Cambridge, MA 02139, USA.
%# 
%# 
%# CONTRIBUTION SUBMISSION POLICY:
%# 
%# (The following paragraph is not intended to limit the rights granted
%# to you to modify and distribute this software under the terms of
%# the GNU General Public License and is only of importance to you if
%# you choose to contribute your changes and enhancements to the
%# community by submitting them to Best Practical Solutions, LLC.)
%# 
%# By intentionally submitting any modifications, corrections or
%# derivatives to this work, or any other work intended for use with
%# Request Tracker, to Best Practical Solutions, LLC, you confirm that
%# you are the copyright holder for those contributions and you grant
%# Best Practical Solutions,  LLC a nonexclusive, worldwide, irrevocable,
%# royalty-free, perpetual, license to use, copy, create derivative
%# works based on those contributions, and sublicense and distribute
%# those contributions and any derivatives thereof.
%# 
%# END BPS TAGGED BLOCK }}}
<!DOCTYPE html 
     PUBLIC "-//W3C//DTD XHTML 1.0 Strict//EN"
     "http://www.w3.org/TR/xhtml1/DTD/xhtml1-strict.dtd">

<html xmlns="http://www.w3.org/1999/xhtml" xml:lang="en" lang="en">
  <head>
    <title><%$Title%></title>
% if ($Refresh > 0) {
    <meta http-equiv="refresh" content="<%$Refresh%>" />
% }
<<<<<<< HEAD
    <link rel="shortcut icon" href="<%$RT::WebImagesURL%>/favicon.png" type="image/png">
    <link type="text/css" rel="stylesheet" href="<%$RT::WebPath%>/NoAuth/css/main.css" />
    <script>
        function hideshow(num) {
            var idstring = "element-" + num;
            var chunk = document.getElementById(idstring);
            if ( chunk.style.display == "none")  {
                chunk.style.display = chunk.style.tag;
            } else {
                chunk.style.tag = chunk.style.display;
                chunk.style.display = "none";
            }
            return false;
        }   
    </script>
=======

<link rel="shortcut icon" href="<%$RT::WebImagesURL%>/favicon.png" type="image/png">
<link rel="stylesheet" href="<%$RT::WebPath%>/NoAuth/webrt.css" type="text/css">
<script type="text/javascript" src="<%$RT::WebPath%>/rt.js"></script>
>>>>>>> b7fe87c5
<& /Elements/Callback, _CallbackName => 'Head', %ARGS &>
  </head>
  <body
% if ($Focus) {
onload="
    var tmp = (document.getElementsByName('<% $Focus %>'));
    if (tmp.length > 0) tmp[tmp.length-1].focus();
"
% }
>

% if ($ShowBar) {
<div id="quickbar">
  <div id="quick-personal">
    <span class="hide"><a href="#skipnav"><&|/l&>Skip Menu</&></a> | </span>
% if ($session{'CurrentUser'}->Name) {
    <&|/l, "<span>".$session{'CurrentUser'}->Name."</span>" &>Logged in as [_1]</&>
% } else {
    <&|/l&>Not logged in.</&>
% }
%if ($session{'CurrentUser'}->HasRight( Right => 'ModifySelf', Object => $RT::System )) {
    | <a href="<%$RT::WebPath%><%$Prefs%>"><&|/l&>Preferences</&></a>
% }
  <& /Elements/Callback, %ARGS &>
% unless (!$session{'CurrentUser'}->Name
%         or ($RT::WebExternalAuth and !$RT::WebFallbackToInternalAuth)) {
    | <a  href="<%$RT::WebPath%>/NoAuth/Logout.html<%$URL ? "?URL=".$URL : ''%>"><&|/l&>Logout</&></a>
% }
  </div>
% }

<%INIT>
$r->headers_out->{'Pragma'} = 'no-cache';
$r->headers_out->{'Cache-control'} = 'no-cache';
</%INIT>

<%ARGS>
$Prefs => '/User/Prefs.html'
#$Focus => 'focus'
$Focus => ''
$Title =>  'RT'
$Code => undef
$Refresh => 0
$Why => undef
#$BgColor => '#ffffff'
$ShowBar => 1
#$LoggedIn => 1
$URL => undef
</%ARGS><|MERGE_RESOLUTION|>--- conflicted
+++ resolved
@@ -53,28 +53,9 @@
 % if ($Refresh > 0) {
     <meta http-equiv="refresh" content="<%$Refresh%>" />
 % }
-<<<<<<< HEAD
-    <link rel="shortcut icon" href="<%$RT::WebImagesURL%>/favicon.png" type="image/png">
-    <link type="text/css" rel="stylesheet" href="<%$RT::WebPath%>/NoAuth/css/main.css" />
-    <script>
-        function hideshow(num) {
-            var idstring = "element-" + num;
-            var chunk = document.getElementById(idstring);
-            if ( chunk.style.display == "none")  {
-                chunk.style.display = chunk.style.tag;
-            } else {
-                chunk.style.tag = chunk.style.display;
-                chunk.style.display = "none";
-            }
-            return false;
-        }   
-    </script>
-=======
-
 <link rel="shortcut icon" href="<%$RT::WebImagesURL%>/favicon.png" type="image/png">
 <link rel="stylesheet" href="<%$RT::WebPath%>/NoAuth/webrt.css" type="text/css">
 <script type="text/javascript" src="<%$RT::WebPath%>/rt.js"></script>
->>>>>>> b7fe87c5
 <& /Elements/Callback, _CallbackName => 'Head', %ARGS &>
   </head>
   <body

--- conflicted
+++ resolved
@@ -48,13 +48,8 @@
 %# TODO: Better default handling
 
 <select name="<% $Name %>">
-<<<<<<< HEAD
-% foreach my $value (@values) {
-<option value="<% $value %>" <% $value == $Default && 'SELECTED' %>>
-=======
 % foreach my $value ( @values ) {
 <option value="<% $value %>" <% $value == $Default? 'selected': '' %>>
->>>>>>> 262fe5a2
 <% shift @labels %>
 </option>
 % }

--- conflicted
+++ resolved
@@ -127,11 +127,7 @@
 }
 
 $Collection->RowsPerPage( $Rows ) if $Rows;
-<<<<<<< HEAD
 $Page = 1 unless $Page && $Page > 0; # workaround problems with Page = '' or undef
-=======
-$Page = 1 unless $Page > 0; # workaround problems with Page = '' or undef
->>>>>>> 87e1d3f5
 $Collection->GotoPage( $Page - 1 ); # SB uses page 0 as the first page
 
 # DisplayFormat lets us use a "temporary" format for display, while 

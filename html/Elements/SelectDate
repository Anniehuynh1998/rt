%# BEGIN BPS TAGGED BLOCK {{{
%# 
%# COPYRIGHT:
%#  
%# This software is Copyright (c) 1996-2005 Best Practical Solutions, LLC 
%#                                          <jesse@bestpractical.com>
%# 
%# (Except where explicitly superseded by other copyright notices)
%# 
%# 
%# LICENSE:
%# 
%# This work is made available to you under the terms of Version 2 of
%# the GNU General Public License. A copy of that license should have
%# been provided with this software, but in any event can be snarfed
%# from www.gnu.org.
%# 
%# This work is distributed in the hope that it will be useful, but
%# WITHOUT ANY WARRANTY; without even the implied warranty of
%# MERCHANTABILITY or FITNESS FOR A PARTICULAR PURPOSE.  See the GNU
%# General Public License for more details.
%# 
%# You should have received a copy of the GNU General Public License
%# along with this program; if not, write to the Free Software
%# Foundation, Inc., 675 Mass Ave, Cambridge, MA 02139, USA.
%# 
%# 
%# CONTRIBUTION SUBMISSION POLICY:
%# 
%# (The following paragraph is not intended to limit the rights granted
%# to you to modify and distribute this software under the terms of
%# the GNU General Public License and is only of importance to you if
%# you choose to contribute your changes and enhancements to the
%# community by submitting them to Best Practical Solutions, LLC.)
%# 
%# By intentionally submitting any modifications, corrections or
%# derivatives to this work, or any other work intended for use with
%# Request Tracker, to Best Practical Solutions, LLC, you confirm that
%# you are the copyright holder for those contributions and you grant
%# Best Practical Solutions,  LLC a nonexclusive, worldwide, irrevocable,
%# royalty-free, perpetual, license to use, copy, create derivative
%# works based on those contributions, and sublicense and distribute
%# those contributions and any derivatives thereof.
%# 
%# END BPS TAGGED BLOCK }}}
<<<<<<< HEAD
<input name="<%$Name%>" value="<%$Default%>" size=<%$Size%>> 
=======
<input type="text" id="<% $Name %>" name="<% $Name %>" value="<% $Default %>" size="<% $Size %>"> 
<script language="javascript" type="text/javascript">
<!--
document.write('<a href="javascript:');
document.write("openCalWindow('<% $Name %>');");
document.write('">pick</a>');
// -->
</script>
>>>>>>> b7fe87c5

<%init>
unless ((defined $Default) or 
	($current <= 0)) {
	my ($sec,$min,$hour,$mday,$mon,$year,$wday,$yday,$isdst) =
                                            localtime($current);
        $Default = sprintf("%04d-%02d-%02d %02d:%02d",                         
                           $year+1900,$mon+1,$mday,                            
                           $hour,$min);   
}

unless ($Name) {
	$Name = $menu_prefix. "_Date";
}
</%init>

<%args>

$ShowTime => undef
$menu_prefix=>''
$current=>time
$Default => undef
$Name => undef
$Size => 16
</%args><|MERGE_RESOLUTION|>--- conflicted
+++ resolved
@@ -43,9 +43,6 @@
 %# those contributions and any derivatives thereof.
 %# 
 %# END BPS TAGGED BLOCK }}}
-<<<<<<< HEAD
-<input name="<%$Name%>" value="<%$Default%>" size=<%$Size%>> 
-=======
 <input type="text" id="<% $Name %>" name="<% $Name %>" value="<% $Default %>" size="<% $Size %>"> 
 <script language="javascript" type="text/javascript">
 <!--
@@ -54,7 +51,6 @@
 document.write('">pick</a>');
 // -->
 </script>
->>>>>>> b7fe87c5
 
 <%init>
 unless ((defined $Default) or 

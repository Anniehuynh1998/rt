--- conflicted
+++ resolved
@@ -48,17 +48,6 @@
 <table border="0" width="100%">
 <tr valign="top">
 
-<<<<<<< HEAD
-<td class="boxcontainer" <% $two_columns ? 'width="70%"':'' %>>
-% $show_cb->($_) foreach @{$Portlets->{body}};
-</td>
-
-% if( $two_columns ) {
-<td class="boxcontainer">
-% $show_cb->($_) foreach @{$Portlets->{summary}};
-</td>
-% }
-=======
 <td class="boxcontainer" width="70%" <% $summary? 'width="70%"': '' %>>
 % $show_cb->($_) foreach @$body;
 </td>
@@ -69,78 +58,43 @@
 </td>
 % }
 
-</tr>
-</table>
->>>>>>> 262fe5a2
-
 </tr></table>
 <%INIT>
 
-<<<<<<< HEAD
 # XXX: we don't use this, but should.
 my %allowed_components = map {$_ => 1} @{RT->Config->Get('HomepageComponents')};
 
+my $user = $session{'CurrentUser'}->UserObj;
 $Portlets ||= $session{'my_rt_portlets'};
 unless ( $Portlets ) {
-    my ($d_portlets) = RT::System->new($session{'CurrentUser'})->Attributes->Named('HomepageSettings');
-    $Portlets = $session{'my_rt_portlets'} =
-                $session{'CurrentUser'}->UserObj->Preferences( 
-                    'HomepageSettings',
-                    $d_portlets->Content,
-                );
-}
-
-my $two_columns = $Portlets->{summary} && @{$Portlets->{summary}};
-
-my $show_cb = sub {
-    my $entry = shift;
-    my $type = $entry->{type};
-    my $name = $entry->{'name'};
-    if ($type eq 'component') {
-	# XXX: security check etc.
-	$m->comp( $name );
-    }
-    elsif ($type eq 'system') {
-	$m->comp( '/Elements/ShowSearch', Name => $name );
-    }
-    elsif ($type eq 'saved') {
-	$m->comp( '/Elements/ShowSearch', SavedSearch => $name );
-    }
-    else {
-	$RT::Logger->error ("unknown portlet type '$type'");
-=======
-my $user = $session{'CurrentUser'}->UserObj;
-unless (exists $session{'my_rt_portlets'}) {
     my ($default_portlets) = RT::System->new($session{'CurrentUser'})->Attributes->Named('HomepageSettings');
-    $session{'my_rt_portlets'} = $user->Preferences(
+    $Portlets = $session{'my_rt_portlets'} = $user->Preferences(
         HomepageSettings => $default_portlets? $default_portlets->Content: {},
     );
 }
 
-my ($body, $summary) = @{$session{'my_rt_portlets'}}{qw(body summary)};
+my ($body, $summary) = @{$Portlets}{qw(body summary)};
 unless( $body && @$body ) {
     $body = $summary || [];
     $summary = undef;
 }
 $summary = undef unless $summary && @$summary;
 
-my $Rows = $user->Preferences( 'SummaryRows', ( $RT::DefaultSummaryRows || 10 ) );
+my $Rows = $user->Preferences( 'SummaryRows', ( RT->Config->Get('DefaultSummaryRows') || 10 ) );
 
 my $show_cb = sub {
     my $entry = shift;
     my $type  = $entry->{type};
+    my $name = $entry->{'name'};
     if ( $type eq 'component' ) {
-        my $name = $entry->{name};
-
-        # security check etc.
+        # XXX: security check etc.
         $m->comp( $name, %{ $entry->{arguments} || {} } );
     } elsif ( $type eq 'system' ) {
-        $m->comp( '/Elements/ShowSearch', Name => $entry->{name}, Override => { Rows => $Rows } );
+        $m->comp( '/Elements/ShowSearch', Name => $name, Override => { Rows => $Rows } );
     } elsif ( $type eq 'saved' ) {
-        $m->comp( '/Elements/ShowSearch', SavedSearch => $entry->{name}, Override => { Rows => $Rows } );
+        $m->comp( '/Elements/ShowSearch', SavedSearch => $name, Override => { Rows => $Rows } );
     } else {
-        $RT::Logger->error("unknown portlet type $type");
->>>>>>> 262fe5a2
+        $RT::Logger->error("unknown portlet type '$type'");
     }
 };
 

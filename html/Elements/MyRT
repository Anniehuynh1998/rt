--- conflicted
+++ resolved
@@ -62,27 +62,15 @@
 # XXX: we don't use this, but should.
 my %allowed_components = map {$_ => 1} @{RT->Config->Get('HomepageComponents')};
 
-<<<<<<< HEAD
 $Portlets ||= $session{'my_rt_portlets'};
 unless ( $Portlets ) {
-    my ($d_portlets) = RT::System->new($session{'CurrentUser'})->Attributes->Named('HomepageSettings');
+    my ($default_portlets) = RT::System->new($session{'CurrentUser'})->Attributes->Named('HomepageSettings');
     $Portlets = $session{'my_rt_portlets'} =
                 $session{'CurrentUser'}->UserObj->Preferences( 
                     'HomepageSettings',
-                    $d_portlets->Content,
+                    $default_portlets? $default_portlets->Content: {},
                 );
-=======
-unless (exists $session{'my_rt_portlets'}) {
-    my ($default_portlets) = RT::System->new($session{'CurrentUser'})->Attributes->Named('HomepageSettings');
-    my $portlets; 
-    if ($default_portlets) {
-        $portlets = $default_portlets->Content(); 
-    } else {
-        $portlets = {};
     }
-    my $user = $session{'CurrentUser'}->UserObj;
-    $session{'my_rt_portlets'} = $user->Preferences('HomepageSettings', $portlets);
->>>>>>> 561dafb5
 }
 
 my $two_columns = $Portlets->{summary} && @{$Portlets->{summary}};

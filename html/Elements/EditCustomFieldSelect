%# BEGIN BPS TAGGED BLOCK {{{
%# 
%# COPYRIGHT:
%#  
%# This software is Copyright (c) 1996-2005 Best Practical Solutions, LLC 
%#                                          <jesse@bestpractical.com>
%# 
%# (Except where explicitly superseded by other copyright notices)
%# 
%# 
%# LICENSE:
%# 
%# This work is made available to you under the terms of Version 2 of
%# the GNU General Public License. A copy of that license should have
%# been provided with this software, but in any event can be snarfed
%# from www.gnu.org.
%# 
%# This work is distributed in the hope that it will be useful, but
%# WITHOUT ANY WARRANTY; without even the implied warranty of
%# MERCHANTABILITY or FITNESS FOR A PARTICULAR PURPOSE.  See the GNU
%# General Public License for more details.
%# 
%# You should have received a copy of the GNU General Public License
%# along with this program; if not, write to the Free Software
%# Foundation, Inc., 675 Mass Ave, Cambridge, MA 02139, USA.
%# 
%# 
%# CONTRIBUTION SUBMISSION POLICY:
%# 
%# (The following paragraph is not intended to limit the rights granted
%# to you to modify and distribute this software under the terms of
%# the GNU General Public License and is only of importance to you if
%# you choose to contribute your changes and enhancements to the
%# community by submitting them to Best Practical Solutions, LLC.)
%# 
%# By intentionally submitting any modifications, corrections or
%# derivatives to this work, or any other work intended for use with
%# Request Tracker, to Best Practical Solutions, LLC, you confirm that
%# you are the copyright holder for those contributions and you grant
%# Best Practical Solutions,  LLC a nonexclusive, worldwide, irrevocable,
%# royalty-free, perpetual, license to use, copy, create derivative
%# works based on those contributions, and sublicense and distribute
%# those contributions and any derivatives thereof.
%# 
%# END BPS TAGGED BLOCK }}}

%# Build up the set of cascading select boxes as "guides"
%# each one limits the options of the final one a bit
%# (perhaps by tweaking the .display style?)
%       my $selected = 0;
%       my @category;
%       my $id = $NamePrefix . $CustomField->Id;
%       my $out = $m->scomp('SELF:options', %ARGS, SelectedRef => \$selected, CategoryRef => \@category);
%       if (@category) {
<script type="text/javascript" src="<%$RT::WebPath%>/NoAuth/js/cascaded.js"></script>
%#      XXX - Hide this select from w3m?
      <select onchange="filter_cascade('<% $id %>-Values', this.value)" name="<%$id%>-Category"
        <option value="" <% !$selected && 'SELECTED' %>><&|/l&>-</&></option>
%           foreach my $cat (@category) {
%               my ($depth, $name) = @$cat;
        <option value="<% $name %>"><% '&nbsp;' x $depth |n %><%$name%></option>
%           }
      </select><br />
%       }
      <select name="<%$id%>-Values" id="<%$id%>-Values"
%       if ($Multiple or !@category) {
        size="<%$Rows%>"
%       }
        <% $Multiple && 'MULTIPLE' %>>
        <option value="" <% !$selected && 'SELECTED' %>><&|/l&>(no value)</&></option>
%       $m->out($out);
      </select>
<%ARGS>
$Object => undef
$CustomField => undef
$NamePrefix => undef
$Default => undef
$Values => undef
$Multiple => 0
$Rows => undef
</%ARGS>

<%method options>
% my $selected;
% my $CFVs = $CustomField->Values;
% my @levels;
% while ($CFVs and my $value = $CFVs->Next ) {
%       my $category = $value->Category;
%       if (1) { # length $category) {
%           my $level = (split(/:/, $category))[0];
%           while (@levels) {
%               if ($levels[-1] eq $level) {
%                   undef $level;
%                   last;
%               } elsif (index($level, $levels[-1]) != 0) {
        </optgroup>
%                   pop @levels;
%               } else {
%                   last;
%               }
%           }
%           if (length $level) {
%               push @$CategoryRef, [0+@levels, $level];
        <optgroup style="padding-left: <% @levels/2 %>em" label="<%$category%>">
%               push @levels, $level;
%           }
%       }
        <option value="<%$value->Name%>" 
% if ($Values) {
            <% $Values->HasEntry($value->Name) && ($$SelectedRef = 1) && 'SELECTED' %>
% } elsif ($Default) {
            <% ($Default eq $value->Name) && ($$SelectedRef = 1) && 'SELECTED' %>
% }
            ><% $value->Name%></option>
% }
% for (@levels) {
            </optgroup>
% }
<%args>
$CustomField => undef
$Default => undef
$Values => undef
<<<<<<< HEAD
$SelectedRef => undef
$CategoryRef => undef
</%args>
</%method>
=======
$Multiple => 0
$Rows => undef
</%ARGS>
>>>>>>> c79d25dc
<|MERGE_RESOLUTION|>--- conflicted
+++ resolved
@@ -109,7 +109,8 @@
 % if ($Values) {
             <% $Values->HasEntry($value->Name) && ($$SelectedRef = 1) && 'SELECTED' %>
 % } elsif ($Default) {
-            <% ($Default eq $value->Name) && ($$SelectedRef = 1) && 'SELECTED' %>
+            <% (ref $Default ? (grep {$_ eq $value->Name} @{$Default}) : ($Default eq $value->Name))
+                && ($$selectedRef = 1) && 'SELECTED' %>
 % }
             ><% $value->Name%></option>
 % }
@@ -120,13 +121,7 @@
 $CustomField => undef
 $Default => undef
 $Values => undef
-<<<<<<< HEAD
 $SelectedRef => undef
 $CategoryRef => undef
 </%args>
-</%method>
-=======
-$Multiple => 0
-$Rows => undef
-</%ARGS>
->>>>>>> c79d25dc
+</%method>
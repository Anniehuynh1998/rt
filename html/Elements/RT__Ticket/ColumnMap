%# BEGIN BPS TAGGED BLOCK {{{
%# 
%# COPYRIGHT:
%#  
%# This software is Copyright (c) 1996-2005 Best Practical Solutions, LLC 
%#                                          <jesse@bestpractical.com>
%# 
%# (Except where explicitly superseded by other copyright notices)
%# 
%# 
%# LICENSE:
%# 
%# This work is made available to you under the terms of Version 2 of
%# the GNU General Public License. A copy of that license should have
%# been provided with this software, but in any event can be snarfed
%# from www.gnu.org.
%# 
%# This work is distributed in the hope that it will be useful, but
%# WITHOUT ANY WARRANTY; without even the implied warranty of
%# MERCHANTABILITY or FITNESS FOR A PARTICULAR PURPOSE.  See the GNU
%# General Public License for more details.
%# 
%# You should have received a copy of the GNU General Public License
%# along with this program; if not, write to the Free Software
%# Foundation, Inc., 675 Mass Ave, Cambridge, MA 02139, USA.
%# 
%# 
%# CONTRIBUTION SUBMISSION POLICY:
%# 
%# (The following paragraph is not intended to limit the rights granted
%# to you to modify and distribute this software under the terms of
%# the GNU General Public License and is only of importance to you if
%# you choose to contribute your changes and enhancements to the
%# community by submitting them to Best Practical Solutions, LLC.)
%# 
%# By intentionally submitting any modifications, corrections or
%# derivatives to this work, or any other work intended for use with
%# Request Tracker, to Best Practical Solutions, LLC, you confirm that
%# you are the copyright holder for those contributions and you grant
%# Best Practical Solutions,  LLC a nonexclusive, worldwide, irrevocable,
%# royalty-free, perpetual, license to use, copy, create derivative
%# works based on those contributions, and sublicense and distribute
%# those contributions and any derivatives thereof.
%# 
%# END BPS TAGGED BLOCK }}}
<%ARGS>
$Name => undef
$Attr => undef
</%ARGS>


<%ONCE>
our ( $COLUMN_MAP );

sub ColumnMap {
    my $name = shift;
    my $attr = shift;

    # First deal with the simple things from the map
    if ( $COLUMN_MAP->{$name} ) {
        return ( $COLUMN_MAP->{$name}->{$attr} );
    }

    # now, let's deal with harder things, like Custom Fields

    elsif ( $name =~ /^(?:CF|CustomField)\.\{(.+)\}$/ ) {
        my $field = $1;

        if ( $attr eq 'attribute' ) {
            return (undef);
        }
        elsif ( $attr eq 'title' ) {
            return ( $field );
        }
        elsif ( $attr eq 'value' ) {
            # Display custom field contents, separated by newlines.
            # For Image custom fields we also show a thumbnail here.
            return sub {
                my $values = $_[0]->CustomFieldValues($field);
                return map {
                    (
                        ($_->CustomFieldObj->Type eq 'Image')
                            ? \($m->scomp( '/Elements/ShowCustomFieldImage', Object => $_ ))
                            : $_->Content
                    ),
                    \'<br />',
                } @{ $values->ItemsArrayRef }
            };
        }
    }
    elsif ( $name =~ /^(WebPath|WebBaseURL|WebURL)$/ ) {
        if ( $attr eq 'value' ) {
            my $value = RT->Config->Get($1);
            return sub { return \$value };
        }
    }
}

sub LinkCallback {
    my $method = shift;

    my $mode            = $RT::Ticket::LINKTYPEMAP{$method}{Mode};
    my $type            = $RT::Ticket::LINKTYPEMAP{$method}{Type};
    my $other_mode      = ($mode eq "Target" ? "Base" : "Target");
    my $mode_uri        = $mode.'URI';
    my $local_type      = 'Local'.$mode;

    return sub {
        map {
            \'<a href="',
            $_->$mode_uri->Resolver->HREF,
            \'">',
<<<<<<< HEAD
            ( $_->$mode_uri->IsLocal ? $_->$local_type : $_->$other_mode ),
            \'</a><br />',
        } @{ $_[0]->Links($mode,$type)->ItemsArrayRef }
=======
            ( $_->$mode_uri->IsLocal ? $_->$local_type : $_->$mode ),
            \'</a><br />',
        } @{ $_[0]->Links($other_mode,$type)->ItemsArrayRef }
>>>>>>> 6df439a8
    }
}

$COLUMN_MAP = {
    QueueName => {
        attribute => 'Queue',
        title     => 'Queue',
        value     => sub { return $_[0]->QueueObj->Name }
    },
    OwnerName => {
        title     => 'Owner',
        attribute => 'Owner',
        value     => sub { return $_[0]->OwnerObj->Name }
    },
    id => {
        attribute => 'id',
        align     => 'right',
        value     => sub { return $_[0]->id }
    },
    Status => {
        attribute => 'Status',
        value     => sub { return loc($_[0]->Status) }
    },
    Subject => {
        attribute => 'Subject',
        value => sub { return $_[0]->Subject || "(" . loc('No subject') . ")" }
    },
    ExtendedStatus => {
        title     => 'Status',
        attribute => 'Status',
        value     => sub {
            my $Ticket = shift;

            if ( $Ticket->HasUnresolvedDependencies ) {
                if (   $Ticket->HasUnresolvedDependencies( Type => 'approval' )
                    or $Ticket->HasUnresolvedDependencies( Type => 'code' ) )
                {
                    return \'<em>', loc('(pending approval)'), \'</em>';
                }
                else {
                    return \'<em>', loc('(pending other Collection)'), \'</em>';
                }
            }
            else {
                return loc( $Ticket->Status );
            }

          }
    },
    Priority => {
        attribute => 'Priority',
        value     => sub { return $_[0]->Priority }
    },
    InitialPriority => {
        attribute => 'InitialPriority',
        name => 'Initial Priority',
        value     => sub { return $_[0]->InitialPriority }
    },
    FinalPriority => {
        attribute => 'FinalPriority',
        name => 'Final Priority',
        value     => sub { return $_[0]->FinalPriority }
    },
    EffectiveId => {
        attribute => 'EffectiveId',
        value     => sub { return $_[0]->EffectiveId }
    },
    Type => {
        attribute => 'Type',
        value     => sub { return $_[0]->Type }
    },
    TimeWorked => {
        attribute => 'TimeWorked',
        title => 'Time Worked',
        value     => sub { return $_[0]->TimeWorked }
    },
    TimeLeft => {
        attribute => 'TimeLeft',
        title     => 'Time Left',
        value     => sub { return $_[0]->TimeLeft }
    },
    TimeEstimated => {
        attribute => 'TimeEstimated',
        title => 'Time Estimated',
        value     => sub { return $_[0]->TimeEstimated }
    },
    Requestors => {
        attribute => 'Requestor.EmailAddress',
        value => sub { return $_[0]->Requestors->MemberEmailAddressesAsString }
    },
    Cc => {
        attribute => 'Cc.EmailAddress',
        value => sub { return $_[0]->Cc->MemberEmailAddressesAsString }
    },
    AdminCc => {
        attribute => 'AdminCc.EmailAddress',
        value => sub { return $_[0]->AdminCc->MemberEmailAddressesAsString }
    },
    StartsRelative => {
        title     => 'Starts',
        attribute => 'Starts',
        value     => sub { return $_[0]->StartsObj->AgeAsString }
    },
    StartedRelative => {
        title     => 'Started',
        attribute => 'Started',
        value     => sub { return $_[0]->StartedObj->AgeAsString }
    },
    CreatedRelative => {
        title     => 'Created',
        attribute => 'Created',
        value     => sub { return $_[0]->CreatedObj->AgeAsString }
    },
    LastUpdatedRelative => {
        title     => 'Last Updated',
        attribute => 'LastUpdated',
        value     => sub { return $_[0]->LastUpdatedObj->AgeAsString }
    },
    ToldRelative => {
        title     => 'Told',
        attribute => 'Told',
        value     => sub { return $_[0]->ToldObj->AgeAsString }
    },
    DueRelative => {
        title     => 'Due',
        attribute => 'Due',
        value     => sub { 
            my $date = $_[0]->DueObj;
            if ($date && $date->Unix > 0 && $date->Unix < time()) {
                return (\'<span class="overdue">' , $date->AgeAsString , \'</span>');
            } else {
                return $date->AgeAsString;
            }
        }
    },
    ResolvedRelative => {
        title     => 'Resolved',
        attribute => 'Resolved',
        value     => sub { return $_[0]->ResolvedObj->AgeAsString }
    },
    Starts => {
        attribute => 'Starts',
        value     => sub { return $_[0]->StartsObj->AsString }
    },
    Started => {
        attribute => 'Started',
        value     => sub { return $_[0]->StartedObj->AsString }
    },
    Created => {
        attribute => 'Created',
        value     => sub { return $_[0]->CreatedObj->AsString }
    },
    CreatedBy => {
        attribute => 'CreatedBy',
        title => 'Created By',
        value     => sub { return $_[0]->CreatorObj->Name }
    },
    LastUpdated => {
        attribute => 'LastUpdated',
        title     => 'Last Updated',
        value     => sub { return $_[0]->LastUpdatedObj->AsString }
    },
    LastUpdatedBy => {
        attribute => 'LastUpdatedBy',
        title     => 'Last Updated By',
        value     => sub { return $_[0]->LastUpdatedByObj->Name }
    },
    Told => {
        attribute => 'Told',
        value     => sub { return $_[0]->ToldObj->AsString }
    },
    Due => {
        attribute => 'Due',
        value     => sub { return $_[0]->DueObj->AsString }
    },
    Resolved => {
        attribute => 'Resolved',
        value     => sub { return $_[0]->ResolvedObj->AsString }
    },

    # Everything from LINKTYPEMAP
    (map {
        $_ => { value => LinkCallback( $_ ) }
    } keys %RT::Ticket::LINKTYPEMAP),

    '_CLASS' => {
        value => sub { return $_[1] % 2 ? 'oddline' : 'evenline' }
    },
    '_CHECKBOX' => {
        attribute => 'checkbox',
        title => loc('Update'),
        align     => 'right',
        value     => sub { return \('<input type="checkbox" class="checkbox" name="UpdateTicket'.$_[0]->id.'" value="1" checked />') }
    },

};
</%ONCE>
<%init>
$m->comp( '/Elements/Callback', COLUMN_MAP    => $COLUMN_MAP, _CallbackName => 'ColumnMap');
return ColumnMap($Name, $Attr);
</%init><|MERGE_RESOLUTION|>--- conflicted
+++ resolved
@@ -110,15 +110,9 @@
             \'<a href="',
             $_->$mode_uri->Resolver->HREF,
             \'">',
-<<<<<<< HEAD
-            ( $_->$mode_uri->IsLocal ? $_->$local_type : $_->$other_mode ),
-            \'</a><br />',
-        } @{ $_[0]->Links($mode,$type)->ItemsArrayRef }
-=======
             ( $_->$mode_uri->IsLocal ? $_->$local_type : $_->$mode ),
             \'</a><br />',
         } @{ $_[0]->Links($other_mode,$type)->ItemsArrayRef }
->>>>>>> 6df439a8
     }
 }
 

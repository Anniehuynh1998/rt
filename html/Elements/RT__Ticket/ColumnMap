%# BEGIN BPS TAGGED BLOCK {{{
%# 
%# COPYRIGHT:
%#  
%# This software is Copyright (c) 1996-2005 Best Practical Solutions, LLC 
%#                                          <jesse@bestpractical.com>
%# 
%# (Except where explicitly superseded by other copyright notices)
%# 
%# 
%# LICENSE:
%# 
%# This work is made available to you under the terms of Version 2 of
%# the GNU General Public License. A copy of that license should have
%# been provided with this software, but in any event can be snarfed
%# from www.gnu.org.
%# 
%# This work is distributed in the hope that it will be useful, but
%# WITHOUT ANY WARRANTY; without even the implied warranty of
%# MERCHANTABILITY or FITNESS FOR A PARTICULAR PURPOSE.  See the GNU
%# General Public License for more details.
%# 
%# You should have received a copy of the GNU General Public License
%# along with this program; if not, write to the Free Software
%# Foundation, Inc., 675 Mass Ave, Cambridge, MA 02139, USA.
%# 
%# 
%# CONTRIBUTION SUBMISSION POLICY:
%# 
%# (The following paragraph is not intended to limit the rights granted
%# to you to modify and distribute this software under the terms of
%# the GNU General Public License and is only of importance to you if
%# you choose to contribute your changes and enhancements to the
%# community by submitting them to Best Practical Solutions, LLC.)
%# 
%# By intentionally submitting any modifications, corrections or
%# derivatives to this work, or any other work intended for use with
%# Request Tracker, to Best Practical Solutions, LLC, you confirm that
%# you are the copyright holder for those contributions and you grant
%# Best Practical Solutions,  LLC a nonexclusive, worldwide, irrevocable,
%# royalty-free, perpetual, license to use, copy, create derivative
%# works based on those contributions, and sublicense and distribute
%# those contributions and any derivatives thereof.
%# 
%# END BPS TAGGED BLOCK }}}
<%ARGS>
$Name => undef
$Attr => undef
</%ARGS>


<%ONCE>
our ( $COLUMN_MAP );

sub ColumnMap {
    my $name = shift;
    my $attr = shift;

    # First deal with the simple things from the map
    if ( $COLUMN_MAP->{$name} ) {
        return ( $COLUMN_MAP->{$name}->{$attr} );
    }

    # now, let's deal with harder things, like Custom Fields

    elsif ( $name =~ /^(?:CF|CustomField)\.\{(.+)\}$/ ) {
        my $field = $1;

        if ( $attr eq 'attribute' ) {
            return (undef);
        }
        elsif ( $attr eq 'title' ) {
            return ( $field );
        }
        elsif ( $attr eq 'value' ) {
	    # Display custom field contents, separated by newlines.
            # For Image custom fields we also show a thumbnail here.
            return sub {
                my $values = $_[0]->CustomFieldValues($field);
                return map {
                    (
                        ($_->CustomFieldObj->Type eq 'Image')
                            ? \($m->scomp( '/Elements/ShowCustomFieldImage', Object => $_ ))
                            : $_->Content
                    ),
                    \'<br>',
                } @{ $values->ItemsArrayRef }
	    };
        }
    }
}

sub LinkCallback {
    my $method = shift;

    my $mode            = $RT::Ticket::LINKTYPEMAP{$method}{Mode};
    my $type            = $RT::Ticket::LINKTYPEMAP{$method}{Type};
    my $mode_uri        = $mode.'URI';
    my $local_type      = 'Local'.$mode;

    return sub {
        map {
            \'<a href="',
            $_->$mode_uri->Resolver->HREF,
            \'">',
            ( $_->$mode_uri->IsLocal ? $_->$local_type : $_->$mode ),
            \'</a><br/>',
        } @{ $_[0]->Links($mode,$type)->ItemsArrayRef }
    }
}

$COLUMN_MAP = {
    QueueName => {
        attribute => 'Queue',
        title     => 'Queue',
        value     => sub { return $_[0]->QueueObj->Name }
    },
    OwnerName => {
        title     => 'Owner',
        attribute => 'Owner',
        value     => sub { return $_[0]->OwnerObj->Name }
    },
    id => {
        attribute => 'id',
        align     => 'right',
        value     => sub { return $_[0]->id }
    },
    Status => {
        attribute => 'Status',
        value     => sub { return loc($_[0]->Status) }
    },
    Subject => {
        attribute => 'Subject',
        value => sub { return $_[0]->Subject || "(" . loc('No subject') . ")" }
    },
    ExtendedStatus => {
        title     => 'Status',
        attribute => 'Status',
        value     => sub {
            my $Ticket = shift;

            if ( $Ticket->HasUnresolvedDependencies ) {
                if (   $Ticket->HasUnresolvedDependencies( Type => 'approval' )
                    or $Ticket->HasUnresolvedDependencies( Type => 'code' ) )
                {
                    return \'<em>', loc('(pending approval)'), \'</em>';
                }
                else {
                    return \'<em>', loc('(pending other Collection)'), \'</em>';
                }
            }
            else {
                return loc( $Ticket->Status );
            }

          }
    },
    Priority => {
        attribute => 'Priority',
        value     => sub { return $_[0]->Priority }
    },
    InitialPriority => {
        attribute => 'InitialPriority',
        name => 'Initial Priority',
        value     => sub { return $_[0]->InitialPriority }
    },
    FinalPriority => {
        attribute => 'FinalPriority',
        name => 'Final Priority',
        value     => sub { return $_[0]->FinalPriority }
    },
    EffectiveId => {
        attribute => 'EffectiveId',
        value     => sub { return $_[0]->EffectiveId }
    },
    Type => {
        attribute => 'Type',
        value     => sub { return $_[0]->Type }
    },
    TimeWorked => {
        attribute => 'TimeWorked',
        title => 'Time Worked',
        value     => sub { return $_[0]->TimeWorked }
    },
    TimeLeft => {
        attribute => 'TimeLeft',
        title     => 'Time Left',
        value     => sub { return $_[0]->TimeLeft }
    },
    TimeEstimated => {
        attribute => 'TimeEstimated',
        title => 'Time Estimated',
        value     => sub { return $_[0]->TimeEstimated }
    },
    Requestors => {
        attribute => 'Requestor.EmailAddress',
        value => sub { return $_[0]->Requestors->MemberEmailAddressesAsString }
    },
    Cc => {
        attribute => 'Cc.EmailAddress',
        value => sub { return $_[0]->Cc->MemberEmailAddressesAsString }
    },
    AdminCc => {
        attribute => 'AdminCc.EmailAddress',
        value => sub { return $_[0]->AdminCc->MemberEmailAddressesAsString }
    },
    StartsRelative => {
        title     => 'Starts',
        attribute => 'Starts',
        value     => sub { return $_[0]->StartsObj->AgeAsString }
    },
    StartedRelative => {
        title     => 'Started',
        attribute => 'Started',
        value     => sub { return $_[0]->StartedObj->AgeAsString }
    },
    CreatedRelative => {
        title     => 'Created',
        attribute => 'Created',
        value     => sub { return $_[0]->CreatedObj->AgeAsString }
    },
    LastUpdatedRelative => {
        title     => 'Last Updated',
        attribute => 'LastUpdated',
        value     => sub { return $_[0]->LastUpdatedObj->AgeAsString }
    },
    ToldRelative => {
        title     => 'Told',
        attribute => 'Told',
        value     => sub { return $_[0]->ToldObj->AgeAsString }
    },
    DueRelative => {
        title     => 'Due',
        attribute => 'Due',
        value     => sub { 
	    my $date = $_[0]->DueObj;
	    if ($date && $date->Unix > 0 && $date->Unix < time()) {
		return (\'<span class="overdue">' , $date->AgeAsString , \'</span>');
	    } else {
		return $date->AgeAsString;
	    }
	}
    },
    ResolvedRelative => {
        title     => 'Resolved',
        attribute => 'Resolved',
        value     => sub { return $_[0]->ResolvedObj->AgeAsString }
    },
    Starts => {
        attribute => 'Starts',
        value     => sub { return $_[0]->StartsObj->AsString }
    },
    Started => {
        attribute => 'Started',
        value     => sub { return $_[0]->StartedObj->AsString }
    },
    Created => {
        attribute => 'Created',
        value     => sub { return $_[0]->CreatedObj->AsString }
    },
    CreatedBy => {
        attribute => 'CreatedBy',
        title => 'Created By',
        value     => sub { return $_[0]->CreatorObj->Name }
    },
    LastUpdated => {
        attribute => 'LastUpdated',
        title     => 'Last Updated',
        value     => sub { return $_[0]->LastUpdatedObj->AsString }
    },
    LastUpdatedBy => {
        attribute => 'LastUpdatedBy',
        title     => 'Last Updated By',
        value     => sub { return $_[0]->LastUpdatedByObj->Name }
    },
    Told => {
        attribute => 'Told',
        value     => sub { return $_[0]->ToldObj->AsString }
    },
    Due => {
        attribute => 'Due',
        value     => sub { return $_[0]->DueObj->AsString }
    },
    Resolved => {
        attribute => 'Resolved',
        value     => sub { return $_[0]->ResolvedObj->AsString }
    },

    # Everything from LINKTYPEMAP
    (map {
        $_ => { value => LinkCallback( $_ ) }
    } keys %RT::Ticket::LINKTYPEMAP),

    '_CLASS' => {
        value => sub { return $_[1] % 2 ? 'oddline' : 'evenline' }
    },
    '_CHECKBOX' => {
        attribute => 'checkbox',
        title => loc('Update'),
        align     => 'right',
<<<<<<< HEAD
        value     => sub { return \('<input type=checkbox name="UpdateTicket'.$_[0]->id.'" CHECKED>') }
=======
        value     => sub { return \('<input type=checkbox name="UpdateTicket'.$_[0]->id.'" value="1" CHECKED>') }
>>>>>>> 4470a684
    },

};
</%ONCE>
<%init>
$m->comp( '/Elements/Callback', COLUMN_MAP    => $COLUMN_MAP, _CallbackName => 'ColumnMap');
return ColumnMap($Name, $Attr);
</%init><|MERGE_RESOLUTION|>--- conflicted
+++ resolved
@@ -298,11 +298,7 @@
         attribute => 'checkbox',
         title => loc('Update'),
         align     => 'right',
-<<<<<<< HEAD
-        value     => sub { return \('<input type=checkbox name="UpdateTicket'.$_[0]->id.'" CHECKED>') }
-=======
         value     => sub { return \('<input type=checkbox name="UpdateTicket'.$_[0]->id.'" value="1" CHECKED>') }
->>>>>>> 4470a684
     },
 
 };

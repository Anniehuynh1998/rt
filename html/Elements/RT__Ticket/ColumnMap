--- conflicted
+++ resolved
@@ -2,7 +2,7 @@
 %# 
 %# COPYRIGHT:
 %#  
-%# This software is Copyright (c) 1996-2006 Best Practical Solutions, LLC 
+%# This software is Copyright (c) 1996-2005 Best Practical Solutions, LLC 
 %#                                          <jesse@bestpractical.com>
 %# 
 %# (Except where explicitly superseded by other copyright notices)
@@ -84,8 +84,9 @@
                             : $_->Content
                     ),
                     \'<br />',
-<<<<<<< HEAD
-                } @{ $values->ItemsArrayRef }
+                } @{ $values->ItemsArrayRef };
+            pop @values; # Remove that last <br />
+            return @values;
             };
         }
     }
@@ -93,12 +94,6 @@
         if ( $attr eq 'value' ) {
             my $value = RT->Config->Get($1);
             return sub { return \$value };
-=======
-                } @{ $values->ItemsArrayRef };
-            pop @values; # Remove that last <br />
-            return @values;
-	    };
->>>>>>> 4ee12df7
         }
     }
 }

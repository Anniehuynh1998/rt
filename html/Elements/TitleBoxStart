--- conflicted
+++ resolved
@@ -43,12 +43,8 @@
 %# those contributions and any derivatives thereof.
 %# 
 %# END BPS TAGGED BLOCK }}}
-<<<<<<< HEAD
 <TABLE CLASS="box" 
 %# <%$class|n%>" 
-=======
-<TABLE CLASS="box <%$class|n%>" 
->>>>>>> ad689c25
         BGCOLOR="<%$color%>" 
         <% $width && "WIDTH=\"$width\""%>
 >

--- conflicted
+++ resolved
@@ -48,9 +48,7 @@
     title_href => "Search/Results.html".$QueryString,
     titleright => loc('Edit'),
     titleright_href => $customize &>
-<& /Elements/TicketList, %$SearchArg,
-        ShowNavigation => 0
-        &>
+<& /Elements/TicketList, %$SearchArg, ShowNavigation => 0 &>
 </&>
 <%init>
 my $search;
@@ -76,17 +74,10 @@
 	return;
     }
     $SearchArg = $user->Preferences($search, $search->Content);
-<<<<<<< HEAD
+    $SearchArg->{'Rows'} = $user->Preferences('SummaryRows', RT->Config->Get('DefaultSummaryRows'));
     $customize = RT->Config->Get('WebPath').'/Prefs/Search.html?'.$m->comp('/Elements/QueryString', name => ref($search).'-'.$search->Id)
 }
 
-my $rows = $user->Preferences('SummaryRows', RT->Config->Get('DefaultSummaryRows'));
-=======
-    $SearchArg->{'Rows'} = $user->Preferences('SummaryRows', $RT::DefaultSummaryRows);
-    $customize = $RT::WebPath.'/Prefs/Search.html?'.$m->comp('/Elements/QueryString', name => ref($search).'-'.$search->Id)
-}
-
->>>>>>> 561dafb5
 $SearchArg->{'Query'} =~ s/__CurrentUser__/$session{'CurrentUser'}->Id/ge;
 $SearchArg->{'Format'} =~ s/__(Web(?:Path|Base|BaseURL))__/RT->Config->Get($1)/ge;
 $SearchArg->{'Format'} =~ s/__loc\(["']?(\w+)["']?\)__/loc("$1")/ge;

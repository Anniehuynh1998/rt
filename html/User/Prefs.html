%# BEGIN BPS TAGGED BLOCK {{{
%# 
%# COPYRIGHT:
%#  
%# This software is Copyright (c) 1996-2005 Best Practical Solutions, LLC 
%#                                          <jesse@bestpractical.com>
%# 
%# (Except where explicitly superseded by other copyright notices)
%# 
%# 
%# LICENSE:
%# 
%# This work is made available to you under the terms of Version 2 of
%# the GNU General Public License. A copy of that license should have
%# been provided with this software, but in any event can be snarfed
%# from www.gnu.org.
%# 
%# This work is distributed in the hope that it will be useful, but
%# WITHOUT ANY WARRANTY; without even the implied warranty of
%# MERCHANTABILITY or FITNESS FOR A PARTICULAR PURPOSE.  See the GNU
%# General Public License for more details.
%# 
%# You should have received a copy of the GNU General Public License
%# along with this program; if not, write to the Free Software
%# Foundation, Inc., 675 Mass Ave, Cambridge, MA 02139, USA.
%# 
%# 
%# CONTRIBUTION SUBMISSION POLICY:
%# 
%# (The following paragraph is not intended to limit the rights granted
%# to you to modify and distribute this software under the terms of
%# the GNU General Public License and is only of importance to you if
%# you choose to contribute your changes and enhancements to the
%# community by submitting them to Best Practical Solutions, LLC.)
%# 
%# By intentionally submitting any modifications, corrections or
%# derivatives to this work, or any other work intended for use with
%# Request Tracker, to Best Practical Solutions, LLC, you confirm that
%# you are the copyright holder for those contributions and you grant
%# Best Practical Solutions,  LLC a nonexclusive, worldwide, irrevocable,
%# royalty-free, perpetual, license to use, copy, create derivative
%# works based on those contributions, and sublicense and distribute
%# those contributions and any derivatives thereof.
%# 
%# END BPS TAGGED BLOCK }}}
<& /Elements/Header, Title=>loc("Preferences") &>
<& /User/Elements/Tabs, 
    current_tab => 'User/Prefs.html', 
    Title=>loc("Preferences") &>

<& /Elements/ListActions, actions => \@results &>

<<<<<<< HEAD
<form action="<%RT->Config->Get('WebPath')%>/User/Prefs.html" method="post">
=======
<form action="<%$RT::WebPath%>/User/Prefs.html" method="post">
>>>>>>> 6df439a8
<input type="hidden" class="hidden" name="id" value="<%$UserObj->Id%>" />

<table width="100%" border="0">
<tr>

<td valign="top" class="boxcontainer">
<&| /Widgets/TitleBox, title => loc('Identity') &>

<input type="hidden" class="hidden" name="Name" value="<%$UserObj->Name%>" />
<table cellspacing="0" cellpadding="0">
  <tr>
    <td class="label"><&|/l&>Email</&>: </td>
    <td class="value"><input name="EmailAddress" value="<%$UserObj->EmailAddress%>" /></td>
  </tr>
  <tr>
    <td class="label"><&|/l&>Real Name</&>:</td>
    <td class="value"><input name="RealName" value="<%$UserObj->RealName%>" /></td>  </tr>
  <tr>
    <td class="label"><&|/l&>Nickname</&>:</td>
    <td class="value"><input name="NickName" value="<%$UserObj->NickName%>" /></td>
  </tr>
  <tr>
    <td class="label"><&|/l&>Language</&>:</td>
    <td class="value"><& /Elements/SelectLang, Name => 'Lang', Default => $UserObj->Lang &></td>
  </tr>
</table>
</&>
<<<<<<< HEAD
<br />
=======
>>>>>>> 6df439a8
<&| /Widgets/TitleBox, title => loc('Phone numbers') &>
<table cellspacing="0" cellpadding="0">
  <tr>
    <td class="label"><&|/l&>Residence</&>:</td>
    <td class="value"><input name="HomePhone" value="<%$UserObj->HomePhone%>" size="13" /></td>
  </tr>
  <tr>
    <td class="label"><&|/l&>Work</&>:</td>
    <td class="value"><input name="WorkPhone" value="<%$UserObj->WorkPhone%>" size="13" /></td>
  </tr>
  <tr>
    <td class="label"><&|/l&>Mobile</&>:</td>
    <td class="value"><input name="MobilePhone" value="<%$UserObj->MobilePhone%>" size="13" /></td>
  </tr>
  <tr>
    <td class="label"><&|/l&>Pager</&>:</td>
    <td class="value"><input name="PagerPhone" value="<%$UserObj->PagerPhone%>" size="13" /></td>
  </tr>
</table>
</&>
<& /Elements/Callback, _CallbackName => 'FormLeftColumn', UserObj => $UserObj, %ARGS &>
</td>
<td valign="top" class="boxcontainer">
<<<<<<< HEAD
% unless (RT->Config->Get('WebExternalAuth') and !RT->Config->Get('WebFallbackToInternalAuth')) {
=======
% unless ($RT::WebExternalAuth and !$RT::WebFallbackToInternalAuth) {
>>>>>>> 6df439a8
<&| /Widgets/TitleBox, title => loc('Password') &>
<table>
<tr>
<td class="label">
<&|/l&>New Password</&>:
</td>
<td class="value">
<input type="password" name="Pass1" />
</td>
</tr>
<tr><td class="label">
<&|/l&>Retype Password</&>:
</td>
<td class="value">
<input type="password" name="Pass2" />
</td>
</tr>
</table>
</&>
% }

<&| /Widgets/TitleBox, title => loc('Location') &>
<table cellspacing="0" cellpadding="0">
  <tr>
    <td class="label"><&|/l&>Organization</&>:</td>
    <td class="value"><input name="Organization" value="<%$UserObj->Organization%>" /></td>
  </tr>
  <tr>
    <td class="label"><&|/l&>Address1</&>:</td>
    <td class="value"><input name="Address1" value="<%$UserObj->Address1%>" /></td>
  </tr>
  <tr>
    <td class="label"><&|/l&>Address2</&>:</td>
    <td class="value"><input name="Address2" value="<%$UserObj->Address2%>" /></td>
  </tr>
  <tr>
    <td class="label"><&|/l&>City</&>:</td>
    <td><input name="City" value="<%$UserObj->City%>" size="14" /></td>
  </tr>
  <tr>
    <td class="label"><&|/l&>State</&>:</td>
    <td class="value"><input name="State" value="<%$UserObj->State%>" size="3" /></td>
  </tr>
  <tr>
    <td class="label"><&|/l&>Zip</&>:</td>
    <td class="value"><input name="Zip" value="<%$UserObj->Zip%>" size="9" /></td>
  </tr>
  <tr>
    <td class="label"><&|/l&>Country</&>:</td>
    <td class="value"><input name="Country" value="<%$UserObj->Country%>" /></td>
  </tr>
</table>
</&>
<& /Elements/Callback, _CallbackName => 'FormRightColumn', UserObj => $UserObj, %ARGS &>
</td>
</tr>
<tr>



<td colspan="2" valign="top" class="boxcontainer">
%if ($UserObj->Privileged) {
<br />
<&| /Widgets/TitleBox, title => loc('Signature') &>
<textarea cols="80" rows="5" name="Signature" class="signature" wrap="hard">
<%$UserObj->Signature%></textarea>
</&>
% }

</td>

</tr>
</table>


<& /Elements/Submit, Label => loc('Save Preferences') &>
</form>


<%INIT>

my $UserObj = new RT::User($session{'CurrentUser'});
my ($title, $PrivilegedChecked, $EnabledChecked, $Disabled, $result, @results);

my ($val, $msg);


	$UserObj->Load($id) || $UserObj->Load($Name) || Abort("Couldn't load user '$Name'");
	$val = $UserObj->Id();
    





# If we have a user to modify, lets try. 
if ($UserObj->Id) {
    
    my @fields = qw(Name Comments Signature EmailAddress FreeformContactInfo 
		    Organization RealName NickName Lang EmailEncoding WebEncoding 
		    ExternalContactInfoId ContactInfoSystem Gecos ExternalAuthId 
		    AuthSystem HomePhone WorkPhone MobilePhone PagerPhone Address1
		Address2 City State Zip Country Lang
		   );

    $m->comp('/Elements/Callback', _CallbackName => 'UpdateLogic',
                                    fields        => \@fields,
                                    results       => \@results,
                                    UserObj       => $UserObj,
                                    ARGSRef       => \%ARGS);
    
    my @fieldresults = UpdateRecordObject ( AttributesRef => \@fields,
					    Object => $UserObj,
					    ARGSRef => \%ARGS );
    if ($Lang) {
	$session{'CurrentUser'}->LanguageHandle($Lang);
	$session{'CurrentUser'} = $session{'CurrentUser'}; # force writeback
    }

    push (@results,@fieldresults);


# {{{ Deal with special fields: Privileged, Enabled and Password
if  ( ($SetPrivileged) and ( $Privileged != $UserObj->Privileged) ) {
my  ($code, $msg) = $UserObj->SetPrivileged($Privileged);
     push @results, loc('Privileged status: [_1]', loc_fuzzy($msg));
}



#TODO: make this report errors properly
if ((defined $Pass1) and ($Pass1 ne '') and ($Pass1 eq $Pass2) and (!$UserObj->IsPassword($Pass1))) {
    my ($code, $msg);
    ($code, $msg) = $UserObj->SetPassword($Pass1);
    push @results, loc('Password: [_1]', loc_fuzzy($msg));
} elsif ( $Pass1 && ($Pass1 ne $Pass2)) {
    push @results, loc("Passwords do not match. Your password has not been changed");
}

# }}}
}


</%INIT>


<%ARGS>
$id => $session{'CurrentUser'}->Id
$Name  => undef
$Comments  => undef
$Signature  => undef
$EmailAddress  => undef
$FreeformContactInfo => undef
$Organization  => undef
$RealName  => undef
$NickName  => undef
$Privileged => undef
$SetPrivileged => undef
$Enabled => undef
$SetEnabled => undef
$Lang  => undef
$EmailEncoding  => undef
$WebEncoding => undef
$ExternalContactInfoId  => undef
$ContactInfoSystem  => undef
$Gecos => undef
$ExternalAuthId  => undef
$AuthSystem  => undef
$HomePhone => undef
$WorkPhone  => undef
$MobilePhone  => undef
$PagerPhone  => undef
$Address1 => undef
$Address2  => undef
$City  => undef
$State  => undef
$Zip  => undef
$Country => undef
$Pass1 => undef
$Pass2=> undef
$Create=> undef
</%ARGS><|MERGE_RESOLUTION|>--- conflicted
+++ resolved
@@ -50,11 +50,7 @@
 
 <& /Elements/ListActions, actions => \@results &>
 
-<<<<<<< HEAD
 <form action="<%RT->Config->Get('WebPath')%>/User/Prefs.html" method="post">
-=======
-<form action="<%$RT::WebPath%>/User/Prefs.html" method="post">
->>>>>>> 6df439a8
 <input type="hidden" class="hidden" name="id" value="<%$UserObj->Id%>" />
 
 <table width="100%" border="0">
@@ -82,10 +78,6 @@
   </tr>
 </table>
 </&>
-<<<<<<< HEAD
-<br />
-=======
->>>>>>> 6df439a8
 <&| /Widgets/TitleBox, title => loc('Phone numbers') &>
 <table cellspacing="0" cellpadding="0">
   <tr>
@@ -109,11 +101,7 @@
 <& /Elements/Callback, _CallbackName => 'FormLeftColumn', UserObj => $UserObj, %ARGS &>
 </td>
 <td valign="top" class="boxcontainer">
-<<<<<<< HEAD
 % unless (RT->Config->Get('WebExternalAuth') and !RT->Config->Get('WebFallbackToInternalAuth')) {
-=======
-% unless ($RT::WebExternalAuth and !$RT::WebFallbackToInternalAuth) {
->>>>>>> 6df439a8
 <&| /Widgets/TitleBox, title => loc('Password') &>
 <table>
 <tr>

--- conflicted
+++ resolved
@@ -47,19 +47,13 @@
 %# END BPS TAGGED BLOCK }}}
 <& /SelfService/Elements/Header, Title => loc('Closed tickets') &>
 
-<<<<<<< HEAD
 <& /SelfService/Elements/MyRequests,
     status          => ['rejected', 'resolved'],
     friendly_status => loc('closed'), 
 	BaseURL         => RT->Config->Get('WebPath') ."/SelfService/Closed.html?",
 	Page            => $Page,
 &>
-=======
-<& /SelfService/Elements/MyRequests, status          => ['rejected', 'resolved'], 
-                                     friendly_status => loc('closed'), 
-				     BaseURL         => $RT::WebPath . "/SelfService/Closed.html?", 
-				     Page            => $Page &>
->>>>>>> 87e1d3f5
+
 <%ARGS>
 $Page => 1
 </%ARGS>
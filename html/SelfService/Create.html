--- conflicted
+++ resolved
@@ -77,19 +77,11 @@
 <tr>
 <td class="label">
 <&|/l&>Subject</&>:
-<<<<<<< HEAD
 </td>
 <td class="value">
-<input name="Subject" size="60" maxsize="100" value="" />
+<input name="Subject" size="60" maxsize="200" value="" />
 </td>
 </tr>
-=======
-</TD>
-<TD class="value">
-<INPUT Name="Subject" SIZE=60 MAXSIZE=200 value="">
-</TD>
-</TR>
->>>>>>> a44c64ff
 <tr>
     <td colspan="2">
         <& /Ticket/Elements/EditCustomFields, QueueObj => $queue_obj &>

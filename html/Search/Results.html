%# BEGIN BPS TAGGED BLOCK {{{
%# 
%# COPYRIGHT:
%#  
%# This software is Copyright (c) 1996-2005 Best Practical Solutions, LLC 
%#                                          <jesse@bestpractical.com>
%# 
%# (Except where explicitly superseded by other copyright notices)
%# 
%# 
%# LICENSE:
%# 
%# This work is made available to you under the terms of Version 2 of
%# the GNU General Public License. A copy of that license should have
%# been provided with this software, but in any event can be snarfed
%# from www.gnu.org.
%# 
%# This work is distributed in the hope that it will be useful, but
%# WITHOUT ANY WARRANTY; without even the implied warranty of
%# MERCHANTABILITY or FITNESS FOR A PARTICULAR PURPOSE.  See the GNU
%# General Public License for more details.
%# 
%# You should have received a copy of the GNU General Public License
%# along with this program; if not, write to the Free Software
%# Foundation, Inc., 675 Mass Ave, Cambridge, MA 02139, USA.
%# 
%# 
%# CONTRIBUTION SUBMISSION POLICY:
%# 
%# (The following paragraph is not intended to limit the rights granted
%# to you to modify and distribute this software under the terms of
%# the GNU General Public License and is only of importance to you if
%# you choose to contribute your changes and enhancements to the
%# community by submitting them to Best Practical Solutions, LLC.)
%# 
%# By intentionally submitting any modifications, corrections or
%# derivatives to this work, or any other work intended for use with
%# Request Tracker, to Best Practical Solutions, LLC, you confirm that
%# you are the copyright holder for those contributions and you grant
%# Best Practical Solutions,  LLC a nonexclusive, worldwide, irrevocable,
%# royalty-free, perpetual, license to use, copy, create derivative
%# works based on those contributions, and sublicense and distribute
%# those contributions and any derivatives thereof.
%# 
%# END BPS TAGGED BLOCK }}}
<& /Elements/Header, Title => $title, Refresh => $session{'tickets_refresh_interval'} &>
<& /Ticket/Elements/Tabs, 
    current_tab => "Search/Results.html".$QueryString, 
    Title => $title,
    Format => $Format,
    Query => $Query,
    Rows => $Rows,
    OrderBy => $OrderBy,
    Order => $Order &>
<& /Elements/TicketList, 
    Query => $Query,
    AllowSorting => 1,
    OrderBy => $OrderBy,
    Order => $Order,
    Rows => $Rows,
    Page => $Page,
    Format => $Format,
    BaseURL => $RT::WebPath."/Search/Results.html?"

   &>
<div align=right>
<form method=get action="<%$RT::WebPath%>/Search/Results.html">
<input type="hidden" name="Query" value="<%$Query%>" />
<input type="hidden" name="Format" value="<%$Format%>" />
<input type="hidden" name="HideResults" value="<%$HideResults%>" />
<input type="hidden" name="Rows" value="<%$Rows%>" />
<input type="hidden" name="Page" value="<%$Page%>" />
<input type="hidden" name="OrderBy" value="<%$OrderBy%>" />
<input type="hidden" name="Order" value="<%$Order%>" />
<& /Elements/Refresh, Name => 'TicketsRefreshInterval', Default => $session {'tickets_refresh_interval'} &>
<input type=submit value="<&|/l&>Go!</&>">
</form>
</div>
<div align=right>
<a href="<%$RT::WebPath%>/Search/Bulk.html<%$QueryString%>"><&|/l&>Update multiple tickets</&></a><br>
<a href="<%$RT::WebPath%>/Search/Results.html<%$QueryString%>"><&|/l&>Bookmarkable link</&></a><br>
<a href="<%$RT::WebPath%>/Search/Results.tsv<%$QueryString%>"><&|/l&>spreadsheet</&></a> |
<a href="<%$RT::WebPath%>/Search/Results.rdf<%$ShortQueryString%>"><&|/l&>RSS</&></a> |
<a href="<%$RT::WebPath%>/Tools/Offline.html<%$ShortQueryString%>"><&|/l&>Work offline</&></a><br>
<form method="get" action="<%$RT::WebPath%>/Search/Chart.html"><&|/l&>chart</&>
% my @vars = (Query => $Query, Format => $Format,  Rows => $Rows, OrderBy => $OrderBy,  Order => $Order);
%while (my $var = shift (@vars)) {
<input type="hidden" name="<%$var%>" value="<%shift(@vars)%>"/>
%}
</%perl>
<&|/l, $m->scomp('Elements/SelectGroupBy', Name => 'PrimaryGroupBy') &>grouped by [_1]</&>
<&|/l, $m->scomp('Elements/SelectChartType', Name => 'ChartStyle') &>style: [_1]</&>

<input type="submit" value="<%loc('Go')%>"/>
</form>
<& /Elements/Callback, _CallbackName => 'SearchActions', QueryString => $QueryString&>
</div>
<%INIT>
# Read from user preferences
my $prefs = $session{'CurrentUser'}->UserObj->Preferences("SearchDisplay") || {};

# These variables are what define a search_hash; this is also
# where we give sane defaults.
$Format      ||= $prefs->{'Format'};
$Order       ||= $prefs->{'Order'} || 'ASC';
$OrderBy     ||= $prefs->{'OrderBy'} || 'id';

# Some forms pass in "RowsPerPage" rather than "Rows"
# We call it RowsPerPage everywhere else.
if ( !$Rows && $ARGS{'RowsPerPage'} ) {
    $Rows = $ARGS{'RowsPerPage'};
}
elsif ( !$Rows && defined $prefs->{'RowsPerPage'} ) {
    $Rows = $prefs->{'RowsPerPage'};
}
else {
<<<<<<< HEAD
    $Rows = 50;
=======
    $Rows ||= 50;
>>>>>>> c79d25dc
}


my ($title, $ticketcount);
$session{'i'}++;
$session{'tickets'} = RT::Tickets->new($session{'CurrentUser'}) ;
$session{'tickets'}->FromSQL($Query) if ($Query);
$session{'tickets'}->OrderBy(FIELD => $OrderBy, ORDER => $Order); 


$session{'CurrentSearchHash'} = {
    Format      => $Format,
    Query       => $Query,
    Page       => $Page,
    Order       => $Order,
    OrderBy     => $OrderBy,
    RowsPerPage => $Rows
    };



if ( $session{'tickets'}->Query()) {
    $ticketcount = $session{tickets}->CountAll();
    $title = loc('Found [quant,_1,ticket]', $ticketcount);
} else {
    $title = loc("Find tickets");
}

my $QueryString = "?".$m->comp('/Elements/QueryString',
                               Query => $Query,
                               Format => $Format,
                               Rows => $Rows,
                               OrderBy => $OrderBy,
                               Order => $Order,
                               Page => $Page);

my $ShortQueryString = "?".$m->comp('/Elements/QueryString', Query => $Query);

if ($ARGS{'TicketsRefreshInterval'}) {
	$session{'tickets_refresh_interval'} = $ARGS{'TicketsRefreshInterval'};
}

</%INIT>
<%CLEANUP>
$session{'tickets'}->PrepForSerialization();
</%CLEANUP>
<%ARGS>
$Query => undef
$Format => undef 
$HideResults => 0
$Rows => undef
$Page => 1
$OrderBy => undef
$Order => undef
</%ARGS><|MERGE_RESOLUTION|>--- conflicted
+++ resolved
@@ -114,11 +114,7 @@
     $Rows = $prefs->{'RowsPerPage'};
 }
 else {
-<<<<<<< HEAD
-    $Rows = 50;
-=======
     $Rows ||= 50;
->>>>>>> c79d25dc
 }
 
 

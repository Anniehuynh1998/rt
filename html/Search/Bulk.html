--- conflicted
+++ resolved
@@ -145,11 +145,7 @@
  </td></tr>
  </table>
 
-<<<<<<< HEAD
 </&>
-=======
-<& /Elements/TitleBoxEnd &>
->>>>>>> 31f72711
 <&|/Elements/TitleBox, title => loc('Edit Custom Fields'), color => "#336633"&>
 <%perl>
 my $cfs = RT::CustomFields->new($session{'CurrentUser'});
@@ -231,12 +227,8 @@
 my @cols = qw(id Status Priority Subject QueueObj->Name OwnerObj->Name RequestorAddresses DueAsString );
 
 $Format ||= $RT::DefaultSearchResultFormat;
-<<<<<<< HEAD
-$Format =~ s/^'\s+/'___CHECKBOX__/;
-=======
 # inject _CHECKBOX to the first field.
 $Format =~ s/'?([^']+)'?,/'___CHECKBOX__$1',/;
->>>>>>> 31f72711
 
 
 my $Tickets = RT::Tickets->new($session{'CurrentUser'});

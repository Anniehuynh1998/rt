--- conflicted
+++ resolved
@@ -88,16 +88,13 @@
     $re = qr{1970} if $PrimaryGroupBy =~ /Annually$/;
     foreach (@keys) {
         s/^$re/loc('Not Set')/e;
-    }   
+    }
 }
-<<<<<<< HEAD
-=======
 
 my %data;
 foreach my $key (@keys) { $data{$key} = shift @values; }
 my @sorted_keys = sort @keys;
 my @sorted_values = map { $data{$_}} @sorted_keys;
->>>>>>> 262fe5a2
 
 
 my $query_string = $m->comp('/Elements/QueryString', %ARGS);
@@ -105,11 +102,7 @@
 
 <% loc('Query:') %>&nbsp;<% $Query %><br />
 
-<<<<<<< HEAD
 <img src="<%RT->Config->Get('WebPath')%>/Search/Chart?<%$query_string|n%>" /><br />
-=======
-<img src="<%$RT::WebPath%>/Search/Chart?<%$query_string|n%>" /><br />
->>>>>>> 262fe5a2
 
 <table class="collection-as-table">
 <tr>

%# BEGIN BPS TAGGED BLOCK {{{
%# 
%# COPYRIGHT:
%#  
%# This software is Copyright (c) 1996-2007 Best Practical Solutions, LLC 
%#                                          <jesse@bestpractical.com>
%# 
%# (Except where explicitly superseded by other copyright notices)
%# 
%# 
%# LICENSE:
%# 
%# This work is made available to you under the terms of Version 2 of
%# the GNU General Public License. A copy of that license should have
%# been provided with this software, but in any event can be snarfed
%# from www.gnu.org.
%# 
%# This work is distributed in the hope that it will be useful, but
%# WITHOUT ANY WARRANTY; without even the implied warranty of
%# MERCHANTABILITY or FITNESS FOR A PARTICULAR PURPOSE.  See the GNU
%# General Public License for more details.
%# 
%# You should have received a copy of the GNU General Public License
%# along with this program; if not, write to the Free Software
%# Foundation, Inc., 51 Franklin Street, Fifth Floor, Boston, MA
%# 02110-1301 or visit their web page on the internet at
%# http://www.gnu.org/copyleft/gpl.html.
%# 
%# 
%# CONTRIBUTION SUBMISSION POLICY:
%# 
%# (The following paragraph is not intended to limit the rights granted
%# to you to modify and distribute this software under the terms of
%# the GNU General Public License and is only of importance to you if
%# you choose to contribute your changes and enhancements to the
%# community by submitting them to Best Practical Solutions, LLC.)
%# 
%# By intentionally submitting any modifications, corrections or
%# derivatives to this work, or any other work intended for use with
%# Request Tracker, to Best Practical Solutions, LLC, you confirm that
%# you are the copyright holder for those contributions and you grant
%# Best Practical Solutions,  LLC a nonexclusive, worldwide, irrevocable,
%# royalty-free, perpetual, license to use, copy, create derivative
%# works based on those contributions, and sublicense and distribute
%# those contributions and any derivatives thereof.
%# 
%# END BPS TAGGED BLOCK }}}
<&| /Widgets/TitleBox, title => loc("Display Columns") &>
<table>
<tr>
<td>
<& EditFormat, %ARGS &>
</td>
<td valign="top">
<table valign="top">

% for my $o (0..3) {
% $Order[$o] ||= ''; $OrderBy[$o] ||= '';
<tr>
<td class="label">
% if ($o == 0) {
<&|/l&>Order by</&>:
% }
</td>
<td class="value">
<select name="OrderBy">
% if ($o > 0) {
<option value="">[none]</option>
% }
% foreach my $field (sort keys %fields) {
%    next unless $field;
<option value="<%$field%>"
% if (defined $OrderBy[$o] and $field eq $OrderBy[$o]) {
selected
% }
><&|/l&><%$field%></&></option>
% }
</select>
<select name="Order">
<option value="ASC"
% unless ( ($Order[$o]||'') eq "DESC" ) {
selected
% }
><&|/l&>Asc</&></option>
<option value="DESC"
% if ( ($Order[$o]||'') eq "DESC" ) {
selected
% }
><&|/l&>Desc</&></option>
</select>
</td>
</tr>
% }
<tr>
<td class="label">
<&|/l&>Rows per page</&>:
</td><td class="value">
<& /Elements/SelectResultsPerPage, 
    Name => "RowsPerPage", 
    Default => $RowsPerPage &>
</td>
</tr>
</table>
</td>
</tr>
</table>
</&>

<%INIT>
my $tickets = new RT::Tickets($session{'CurrentUser'});
my %fields = %{$tickets->FIELDS};
map { $fields{$_}->[0] =~ /^(?:ENUM|INT|DATE|STRING)$/ || delete $fields{$_} } keys %fields;
delete $fields{'EffectiveId'};
$fields{ $_ . '.EmailAddress' } = 1 foreach( qw(Requestor Cc AdminCc) );

# Add all available CustomFields to the list of sortable columns.
my @cfs = grep /^CustomField/, @{$ARGS{AvailableColumns}};
$fields{$_}=1 for @cfs;

# Add PAW sort
$fields{'Custom.Ownership'} = 1;

<<<<<<< HEAD
my @Order = split /\|/, $Order;
my @OrderBy = split /\|/, $OrderBy;

=======
my @Order;
my @OrderBy;
if ($OrderBy =~ /\|/) {
    @OrderBy = split /\|/, $OrderBy;
} else {
    @OrderBy = ( $OrderBy );
}
if ($Order =~ /\|/) {
    @Order = split /\|/, $Order;
} else {
    @Order = ( $Order );
}
>>>>>>> 262fe5a2

</%INIT>

<%ARGS>
$Order => undef
$OrderBy => undef
$RowsPerPage => undef
$Format => undef
$GroupBy => 'id'
</%ARGS><|MERGE_RESOLUTION|>--- conflicted
+++ resolved
@@ -120,24 +120,13 @@
 # Add PAW sort
 $fields{'Custom.Ownership'} = 1;
 
-<<<<<<< HEAD
 my @Order = split /\|/, $Order;
 my @OrderBy = split /\|/, $OrderBy;
-
-=======
-my @Order;
-my @OrderBy;
-if ($OrderBy =~ /\|/) {
-    @OrderBy = split /\|/, $OrderBy;
-} else {
-    @OrderBy = ( $OrderBy );
-}
 if ($Order =~ /\|/) {
     @Order = split /\|/, $Order;
 } else {
     @Order = ( $Order );
 }
->>>>>>> 262fe5a2
 
 </%INIT>
 

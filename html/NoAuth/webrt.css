--- conflicted
+++ resolved
@@ -380,10 +380,7 @@
 	       text-align: right;
                vertical-align: top; }
 .value input, .value select { vertical-align: top; }
-<<<<<<< HEAD
-=======
 .value ul { margin-top: 0; margin-bottom: 0; }
->>>>>>> b2b8ad94
 .labeltop {       font-weight: normal;
 	       text-align: right;
 	       vertical-align: top }

if (!window.RT)              window.RT = {}
if (!window.RT.Autocomplete) window.RT.Autocomplete = {}

window.RT.Autocomplete.Classes = {
    Users: 'user',
    Owners: 'owner',
    Groups: 'group',
    Tickets: 'tickets',
    Queues: 'queues',
<<<<<<< HEAD
    Articles: 'articles',
    Assets: 'assets'
=======
    Principals: 'principals'
>>>>>>> 14f6df2a
};

Selectize.define('rt_drag_drop', function(options) {
    this.require('drag_drop');
    var self = this;
    self.setup = (function() {
        var original = self.setup;
        return function() {
            original.apply(this, arguments);
            self.$control.sortable('option', 'connectWith', '.selectize-input');
            self.$control.on('sortreceive', function(e, ui) {
                var input = jQuery(e.target).parent().prev('input');
                var self = input.selectize()[0].selectize;
                var value = ui.item.attr('data-value');
                self.createItem(value, false);
                self.getItem(value).children('span').text(ui.item.children('span').text());
                self.getItem(value).insertBefore(ui.item);
                ui.item.remove();
                self.setCaret(self.items.length);
            });
            self.$control.on('sortremove', function(e, ui) {
                var input = jQuery(e.target).parent().prev('input');
                var self = input.selectize()[0].selectize;
                var value = ui.item.attr('data-value');
                self.removeItem(value, true);
                self.trigger('item_remove', value, ui.item);
            });
        };
    })();
});

window.RT.Autocomplete.bind = function(from) {

    jQuery("input[data-autocomplete]", from).each(function(){
        var input = jQuery(this);
        var what  = input.attr("data-autocomplete");
        var wants = input.attr("data-autocomplete-return");

        if (!what || !window.RT.Autocomplete.Classes[what])
            return;

        if (what === 'Users' && input.is('[data-autocomplete-multiple]')) {
            var options = input.attr('data-options');
            var items = input.attr('data-items');
            input.selectize({
                plugins: ['remove_button', 'rt_drag_drop'],
                options: options ? JSON.parse(options) : null,

                // If input value contains multiple items, selectize only
                // renders the first item somehow. Here we explicitly set
                // items to get around this issue.
                items: items ? JSON.parse(items) : null,
                valueField: 'value',
                labelField: 'label',
                searchField: ['label', 'value', 'text'],
                create: true,
                closeAfterSelect: true,
                maxItems: null,
                allowEmptyOption: false,
                openOnFocus: false,
                selectOnTab: true,
                placeholder: input.attr('placeholder'),
                render: {
                    option_create: function(data, escape) {
                        return '<div class="create"><strong>' + escape(data.input) + '</strong></div>';
                    },
                    option: function(data, escape) {
                        return '<div class="option">' + (data.selectize_option || escape(data.label)) + '</div>';
                    },
                    item: function(data, escape) {
                        return '<div class="item"><span>' + (data.selectize_item || escape(data.label)) + '</span></div>';
                    }
                },
                onItemRemove: function(value) {
                    // We do not want dropdown to show on removing items, but there is no such option.
                    // Here we temporarily lock the selectize to achieve it.
                    var self = input[0].selectize;
                    self.lock();
                    setTimeout( function() {
                        self.unlock();
                    },100);
                },
                load: function(input, callback) {
                    if (!input.length) return callback();
                    jQuery.ajax({
                        url: RT.Config.WebHomePath + '/Helpers/Autocomplete/Users',
                        type: 'GET',
                        dataType: 'json',
                        data: {
                            delim: ',',
                            term: input,
                            return: wants
                        },
                        error: function() {
                            callback();
                        },
                        success: function(res) {
                            callback(res);
                        }
                    });
                }
            });
            return;
        }

        // Don't re-bind the autocompleter
        if (input.data("ui-autocomplete"))
            return;

        var queryargs = [];
        var options = {
            source: RT.Config.WebHomePath + "/Helpers/Autocomplete/" + what
        };

        if ( wants ) {
            queryargs.push("return=" + wants);
        }

        if (what == 'Queues') {
            options.minLength = 2;
            options.delay = 2;
        }
        else if (what == 'Owners') {
            options.minLength = 2;
        }

        if (input.is('[data-autocomplete-privileged]')) {
            queryargs.push("privileged=1");
        }

        if (input.is('[data-autocomplete-include-nobody]')) {
            queryargs.push("include_nobody=1");
        }

        if (input.is('[data-autocomplete-include-system]')) {
            queryargs.push("include_system=1");
        }

        if (input.is('[data-autocomplete-multiple]')) {
            if ( what != 'Tickets' ) {
                queryargs.push("delim=,");
            }

            options.focus = function () {
                // prevent value inserted on focus
                return false;
            }

            options.select = function(event, ui) {
                var terms = this.value.split(what == 'Tickets' ? /\s+/ : /,\s*/);
                terms.pop();                    // remove current input
                if ( what == 'Tickets' ) {
                    // remove non-integers in case subject search with spaces in (like "foo bar")
                    var new_terms = [];
                    for ( var i = 0; i < terms.length; i++ ) {
                        if ( terms[i].match(/\D/) ) {
                            break; // Items after the first non-integers are all parts of search string
                        }
                        new_terms.push(terms[i]);
                    }
                    terms = new_terms;
                }
                terms.push( ui.item.value );    // add selected item
                terms.push(''); // add trailing delimeter so user can input another value directly
                this.value = terms.join(what == 'Tickets' ? ' ' : ", ");
                jQuery(this).change();

                return false;
            }
        }

        if (input.attr("data-autocomplete-autosubmit")) {
            options.select = function( event, ui ) {
                jQuery(event.target).val(ui.item.value);
                var form = jQuery(event.target).closest("form");
                if ( what === 'Queues' ) {
                    form.find('input[name=QueueChanged]').val(1);
                }
                form.submit();
            };
        }

        var queue = input.attr("data-autocomplete-queue");
        if (queue) queryargs.push("queue=" + queue);

        var checkRight = input.attr("data-autocomplete-checkright");
        if (checkRight) queryargs.push("right=" + checkRight);

        var exclude = input.attr('data-autocomplete-exclude');
        if (exclude) {
            queryargs.push("exclude="+exclude);
        }

        var limit = input.attr("data-autocomplete-limit");
        if (limit) {
            queryargs.push("limit="+limit);
        }

        if (queryargs.length)
            options.source += "?" + queryargs.join("&");

        input.addClass('autocompletes-' + window.RT.Autocomplete.Classes[what] )
            .autocomplete(options)
            .data("ui-autocomplete")
            ._renderItem = function(ul, item) {
                var rendered = jQuery("<a/>");

                if (item.html == null)
                    rendered.text( item.label );
                else
                    rendered.html( item.html );

                return jQuery("<li/>")
                    .data( "item.autocomplete", item )
                    .append( rendered )
                    .appendTo( ul );
            };
    });
};
jQuery(function(){ RT.Autocomplete.bind(document) });<|MERGE_RESOLUTION|>--- conflicted
+++ resolved
@@ -7,12 +7,9 @@
     Groups: 'group',
     Tickets: 'tickets',
     Queues: 'queues',
-<<<<<<< HEAD
     Articles: 'articles',
-    Assets: 'assets'
-=======
+    Assets: 'assets',
     Principals: 'principals'
->>>>>>> 14f6df2a
 };
 
 Selectize.define('rt_drag_drop', function(options) {
@@ -54,7 +51,7 @@
         if (!what || !window.RT.Autocomplete.Classes[what])
             return;
 
-        if (what === 'Users' && input.is('[data-autocomplete-multiple]')) {
+        if ( (what === 'Users' || what === 'Principals') && input.is('[data-autocomplete-multiple]')) {
             var options = input.attr('data-options');
             var items = input.attr('data-items');
             input.selectize({
@@ -98,7 +95,7 @@
                 load: function(input, callback) {
                     if (!input.length) return callback();
                     jQuery.ajax({
-                        url: RT.Config.WebHomePath + '/Helpers/Autocomplete/Users',
+                        url: RT.Config.WebHomePath + '/Helpers/Autocomplete/' + what,
                         type: 'GET',
                         dataType: 'json',
                         data: {

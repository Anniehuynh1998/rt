--- conflicted
+++ resolved
@@ -886,7 +886,6 @@
         });
     });
 
-<<<<<<< HEAD
     jQuery('form[name=BuildQuery] select[name^=SelectCustomField]').change(function() {
         var form = jQuery(this).closest('form');
         var row = jQuery(this).closest('div.form-row');
@@ -954,12 +953,11 @@
             }
         }
     });
-=======
+
     // Make actions dropdown scrollable in case screen is too short
     jQuery(window).resize(function() {
         jQuery('#li-page-actions > ul').css('max-height', jQuery(window).height() - jQuery('#rt-header-container').height());
     }).resize();
->>>>>>> fbc70ec4
 });
 
 function filterSearchResults () {

.hide, .hidden { display: none !important; }

.clear { clear: both; }

* html .clearfix {
    height: 1%; /* IE5-6 */
}
.clearfix {
    display: inline-block; /* IE7xhtml*/
}
html[xmlns] .clearfix { /* O */
    display: block;
}
.clearfix:after { /* FF, O, etc. */
    content: ".";
    display: block;
    height: 0;
    clear: both;
    visibility: hidden;
}

hr.clear {
    visibility: hidden;
    height: 0;
    margin: 0;
    padding: 0;
    border: none;
    font-size: 1px;
}

/* Custom fields */

/* Only apply these when we're not rendering in a table, hence the leading div. */
div.edit-custom-field {
    width: 48%;
    float: left;
    margin: 0.5em;
}

div.edit-custom-field .cflabel {
    float: left;
    padding-right: 0.5em;
}

div.edit-custom-field .entry {
    margin-left: 10em;
}

.cflabel .name { font-weight: bold; }
.cflabel .type { font-style: italic; }

fieldset.cfedit {
    border: none;
    padding: 0;
    margin: 0;
}

table.bulk-edit-custom-fields {
    border-spacing: 0;
}
table.bulk-edit-custom-fields tr td {
    padding-bottom: 0.5em;
}

.query-stacktrace-toggle {
    float: right;
}

/* jQuery UI overrides */
.ui-widget {
    font-family: arial,helvetica,sans-serif !important;
}

textarea.messagebox, #cke_Content, #cke_UpdateContent {
  -moz-box-sizing: border-box;
  box-sizing: border-box;
}

<<<<<<< HEAD
div.cke {
    border: 1px solid #b6b6b6;
=======
.selection-box {
    min-width: 300px;
>>>>>>> 71089801
}

.datepicker {
    width: 17em;
}
<<<<<<< HEAD

.toggle-bookmark a img {
    height: 1em;
    width: 1em;
    border-style: none;
}

.dashboard-subscription tr.frequency .value input {
    margin-bottom: 0.75em;
}

/* infinite history error message */

.error-load-history {
    background-color: #b32;
    padding: 10px;
    border-radius: 5px;
    color: white;
}

.error-load-history a {
    text-decoration: underline !important;
    color: white !important;
}
=======
>>>>>>> 71089801
<|MERGE_RESOLUTION|>--- conflicted
+++ resolved
@@ -76,19 +76,17 @@
   box-sizing: border-box;
 }
 
-<<<<<<< HEAD
 div.cke {
     border: 1px solid #b6b6b6;
-=======
+}
+
 .selection-box {
     min-width: 300px;
->>>>>>> 71089801
 }
 
 .datepicker {
     width: 17em;
 }
-<<<<<<< HEAD
 
 .toggle-bookmark a img {
     height: 1em;
@@ -112,6 +110,4 @@
 .error-load-history a {
     text-decoration: underline !important;
     color: white !important;
-}
-=======
->>>>>>> 71089801
+}
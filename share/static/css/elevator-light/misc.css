.hide, .hidden { display: none !important; }

.clear { clear: both; }

* html .clearfix {
    height: 1%; /* IE5-6 */
}
.clearfix {
    display: inline-block; /* IE7xhtml*/
}
html[xmlns] .clearfix { /* O */
    display: block;
}
.clearfix:after { /* FF, O, etc. */
    content: ".";
    display: block;
    height: 0;
    clear: both;
    visibility: hidden;
}

hr.clear {
    visibility: hidden;
    height: 0;
    margin: 0;
    padding: 0;
    border: none;
    font-size: 1px;
}

.query-stacktrace-toggle {
    float: right;
}

/* jQuery UI overrides */
.ui-widget {
    font-family: arial,helvetica,sans-serif !important;
}

textarea.messagebox, #cke_Content, #cke_UpdateContent {
  -moz-box-sizing: border-box;
  box-sizing: border-box;
}

.selection-box {
    min-width: 300px;
}

.datepicker {
    max-width: 17em;
    min-width: 10em;
}

.selectowner {
    max-width: 15.8em;
    min-width: 10em;
}

.dashboard-subscription tr.frequency .value input {
    margin-bottom: 0.75em;
}

/* infinite history error message */

.error-load-history {
    background-color: #b32;
    padding: 10px;
    border-radius: 5px;
    color: white;
}

.error-load-history a {
    text-decoration: underline !important;
    color: white !important;
}

/* */

.comment {
    padding-left: 0.5em;
    color: #999;
}

#comp-Ticket-ShowEmailRecord #header {
    top: 0em;
}

#comp-Ticket-ShowEmailRecord #body {
    margin-left: 1em;
    margin-top: 1em;
    overflow: auto;
}

.modal {
  background: rgb(0, 0, 0, .70); 
}

/* manipulate the svg image for selected bookmarks */
svg.bookmark-selected path {
    stroke: black;
    stroke-width: 50;
    fill: #46B346;
}

/* borders for cog icons */
svg.icon-bordered {
    width: 1em !important;
    height: 1em !important;
    border: solid 0.05em #eee;
    border-radius: 0.1em;
    padding: 0.2em 0.25em 0.15em;
}

/* styling for helper text svg images */
svg.icon-helper {
    padding-left: 0.2em;
    color: #666;
}

/* row colouring */
.oddline {
    background-color: rgba(242, 242, 242);
}

.cke_toolgroup a.cke_button {
    padding-left: 3px;
    padding-right: 3px;
}

.cke_toolbar .cke_combo_button,
.cke_toolbar .cke_toolgroup {
    margin-right: 5px;
}

legend {
  font-size: 1rem;
}

/* transaction display page */
h1#transaction-extra-info {
    font-size: 1.4rem;
    padding-top: 0.4rem;
}

<<<<<<< HEAD
/* Prevent page links from running off the side of the page for Firefox */
span.pagenum {
    display: inline-block;
=======
/* Do not change background color on click of dropdown items like "Show
 * full headers" in ticket history */
.btn-group.dropdown .dropdown-item:active {
    background-color: transparent;
>>>>>>> c8a385c0
}<|MERGE_RESOLUTION|>--- conflicted
+++ resolved
@@ -142,14 +142,13 @@
     padding-top: 0.4rem;
 }
 
-<<<<<<< HEAD
 /* Prevent page links from running off the side of the page for Firefox */
 span.pagenum {
     display: inline-block;
-=======
+}
+
 /* Do not change background color on click of dropdown items like "Show
  * full headers" in ticket history */
 .btn-group.dropdown .dropdown-item:active {
     background-color: transparent;
->>>>>>> c8a385c0
 }
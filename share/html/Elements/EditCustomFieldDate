--- conflicted
+++ resolved
@@ -45,13 +45,8 @@
 %# those contributions and any derivatives thereof.
 %#
 %# END BPS TAGGED BLOCK }}}
-<<<<<<< HEAD
-% my $name = $NamePrefix.$CustomField->Id.'-Values';
-<& /Elements/SelectDate, Name => "$name", Default => $Default, current => 0, ShowTime => 0 &> (<%$DateObj->AsString(Time => 0, Timezone => 'utc')%>)
-=======
 % my $name = $Name || $NamePrefix.$CustomField->Id.'-Values';
-<& /Elements/SelectDate, Name => "$name", current => 0, ShowTime => 0 &> (<%$DateObj->AsString(Time => 0, Timezone => 'utc')%>)
->>>>>>> 06bbbaec
+<& /Elements/SelectDate, Name => $name, Default => $Default, current => 0, ShowTime => 0 &> (<%$DateObj->AsString(Time => 0, Timezone => 'utc')%>)
 
 <%INIT>
 my $DateObj = RT::Date->new ( $session{'CurrentUser'} );

%# BEGIN BPS TAGGED BLOCK {{{
%#
%# COPYRIGHT:
%#
%# This software is Copyright (c) 1996-2022 Best Practical Solutions, LLC
%#                                          <sales@bestpractical.com>
%#
%# (Except where explicitly superseded by other copyright notices)
%#
%#
%# LICENSE:
%#
%# This work is made available to you under the terms of Version 2 of
%# the GNU General Public License. A copy of that license should have
%# been provided with this software, but in any event can be snarfed
%# from www.gnu.org.
%#
%# This work is distributed in the hope that it will be useful, but
%# WITHOUT ANY WARRANTY; without even the implied warranty of
%# MERCHANTABILITY or FITNESS FOR A PARTICULAR PURPOSE.  See the GNU
%# General Public License for more details.
%#
%# You should have received a copy of the GNU General Public License
%# along with this program; if not, write to the Free Software
%# Foundation, Inc., 51 Franklin Street, Fifth Floor, Boston, MA
%# 02110-1301 or visit their web page on the internet at
%# http://www.gnu.org/licenses/old-licenses/gpl-2.0.html.
%#
%#
%# CONTRIBUTION SUBMISSION POLICY:
%#
%# (The following paragraph is not intended to limit the rights granted
%# to you to modify and distribute this software under the terms of
%# the GNU General Public License and is only of importance to you if
%# you choose to contribute your changes and enhancements to the
%# community by submitting them to Best Practical Solutions, LLC.)
%#
%# By intentionally submitting any modifications, corrections or
%# derivatives to this work, or any other work intended for use with
%# Request Tracker, to Best Practical Solutions, LLC, you confirm that
%# you are the copyright holder for those contributions and you grant
%# Best Practical Solutions,  LLC a nonexclusive, worldwide, irrevocable,
%# royalty-free, perpetual, license to use, copy, create derivative
%# works based on those contributions, and sublicense and distribute
%# those contributions and any derivatives thereof.
%#
%# END BPS TAGGED BLOCK }}}
%# End of div#body from /Elements/PageLayout
  <hr class="clear" />
</div>
% $m->callback( %ARGS );
<<<<<<< HEAD
<div id="footer" title="Best Practical Solutions, LLC, copyright" class="row">
% # display 3 columns on login page
% # display 1 column center aligned once logged in, without the "For support and sales..." section
% my $cols = ( $Menu ? '12' : '4' );
  <div class="col-<% $cols %>">
    <p id="version" class="text-center <% $Menu ? 'pb-1' : 'text-md-left' %>">
%     if ($m->{'rt_base_time'}) {
        <span id="time"><&|/l&>Time to display</&>: <%Time::HiRes::tv_interval( $m->{'rt_base_time'} )%> -</span>
%     }
      <span><&|/l_unsafe, $RT::VERSION, &>RT Version [_1]</&></span>
    </p>
  </div>
  <div class="col-<% $cols %>">
    <p id="bpscredits" class="text-center"><span><&|/l_unsafe, '2021', '&#187;&#124;&#171;', '<a href="https://bestpractical.com/about">Best Practical Solutions, LLC</a>', &>Copyright 1996-[_1] [_2] [_3].</&></span></p>
  </div>
=======
<div id="footer" title="Best Practical Solutions, LLC, copyright and logo">
% if ($m->{'rt_base_time'}) {
  <p id="time"><span><&|/l&>Time to display</&>: <%Time::HiRes::tv_interval( $m->{'rt_base_time'} )%></span></p>
%}
  <p id="bpscredits"><span><&|/l_unsafe,     '&#187;&#124;&#171;', $RT::VERSION, '2022', '<a href="http://www.bestpractical.com?rt='.$RT::VERSION.'">Best Practical Solutions, LLC</a>', &>[_1] RT [_2] Copyright 1996-[_3] [_4].</&>
</span></p>
>>>>>>> 8cd02c84
% if (!$Menu) {
  <div class="col-4">
    <p id="legal" class="text-md-right text-center"><&|/l_unsafe, '<a href="mailto:sales@bestpractical.com">sales@bestpractical.com</a>' &>For support and sales inquiries, please contact [_1].</&></p>
  </div>
% }
</div>
% if ($Debug >= 2 ) {
% require Data::Dumper;
% my $d = Data::Dumper->new([\%ARGS], [qw(%ARGS)]);
<pre>
<%$d->Dump() %>
</pre>
% }
    </div>
  </body>
</html>
<%ARGS>
$Debug => 0
$Menu => 1
</%ARGS><|MERGE_RESOLUTION|>--- conflicted
+++ resolved
@@ -49,7 +49,6 @@
   <hr class="clear" />
 </div>
 % $m->callback( %ARGS );
-<<<<<<< HEAD
 <div id="footer" title="Best Practical Solutions, LLC, copyright" class="row">
 % # display 3 columns on login page
 % # display 1 column center aligned once logged in, without the "For support and sales..." section
@@ -63,16 +62,8 @@
     </p>
   </div>
   <div class="col-<% $cols %>">
-    <p id="bpscredits" class="text-center"><span><&|/l_unsafe, '2021', '&#187;&#124;&#171;', '<a href="https://bestpractical.com/about">Best Practical Solutions, LLC</a>', &>Copyright 1996-[_1] [_2] [_3].</&></span></p>
+    <p id="bpscredits" class="text-center"><span><&|/l_unsafe, '2022', '&#187;&#124;&#171;', '<a href="https://bestpractical.com/about">Best Practical Solutions, LLC</a>', &>Copyright 1996-[_1] [_2] [_3].</&></span></p>
   </div>
-=======
-<div id="footer" title="Best Practical Solutions, LLC, copyright and logo">
-% if ($m->{'rt_base_time'}) {
-  <p id="time"><span><&|/l&>Time to display</&>: <%Time::HiRes::tv_interval( $m->{'rt_base_time'} )%></span></p>
-%}
-  <p id="bpscredits"><span><&|/l_unsafe,     '&#187;&#124;&#171;', $RT::VERSION, '2022', '<a href="http://www.bestpractical.com?rt='.$RT::VERSION.'">Best Practical Solutions, LLC</a>', &>[_1] RT [_2] Copyright 1996-[_3] [_4].</&>
-</span></p>
->>>>>>> 8cd02c84
 % if (!$Menu) {
   <div class="col-4">
     <p id="legal" class="text-md-right text-center"><&|/l_unsafe, '<a href="mailto:sales@bestpractical.com">sales@bestpractical.com</a>' &>For support and sales inquiries, please contact [_1].</&></p>

%# BEGIN BPS TAGGED BLOCK {{{
%#
%# COPYRIGHT:
%#
%# This software is Copyright (c) 1996-2012 Best Practical Solutions, LLC
%#                                          <sales@bestpractical.com>
%#
%# (Except where explicitly superseded by other copyright notices)
%#
%#
%# LICENSE:
%#
%# This work is made available to you under the terms of Version 2 of
%# the GNU General Public License. A copy of that license should have
%# been provided with this software, but in any event can be snarfed
%# from www.gnu.org.
%#
%# This work is distributed in the hope that it will be useful, but
%# WITHOUT ANY WARRANTY; without even the implied warranty of
%# MERCHANTABILITY or FITNESS FOR A PARTICULAR PURPOSE.  See the GNU
%# General Public License for more details.
%#
%# You should have received a copy of the GNU General Public License
%# along with this program; if not, write to the Free Software
%# Foundation, Inc., 51 Franklin Street, Fifth Floor, Boston, MA
%# 02110-1301 or visit their web page on the internet at
%# http://www.gnu.org/licenses/old-licenses/gpl-2.0.html.
%#
%#
%# CONTRIBUTION SUBMISSION POLICY:
%#
%# (The following paragraph is not intended to limit the rights granted
%# to you to modify and distribute this software under the terms of
%# the GNU General Public License and is only of importance to you if
%# you choose to contribute your changes and enhancements to the
%# community by submitting them to Best Practical Solutions, LLC.)
%#
%# By intentionally submitting any modifications, corrections or
%# derivatives to this work, or any other work intended for use with
%# Request Tracker, to Best Practical Solutions, LLC, you confirm that
%# you are the copyright holder for those contributions and you grant
%# Best Practical Solutions,  LLC a nonexclusive, worldwide, irrevocable,
%# royalty-free, perpetual, license to use, copy, create derivative
%# works based on those contributions, and sublicense and distribute
%# those contributions and any derivatives thereof.
%#
%# END BPS TAGGED BLOCK }}}
<& /Elements/PageLayout, show_menu => $show_menu &>
<a name="skipnav" id="skipnav" accesskey="8"></a>
<%INIT>

my $request_path = $HTML::Mason::Commands::r->path_info;

my $query_string = sub {
    my %args = @_;
    my $u    = URI->new();
    $u->query_form(%args);
    return $u->query;
};

my $build_admin_menu = sub {
    my $top = shift;
    my $admin = $top->child( config => title => loc('Configuration'), path => '/Admin/', sort_order => 99 );
    if ( $session{'CurrentUser'}->HasRight( Object => RT->System, Right => 'AdminUsers' ) ) {
        my $users = $admin->child( users =>
            title       => loc('Users'),
            description => loc('Manage users and passwords'),
            path        => '/Admin/Users/',
        );
        $users->child( select => title => loc('Select'), path => "/Admin/Users/" );
        $users->child( create => title => loc('Create'), path => "/Admin/Users/Modify.html?Create=1" );
    }
    my $groups = $admin->child( groups =>
        title       => loc('Groups'),
        description => loc('Manage groups and group membership'),
        path        => '/Admin/Groups/',
    );
    $groups->child( select => title => loc('Select'), path => "/Admin/Groups/" );
    $groups->child( create => title => loc('Create'), path => "/Admin/Groups/Modify.html?Create=1" );

    my $queues = $admin->child( queues =>
        title       => loc('Queues'),
        description => loc('Manage queues and queue-specific properties'),
        path        => '/Admin/Queues/',
    );
    $queues->child( select => title => loc('Select'), path => "/Admin/Queues/" );
    $queues->child( create => title => loc('Create'), path => "/Admin/Queues/Modify.html?Create=1" );

    if ( $session{'CurrentUser'}->HasRight( Object => RT->System, Right => 'AdminCustomField' ) ) {
        my $cfs = $admin->child( 'custom-fields' =>
            title       => loc('Custom Fields'),
            description => loc('Manage custom fields and custom field values'),
            path        => '/Admin/CustomFields/',
        );
        $cfs->child( select => title => loc('Select'), path => "/Admin/CustomFields/" );
        $cfs->child( create => title => loc('Create'), path => "/Admin/CustomFields/Modify.html?Create=1" );
    }

    my $admin_global = $admin->child( global =>
        title       => loc('Global'),
        description => loc('Manage properties and configuration which apply to all queues'),
        path        => '/Admin/Global/',
    );

    my $scrips = $admin_global->child( scrips =>
        title       => loc('Scrips'),
        description => loc('Modify scrips which apply to all queues'),
        path        => '/Admin/Global/Scrips.html',
    );
    $scrips->child( select => title => loc('Select'), path => "/Admin/Global/Scrips.html" );
    $scrips->child( create => title => loc('Create'), path => "/Admin/Global/Scrip.html?Create=1" );

    my $templates = $admin_global->child( templates =>
        title       => loc('Templates'),
        description => loc('Edit system templates'),
        path        => '/Admin/Global/Templates.html',
    );
    $templates->child( select => title => loc('Select'), path => "/Admin/Global/Templates.html" );
    $templates->child( create => title => loc('Create'), path => "/Admin/Global/Template.html?Create=1" );

    my $cfadmin = $admin_global->child( 'custom-fields' =>
        title       => loc('Custom Fields'),
        description => loc('Modify global custom fields'),
        path        => '/Admin/Global/CustomFields/index.html',
    );
    $cfadmin->child( users =>
        title       => loc('Users'),
        description => loc('Select custom fields for all users'),
        path        => '/Admin/Global/CustomFields/Users.html',
    );
    $cfadmin->child( groups =>
        title       => loc('Groups'),
        description => loc('Select custom fields for all user groups'),
        path        => '/Admin/Global/CustomFields/Groups.html',
    );
    $cfadmin->child( queues =>
        title       => loc('Queues'),
        description => loc('Select custom fields for all queues'),
        path        => '/Admin/Global/CustomFields/Queues.html',
    );
    $cfadmin->child( tickets =>
        title       => loc('Tickets'),
        description => loc('Select custom fields for tickets in all queues'),
        path        => '/Admin/Global/CustomFields/Queue-Tickets.html',
    );
    $cfadmin->child( transactions =>
        title       => loc('Ticket Transactions'),
        description => loc('Select custom fields for transactions on tickets in all queues'),
        path        => '/Admin/Global/CustomFields/Queue-Transactions.html',
    );
    $cfadmin->child( 'custom-fields' =>
        title       => loc('Articles'),
        description => loc('Select Custom Fields for Articles in all Classes'),
        path        => '/Admin/Global/CustomFields/Class-Article.html',
    );

    my $article_admin = $admin->child( articles => title => loc('Articles'), path => "/Admin/Articles/index.html" );
    my $class_admin = $article_admin->child(classes => title => loc('Classes'), path => '/Admin/Articles/Classes/' );
    $class_admin->child( select =>
        title       => loc('Select'),
        description => loc('Modify and Create Classes'),
        path        => '/Admin/Articles/Classes/',
    );
    $class_admin->child( create =>
        title       => loc('Create'),
        description => loc('Modify and Create Custom Fields for Articles'),
        path        => '/Admin/Articles/Classes/Modify.html?Create=1',
    );


    my $cfs = $article_admin->child( 'custom-fields' =>
        title => loc('Custom Fields'),
        path  => '/Admin/CustomFields/index.html?'.$m->comp('/Elements/QueryString', type => 'RT::Class-RT::Article'),
    );
    $cfs->child( select =>
        title => loc('Select'),
        path => '/Admin/CustomFields/index.html?'.$m->comp('/Elements/QueryString', type => 'RT::Class-RT::Article'),
    );
    $cfs->child( create =>
        title => loc('Create'),
        path => '/Admin/CustomFields/Modify.html?'.$m->comp("/Elements/QueryString", Create=>1, LookupType=> "RT::Class-RT::Article" ),
    );

    $admin_global->child( 'group-rights' =>
        title       => loc('Group Rights'),
        description => loc('Modify global group rights'),
        path        => '/Admin/Global/GroupRights.html',
    );
    $admin_global->child( 'user-rights' =>
        title       => loc('User Rights'),
        description => loc('Modify global user rights'),
        path        => '/Admin/Global/UserRights.html',
    );
    $admin_global->child( 'my-rt' =>
        title       => loc('RT at a glance'),
        description => loc('Modify the default "RT at a glance" view'),
        path        => '/Admin/Global/MyRT.html',
    );
    $admin_global->child( 'topics' =>
        title       => loc('Topics'),
        description => loc('Modify global article topics'),
        path        => '/Admin/Global/Topics.html',
    );

    my $admin_tools = $admin->child( tools =>
        title       => loc('Tools'),
        description => loc('Use other RT administrative tools'),
        path        => '/Admin/Tools/',
    );
    $admin_tools->child( configuration =>
        title       => loc('System Configuration'),
        description => loc('Detailed information about your RT setup'),
        path        => '/Admin/Tools/Configuration.html',
    );
    $admin_tools->child( theme =>
        title       => loc('Theme'),
        description => loc('Customize the look of your RT'),
        path        => '/Admin/Tools/Theme.html',
    );
    if (RT->Config->Get('StatementLog')
        && $session{'CurrentUser'}->HasRight( Right => 'SuperUser', Object => RT->System )) {
       $admin_tools->child( 'sql-queries' =>
           title       => loc('SQL Queries'),
           description => loc('Browse the SQL queries made in this process'),
           path        => '/Admin/Tools/Queries.html',
       );
    }
    $admin_tools->child( shredder =>
        title       => loc('Shredder'),
        description => loc('Permanently wipeout data from RT'),
        path        => '/Admin/Tools/Shredder',
    );

    if ( $request_path =~ m{^/Admin/(Queues|Users|Groups|CustomFields)} ) {
        my $type = $1;
        my $tabs = PageMenu();

        my %labels = (
            Queues       => loc("Queues"),
            Users        => loc("Users"),
            Groups       => loc("Groups"),
            CustomFields => loc("Custom Fields"),
        );

        my $section;
        if ( $request_path =~ m|^/Admin/$type/?(?:index.html)?$|
             || (    $request_path =~ m|^/Admin/$type/(?:Modify.html)$|
                  && $m->request_args->{'Create'} )
           )
        {
            $section = $tabs;

        } else {
            $section = $tabs->child( select => title => $labels{$type},
                                     path => "/Admin/$type/" );
        }

        $section->child( select => title => loc('Select'), path => "/Admin/$type/" );
        $section->child( create => title => loc('Create'), path => "/Admin/$type/Modify.html?Create=1" );
    }

    if ( $request_path =~ m{^/Admin/Queues} ) {
        if ( $m->request_args->{'id'} && $m->request_args->{'id'} =~ /^\d+$/
                ||
              $m->request_args->{'Queue'} && $m->request_args->{'Queue'} =~ /^\d+$/
                ) {
            my $id = $m->request_args->{'Queue'} || $m->request_args->{'id'};
            my $queue_obj = RT::Queue->new( $session{'CurrentUser'} );
            $queue_obj->Load($id);

            my $queue = PageMenu();
            $queue->child( basics => title => loc('Basics'),   path => "/Admin/Queues/Modify.html?id=" . $id );
            $queue->child( people => title => loc('Watchers'), path => "/Admin/Queues/People.html?id=" . $id );

            my $templates = $queue->child(templates => title => loc('Templates'), path => "/Admin/Queues/Templates.html?id=" . $id);
            $templates->child( select => title => loc('Select'), path => "/Admin/Queues/Templates.html?id=".$id);
            $templates->child( create => title => loc('Create'), path => "/Admin/Queues/Template.html?Create=1;Queue=".$id);

            my $scrips = $queue->child( scrips => title => loc('Scrips'), path => "/Admin/Queues/Scrips.html?id=" . $id);
            $scrips->child( select => title => loc('Select'), path => "/Admin/Queues/Scrips.html?id=" . $id );
            $scrips->child( create => title => loc('Create'), path => "/Admin/Queues/Scrip.html?Create=1;Queue=" . $id);

            my $ticket_cfs = $queue->child( 'ticket-custom-fields' => title => loc('Ticket Custom Fields'),
                path => '/Admin/Queues/CustomFields.html?SubType=RT::Ticket&id=' . $id );

            my $txn_cfs = $queue->child( 'transaction-custom-fields' => title => loc('Transaction Custom Fields'),
                path => '/Admin/Queues/CustomFields.html?SubType=RT::Ticket-RT::Transaction&id='.$id );

            $queue->child( 'group-rights' => title => loc('Group Rights'), path => "/Admin/Queues/GroupRights.html?id=".$id );
            $queue->child( 'user-rights' => title => loc('User Rights'), path => "/Admin/Queues/UserRights.html?id=" . $id );


            $m->callback( CallbackName => 'PrivilegedQueue', queue_id => $id, page_menu => $queue);
        }
    }
    if ( $request_path =~ m{^/Admin/Users} ) {
        if ( $m->request_args->{'id'} && $m->request_args->{'id'} =~ /^\d+$/ ) {
            my $id = $m->request_args->{'id'};
            my $obj = RT::User->new( $session{'CurrentUser'} );
            $obj->Load($id);

            my $tabs = PageMenu();
            $tabs->child( basics      => title => loc('Basics'),         path => "/Admin/Users/Modify.html?id=" . $id );
            $tabs->child( memberships => title => loc('Memberships'),    path => "/Admin/Users/Memberships.html?id=" . $id );
            $tabs->child( history     => title => loc('History'),        path => "/Admin/Users/History.html?id=" . $id );
            $tabs->child( 'my-rt'     => title => loc('RT at a glance'), path => "/Admin/Users/MyRT.html?id=" . $id );
            if ( RT->Config->Get('GnuPG')->{'Enable'} ) {
                $tabs->child( pgp     => title => loc('GnuPG'),          path => "/Admin/Users/GnuPG.html?id=" . $id );
            }
        }

    }

    if ( $request_path =~ m{^/Admin/Groups} ) {
        if ( $m->request_args->{'id'} && $m->request_args->{'id'} =~ /^\d+$/ ) {
            my $id = $m->request_args->{'id'};
            my $obj = RT::Group->new( $session{'CurrentUser'} );
            $obj->Load($id);

            my $tabs = PageMenu();
            $tabs->child( basics         => title => loc('Basics'),       path => "/Admin/Groups/Modify.html?id=" . $obj->id );
            $tabs->child( members        => title => loc('Members'),      path => "/Admin/Groups/Members.html?id=" . $obj->id );
            $tabs->child( 'group-rights' => title => loc('Group Rights'), path => "/Admin/Groups/GroupRights.html?id=" . $obj->id );
            $tabs->child( 'user-rights'  => title => loc('User Rights'),  path => "/Admin/Groups/UserRights.html?id=" . $obj->id );
            $tabs->child( history        => title => loc('History'),      path => "/Admin/Groups/History.html?id=" . $obj->id );
        }
    }

    if ( $request_path =~ m{^/Admin/CustomFields/} ) {
        if ( $m->request_args->{'id'} && $m->request_args->{'id'} =~ /^\d+$/ ) {
            my $id = $m->request_args->{'id'};
            my $obj = RT::CustomField->new( $session{'CurrentUser'} );
            $obj->Load($id);

            my $tabs = PageMenu();
            $tabs->child( basics         => title => loc('Basics'),       path => "/Admin/CustomFields/Modify.html?id=".$id );
            $tabs->child( 'group-rights' => title => loc('Group Rights'), path => "/Admin/CustomFields/GroupRights.html?id=" . $id );
            $tabs->child( 'user-rights'  => title => loc('User Rights'),  path => "/Admin/CustomFields/UserRights.html?id=" . $id );
            $tabs->child( 'applies-to'   => title => loc('Applies to'),   path => "/Admin/CustomFields/Objects.html?id=" . $id );
        }
    }

    if ( $request_path =~ m{^/Admin/Global/(Scrip|Template)s?\.html} ) {
        my $type = $1;
        my $tabs = PageMenu();

        # With only two elements, swapping between dropdown and menu is kinda dumb
        # In the glorious future this should be cleaner.

        $tabs->child( select => title => loc('Select'), path => "/Admin/Global/${type}s.html" );
        $tabs->child( create => title => loc('Create'), path => "/Admin/Global/${type}.html?Create=1" );
    }

    if ( $request_path =~ m{^/Admin/Articles/Classes/} ) {
        my $tabs = PageMenu();
        if ( my $id = $m->request_args->{'id'} ) {
            my $obj = RT::CustomField->new( $session{'CurrentUser'} );
            $obj->Load($id);

            my $section = $tabs->child( select => title => loc("Classes"), path => "/Admin/Articles/Classes/" );
            $section->child( select => title => loc('Select'), path => "/Admin/Articles/Classes/" );
            $section->child( create => title => loc('Create'), path => "/Admin/Articles/Classes/Modify.html?Create=1" );

            $tabs->child( basics          => title => loc('Basics'),        path => "/Admin/Articles/Classes/Modify.html?id=".$id );
            $tabs->child( topics          => title => loc('Topics'),        path => "/Admin/Articles/Classes/Topics.html?id=".$id );
            $tabs->child( 'custom-fields' => title => loc('Custom Fields'), path => "/Admin/Articles/Classes/CustomFields.html?id=".$id );
            $tabs->child( 'group-rights'  => title => loc('Group Rights'),  path => "/Admin/Articles/Classes/GroupRights.html?id=".$id );
            $tabs->child( 'user-rights'   => title => loc('User Rights'),   path => "/Admin/Articles/Classes/UserRights.html?id=".$id );
            $tabs->child( 'applies-to'    => title => loc('Applies to'),    path => "/Admin/Articles/Classes/Objects.html?id=$id" );
        } else {
            $tabs->child( select => title => loc('Select'), path => "/Admin/Articles/Classes/" );
            $tabs->child( create => title => loc('Create'), path => "/Admin/Articles/Classes/Modify.html?Create=1" );
        }
    }
};


my $build_main_nav = sub {

    my $home = Menu->child( home => title => loc('Homepage'), path => '/' );
    # We explicitly exclude superusers; otherwise the dashboards for
    # groups you're not in (but can see the dashboards of by dint of
    # being a superuser) would push the useful ones from the groups
    # you're actually in off of the stack.
    my @dashboards = $m->comp("/Dashboards/Elements/ListOfDashboards", IncludeSuperuserGroups => 0);
    my $limit      = 7;

    my $more = 0;
    if ( @dashboards > $limit ) {
        $more = 1;
        splice @dashboards, $limit;
    }

    my $dashes = Menu()->child('home');
    if (@dashboards) {
        for my $dash (@dashboards) {
            $home->child( 'dashboard-' . $dash->id,
                title => $dash->Name,
                path  => '/Dashboards/' . $dash->id . '/' . $dash->Name
            );
        }

        $dashes->child( more => title => loc('All Dashboards'), path => 'Dashboards/index.html' );
    }
    my $dashboard = RT::Dashboard->new( $session{CurrentUser} );
    if ( $dashboard->CurrentUserCanCreateAny ) {
        $dashes->child('dashboard_create' => title => loc('New Dashboard'), path => "/Dashboards/Modify.html?Create=1" );
    }

    my $tickets = Menu->child( search => title => loc('Tickets'), path => '/Search/Build.html' );
    $tickets->child( simple => title => loc('Simple Search'), path => "/Search/Simple.html" );
    $tickets->child( new    => title => loc('New Search'),    path => "/Search/Build.html?NewQuery=1" );


    my $tools = Menu->child( tools => title => loc('Tools'), path => '/Tools/index.html' );
    my $articles = $tools->child( articles => title => loc('Articles'), path => "/Articles/index.html");
    $articles->child( articles => title => loc('Overview'), path => "/Articles/index.html" );
    $articles->child( search   => title => loc('Search'),   path => "/Articles/Article/Search.html" );
    $articles->child( topics   => title => loc('Topics'),   path => "/Articles/Topics.html" );

    $tools->child( my_day =>
        title       => loc('My Day'),
        description => loc('Easy updating of your open tickets'),
        path        => '/Tools/MyDay.html',
    );

    if ( RT->Config->Get('EnableReminders') ) {
        $tools->child( my_reminders =>
            title       => loc('My Reminders'),
            description => loc('Easy viewing of your reminders'),
            path        => '/Tools/MyReminders.html',
        );
    }

    $tools->child( offline =>
        title       => loc('Offline'),
        description => loc('Create tickets offline'),
        path        => '/Tools/Offline.html',
    );

    if ( $session{'CurrentUser'}->HasRight( Right => 'ShowApprovalsTab', Object => RT->System ) ) {
        $tools->child( approval =>
            title       => loc('Approval'),
            description => loc('My Approvals'),
            path        => '/Approvals/',
        );
    }

    if ( $session{'CurrentUser'}->HasRight( Right => 'ShowConfigTab', Object => RT->System ) )
    {
        $build_admin_menu->($tools);
    }

    my $username = '<span class="current-user">'
                 . $m->interp->apply_escapes($session{'CurrentUser'}->Name, 'h')
                 . '</span>';
    my $about_me = Menu->child( 'preferences' =>
        title        => loc('Logged in as [_1]', $username),
        escape_title => 0,
        sort_order   => 99,
    );


    if ( $session{'CurrentUser'}->UserObj
         && $session{'CurrentUser'}->HasRight( Right => 'ModifySelf', Object => RT->System )) {
        my $settings = $about_me->child( settings => title => loc('Settings'), path => '/Prefs/Other.html' );
        $settings->child( options        => title => loc('Options'),        path => '/Prefs/Other.html' );
        $settings->child( about_me       => title => loc('About me'),       path => '/User/Prefs.html' );
        $settings->child( search_options => title => loc('Search options'), path => '/Prefs/SearchOptions.html' );
        $settings->child( myrt           => title => loc('RT at a glance'), path => '/Prefs/MyRT.html' );
        $settings->child( quicksearch    => title => loc('Quick search'),   path => '/Prefs/Quicksearch.html' );

        my $search_menu = $settings->child( 'saved-searches' => title => loc('Saved Searches') );
        my $searches = [ $m->comp( "/Search/Elements/SearchesForObject",
                          Object => RT::System->new( $session{'CurrentUser'} )) ];
        my $i = 0;

        for my $search (@$searches) {
            $search_menu->child( "search-" . $i++ =>
                title => $search->[0],
                path  => "/Prefs/Search.html?"
                       . $query_string->( name => ref( $search->[1] ) . '-' . $search->[1]->Id ),
            );

        }
    }
    if ( $session{'CurrentUser'}->Name
         && (   !RT->Config->Get('WebExternalAuth')
              || RT->Config->Get('WebFallbackToInternalAuth') )) {
        $about_me->child( logout => title => loc('Logout'), path => '/NoAuth/Logout.html' );
    }
    if ( $request_path =~ m{^/Dashboards/(\d+)?}) {
        if ( my $id = ( $1 || $m->request_args->{'id'} ) ) {
            my $obj = RT::Dashboard->new( $session{'CurrentUser'} );
            $obj->LoadById($id);
            if ( $obj and $obj->id ) {
                my $tabs = PageMenu;
                $tabs->child( basics       => title => loc('Basics'),       path => "/Dashboards/Modify.html?id=" . $obj->id);
                $tabs->child( content      => title => loc('Content'),      path => "/Dashboards/Queries.html?id=" . $obj->id);
                $tabs->child( subscription => title => loc('Subscription'), path => "/Dashboards/Subscription.html?id=" . $obj->id)
                    if $obj->CurrentUserCanSubscribe;
                $tabs->child( show         => title => loc('Show'),         path => "/Dashboards/" . $obj->id . "/" . $obj->Name)
            }
        }
    }


    if ( $request_path =~ m{^/Ticket/} ) {
        if ( ( $m->request_args->{'id'} || '' ) =~ /^(\d+)$/ ) {
            my $id  = $1;
            my $obj = RT::Ticket->new( $session{'CurrentUser'} );
            $obj->Load($id);

            my $actions = PageMenu()->child( actions => title => loc('Actions'), sort_order  => 95 );
            my $tabs = PageMenu();
            $tabs->child( bookmark => raw_html => $m->scomp( '/Ticket/Elements/Bookmark', id => $id ), sort_order => 99 );
            $tabs->child( display => title => loc('Display'), path => "/Ticket/Display.html?id=" . $id );
            $tabs->child( history => title => loc('History'), path => "/Ticket/History.html?id=" . $id );

            my %can = %{ $obj->CurrentUser->PrincipalObj->HasRights( Object => $obj ) };
            $can{'_ModifyOwner'} = $can{'OwnTicket'} || $can{'TakeTicket'} || $can{'StealTicket'};
            my $can = sub {
                unless ($_[0] eq 'ExecuteCode') {
                    return $can{$_[0]} || $can{'SuperUser'};
                } else {
                    return !RT->Config->Get('DisallowExecuteCode')
                        && ( $can{'ExecuteCode'} || $can{'SuperUser'} );
                }
            };

            # comment out until we can do it for an individual custom field
            #if ( $can->('ModifyTicket') || $can->('ModifyCustomField') ) {
            $tabs->child( basics => title => loc('Basics'), path => "/Ticket/Modify.html?id=" . $id );

            #}

            if ( $can->('ModifyTicket') || $can->('_ModifyOwner') || $can->('Watch') || $can->('WatchAsAdminCc') ) {
                $tabs->child( people => title => loc('People'), path => "/Ticket/ModifyPeople.html?id=" . $id );
            }

            if ( $can->('ModifyTicket') ) {
                $tabs->child( dates => title => loc('Dates'), path => "/Ticket/ModifyDates.html?id=" . $id );
                $tabs->child( links => title => loc('Links'), path => "/Ticket/ModifyLinks.html?id=" . $id );
            }

            #if ( $can->('ModifyTicket') || $can->('ModifyCustomField') || $can->('_ModifyOwner') ) {
            $tabs->child( jumbo => title => loc('Jumbo'), path => "/Ticket/ModifyAll.html?id=" . $id );
            #}

            if ( RT->Config->Get('EnableReminders') ) {
                $tabs->child( reminders => title => loc('Reminders'), path => "/Ticket/Reminders.html?id=" . $id );
            }

            if ( $can->('ModifyTicket') or $can->('ReplyToTicket') ) {
                $actions->child( reply => title => loc('Reply'), path => "/Ticket/Update.html?Action=Respond;id=" . $id );
            }

            if ( $can->('ModifyTicket') or $can->('CommentOnTicket') ) {
                $actions->child( comment => title => loc('Comment'), path => "/Ticket/Update.html?Action=Comment;id=" . $id );
            }

            if ( $can->('ForwardMessage') ) {
                $actions->child( forward => title => loc('Forward'), path => "/Ticket/Forward.html?id=" . $id );
            }

            my $hide_resolve_with_deps = RT->Config->Get('HideResolveActionsWithDependencies')
                && $obj->HasUnresolvedDependencies;

            my $current   = $obj->Status;
            my $lifecycle = $obj->QueueObj->Lifecycle;
            my $i         = 1;
            foreach my $info ( $lifecycle->Actions($current) ) {
                my $next = $info->{'to'};
                next unless $lifecycle->IsTransition( $current => $next );

                my $check = $lifecycle->CheckRight( $current => $next );
                next unless $can->($check);

                next if $hide_resolve_with_deps
                    && $lifecycle->IsInactive($next)
                    && !$lifecycle->IsInactive($current);

                my $action = $info->{'update'} || '';
                my $url = '/Ticket/';
                if ($action) {
                    $url .= "Update.html?"
                        . $query_string->(
                            Action        => $action,
                            DefaultStatus => $next,
                            id            => $id,
                        );
                } else {
                    $url .= "Display.html?"
                        . $query_string->(
                            Status => $next,
                            id     => $id,
                        );
                }
                my $key = $info->{'label'} || ucfirst($next);
                $actions->child( $key => title => loc( $key ), path => $url);
            }

            if ( $can->('OwnTicket') ) {
                if ( $obj->OwnerObj->Id == RT->Nobody->id
                     && ( $can->('ModifyTicket') or $can->('TakeTicket') ) ) {
                    $actions->child( take => title => loc('Take'), path => "/Ticket/Display.html?Action=Take;id=" . $id );
                }

                elsif (    $obj->OwnerObj->id != RT->Nobody->id
                        && $obj->OwnerObj->id != $session{CurrentUser}->id
                        && ( $can->('ModifyTicket') or $can->('StealTicket') ) ) {
                    $actions->child( steal => title => loc('Steal'), path => "/Ticket/Display.html?Action=Steal;id=" . $id );
                }
            }

            # TODO needs a "Can extract article into a class applied to this queue" check
            $actions->child( 'extract-article' =>
                title => loc('Extract Article'),
                path  => "/Articles/Article/ExtractIntoClass.html?Ticket=".$obj->id,
            );

            if ( defined $session{"tickets"} ) {
                # we have to update session data if we get new ItemMap
                my $updatesession = 1 unless ( $session{"tickets"}->{'item_map'} );

                my $item_map = $session{"tickets"}->ItemMap;

                if ($updatesession) {
                    $session{"tickets"}->PrepForSerialization();
                }

                my $search = Menu()->child('search');
                # Don't display prev links if we're on the first ticket
                if ( $item_map->{$id}->{prev} ) {
                    $search->child( first =>
                        title => '<< ' . loc('First'), class => "nav", path => "/Ticket/Display.html?id=" . $item_map->{first});
                    $search->child( prev =>
                        title => '< ' . loc('Prev'),   class => "nav", path => "/Ticket/Display.html?id=" . $item_map->{$id}->{prev});
                }
                # Don't display next links if we're on the last ticket
                if ( $item_map->{$id}->{next} ) {
                    $search->child( next =>
                        title => loc('Next') . ' >',  class => "nav", path => "/Ticket/Display.html?id=" . $item_map->{$id}->{next});
                    $search->child( last =>
                        title => loc('Last') . ' >>', class => "nav", path => "/Ticket/Display.html?id=" . $item_map->{last});
                }
            }
        }
    }

    if (
        (
               $request_path =~ m{^/(?:Ticket|Search)/}
            && $request_path !~ m{^/Search/Simple\.html}
        )
        || (   $request_path =~ m{^/Search/Simple\.html}
            && $m->request_args->{'q'} )
      )
    {
        my $search = Menu()->child('search');
        my $args      = '';
        my $has_query = '';
        my $current_search = $session{"CurrentSearchHash"} || {};
        my $search_id = $m->request_args->{'SavedSearchLoad'} || $m->request_args->{'SavedSearchId'} || $current_search->{'SearchId'} || '';
        my $chart_id = $m->request_args->{'SavedChartSearchId'} || $current_search->{SavedChartSearchId};

        $has_query = 1 if ( $m->request_args->{'Query'} or $current_search->{'Query'} );

        my %query_args;
        my %fallback_query_args = (
            SavedSearchId => ( $search_id eq 'new' ) ? undef : $search_id,
            SavedChartSearchId => $chart_id,
            (
                map {
                    my $p = $_;
                    $p => $m->request_args->{$p} || $current_search->{$p}
                } qw(Query Format OrderBy Order Page)
            ),
            RowsPerPage => (
                defined $m->request_args->{'RowsPerPage'}
                ? $m->request_args->{'RowsPerPage'}
                : $current_search->{'RowsPerPage'}
            ),
        );

        if ($QueryString) {
            $args = '?' . $QueryString;
        }
        else {
            my %final_query_args = ();
            # key => callback to avoid unnecessary work

            for my $param (keys %fallback_query_args) {
                $final_query_args{$param} = defined($QueryArgs->{$param})
                                          ? $QueryArgs->{$param}
                                          : $fallback_query_args{$param};
            }

            for my $field (qw(Order OrderBy)) {
                if ( ref( $final_query_args{$field} ) eq 'ARRAY' ) {
                    $final_query_args{$field} = join( "|", @{ $final_query_args{$field} } );
                } elsif (not defined $final_query_args{$field}) {
                    delete $final_query_args{$field};
                }
                else {
                    $final_query_args{$field} ||= '';
                }
            }

            $args = '?' . $query_string->(%final_query_args);
        }

        my $current_search_menu;
        if ( $request_path =~ m{^/Ticket} ) {
            $current_search_menu = $search->child( current_search => title => loc('Current Search') );
            $current_search_menu->path("/Search/Results.html$args") if $has_query;
        } else {
            $current_search_menu = PageMenu();
        }

        $current_search_menu->child( edit_search =>
            title => loc('Edit Search'), path => "/Search/Build.html" . ( ($has_query) ? $args : '' ) );
        $current_search_menu->child( advanced =>
            title => loc('Advanced'),    path => "/Search/Edit.html$args" );
        if ($has_query) {
            $current_search_menu->child( results => title => loc('Show Results'), path => "/Search/Results.html$args" );
        }

        if ( $has_query ) {
            $current_search_menu->child( bulk  => title => loc('Bulk Update'), path => "/Search/Bulk.html$args" );
            $current_search_menu->child( chart => title => loc('Chart'),       path => "/Search/Chart.html$args" );

            my $more = $current_search_menu->child( more => title => loc('Feeds') );

            $more->child( spreadsheet => title => loc('Spreadsheet'), path => "/Search/Results.tsv$args" );

            my %rss_data = map {
                $_ => $QueryArgs->{$_} || $fallback_query_args{$_} || '' }
                    qw(Query Order OrderBy);
            my $RSSQueryString = "?"
                . $query_string->( Query   => $rss_data{Query},
                                   Order   => $rss_data{Order},
                                   OrderBy => $rss_data{OrderBy}
                                 );
            my $RSSPath = join '/', map $m->interp->apply_escapes( $_, 'u' ),
                $session{'CurrentUser'}->UserObj->Name,
                $session{'CurrentUser'}
                ->UserObj->GenerateAuthString(   $rss_data{Query}
                                               . $rss_data{Order}
                                               . $rss_data{OrderBy} );

            $more->child( rss => title => loc('RSS'), path => "/NoAuth/rss/$RSSPath/$RSSQueryString");
            my $ical_path = join '/', map $m->interp->apply_escapes($_, 'u'),
                $session{'CurrentUser'}->UserObj->Name,
                $session{'CurrentUser'}->UserObj->GenerateAuthString( $rss_data{Query} ),
                $rss_data{Query};
            $more->child( ical => title => loc('iCal'), path => '/NoAuth/iCal/'.$ical_path);

            if ($request_path =~ m{^/Search/Results.html}
                &&                        #XXX TODO better abstraction
                $session{'CurrentUser'}->HasRight( Right => 'SuperUser', Object => RT->System )) {
                my $shred_args = $query_string->(
                    search          => 1,
                    plugin          => 'Tickets',
                    'Tickets:query' => $rss_data{'Query'},
                    'Tickets:limit' => $QueryArgs->{'Rows'},
                );

                $more->child( shredder => title => loc('Shredder'), path => '/Admin/Tools/Shredder/?' . $shred_args);
            }

        }
    }

    if ( $request_path =~ m{^/Article/} ) {
        if ( $m->request_args->{'id'} && $m->request_args->{'id'} =~ /^\d+$/ ) {
            my $id = $m->request_args->{'id'};
            my $tabs = PageMenu();

            $tabs->child( display => title => loc('Display'), path => "/Articles/Article/Display.html?id=".$id );
            $tabs->child( history => title => loc('History'), path => "/Articles/Article/History.html?id=".$id );
            $tabs->child( modify  => title => loc('Modify'),  path => "/Articles/Article/Edit.html?id=".$id );
            $tabs->child( delete  => title => loc('Delete'),  path => "/Articles/Article/Delete.html?id=".$id );
        }
    }

    if ( $request_path =~ m{^/Articles/} ) {
        my $tabs = PageMenu();
        $tabs->child( search => title => loc("Search"),       path => "/Articles/Article/Search.html" );
        $tabs->child( create => title => loc("New Article" ), path => "/Articles/Article/PreCreate.html" );
        if ( ( $m->request_args->{'id'} || '' ) =~ /^(\d+)$/ ) {
            my $id  = $1;
            my $obj = RT::Article->new( $session{'CurrentUser'} );
            $obj->Load($id);

            $tabs->child( display => title => loc("Display"), path => "/Articles/Article/Display.html?id=" . $id );
            $tabs->child( history => title => loc('History'), path => '/Articles/Article/History.html?id=' . $id );

            if ( $obj->CurrentUserHasRight('ModifyArticle') ) {
                $tabs->child(modify => title => loc('Modify'), path => '/Articles/Article/Edit.html?id=' . $id );
            }
            if ( $obj->CurrentUserHasRight('DeleteArticle') ) {
                $tabs->child(delete => title => loc('Delete'), path => '/Articles/Article/Delete.html?id=' . $id );
            }
        }

    }

    if ( $request_path =~ /^\/(?:index.html|$)/ ) {
        PageMenu()->child( edit => title => loc('Edit'), path => '/Prefs/MyRT.html' );
    }

    PageWidgets()->child( simple_search => raw_html => $m->scomp('SimpleSearch') );
    PageWidgets()->child( create_ticket => raw_html => $m->scomp('CreateTicket') );

    $m->callback( CallbackName => 'Privileged' );
};

my $build_selfservice_nav = sub {
    my $queues = RT::Queues->new( $session{'CurrentUser'} );
    $queues->UnLimit;

    my $queue_count = 0;
    my $queue_id;

    while ( my $queue = $queues->Next ) {
        next unless $queue->CurrentUserHasRight('CreateTicket');
        $queue_id = $queue->id;
        $queue_count++;
        last if ( $queue_count > 1 );
    }


    if ( $queue_count > 1 ) {
<<<<<<< HEAD
        Menu->child( new => title => loc('New ticket'), path => '/SelfService/CreateTicketInQueue.html' );
    } else {
        Menu->child( new => title => loc('New ticket'), path => '/SelfService/Create.html?Queue=' . $queue_id );
=======
        $tickets->child( new => title => loc('New ticket'),    path => '/SelfService/CreateTicketInQueue.html' );
    } elsif ( $queue_id ) {
        $tickets->child( new => title => loc('New ticket'),    path => '/SelfService/Create.html?Queue=' . $queue_id );
>>>>>>> 6f9572aa
    }
    my $tickets = Menu->child( tickets => title => loc('Tickets'));
    $tickets->child( open   => title => loc('Open tickets'),   path => '/SelfService/' );
    $tickets->child( closed => title => loc('Closed tickets'), path => '/SelfService/Closed.html' );


    my $username = '<span class="current-user">'
                 . $m->interp->apply_escapes($session{'CurrentUser'}->Name, 'h')
                 . '</span>';
    my $about_me = Menu->child( preferences =>
        title        => loc('Logged in as [_1]', $username),
        escape_title => 0,
        sort_order   => 99,
    );

    if ( $session{'CurrentUser'}->HasRight( Right => 'ModifySelf', Object => RT->System ) ) {
        $about_me->child( prefs => title => loc('Preferences'), path => '/SelfService/Prefs.html' );
    }

    if ( $session{'CurrentUser'}->Name
         && (   !RT->Config->Get('WebExternalAuth')
              || RT->Config->Get('WebFallbackToInternalAuth') )) {
        $about_me->child( logout => title => loc('Logout'), path => '/NoAuth/Logout.html' );
    }

    if ($session{'CurrentUser'}->HasRight( Right => 'ShowArticle', Object => RT->System )) {
        PageWidgets->child( 'goto-article' => raw_html => $m->scomp('/SelfService/Elements/SearchArticle') );
    }

    PageWidgets->child( goto => raw_html => $m->scomp('/SelfService/Elements/GotoTicket') );

    $m->callback( CallbackName => 'SelfService' );
};



if ( $request_path !~ m{^/SelfService/} ) {
    $build_main_nav->();
} else {
    $build_selfservice_nav->();
}




</%INIT>
<%ARGS>
$show_menu => 1
$QueryString => ''
$QueryArgs => {}
</%ARGS><|MERGE_RESOLUTION|>--- conflicted
+++ resolved
@@ -832,15 +832,9 @@
 
 
     if ( $queue_count > 1 ) {
-<<<<<<< HEAD
         Menu->child( new => title => loc('New ticket'), path => '/SelfService/CreateTicketInQueue.html' );
-    } else {
+    } elsif ( $queue_id ) {
         Menu->child( new => title => loc('New ticket'), path => '/SelfService/Create.html?Queue=' . $queue_id );
-=======
-        $tickets->child( new => title => loc('New ticket'),    path => '/SelfService/CreateTicketInQueue.html' );
-    } elsif ( $queue_id ) {
-        $tickets->child( new => title => loc('New ticket'),    path => '/SelfService/Create.html?Queue=' . $queue_id );
->>>>>>> 6f9572aa
     }
     my $tickets = Menu->child( tickets => title => loc('Tickets'));
     $tickets->child( open   => title => loc('Open tickets'),   path => '/SelfService/' );

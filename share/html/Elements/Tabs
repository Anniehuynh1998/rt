%# BEGIN BPS TAGGED BLOCK {{{
%#
%# COPYRIGHT:
%#
%# This software is Copyright (c) 1996-2011 Best Practical Solutions, LLC
%#                                          <sales@bestpractical.com>
%#
%# (Except where explicitly superseded by other copyright notices)
%#
%#
%# LICENSE:
%#
%# This work is made available to you under the terms of Version 2 of
%# the GNU General Public License. A copy of that license should have
%# been provided with this software, but in any event can be snarfed
%# from www.gnu.org.
%#
%# This work is distributed in the hope that it will be useful, but
%# WITHOUT ANY WARRANTY; without even the implied warranty of
%# MERCHANTABILITY or FITNESS FOR A PARTICULAR PURPOSE.  See the GNU
%# General Public License for more details.
%#
%# You should have received a copy of the GNU General Public License
%# along with this program; if not, write to the Free Software
%# Foundation, Inc., 51 Franklin Street, Fifth Floor, Boston, MA
%# 02110-1301 or visit their web page on the internet at
%# http://www.gnu.org/licenses/old-licenses/gpl-2.0.html.
%#
%#
%# CONTRIBUTION SUBMISSION POLICY:
%#
%# (The following paragraph is not intended to limit the rights granted
%# to you to modify and distribute this software under the terms of
%# the GNU General Public License and is only of importance to you if
%# you choose to contribute your changes and enhancements to the
%# community by submitting them to Best Practical Solutions, LLC.)
%#
%# By intentionally submitting any modifications, corrections or
%# derivatives to this work, or any other work intended for use with
%# Request Tracker, to Best Practical Solutions, LLC, you confirm that
%# you are the copyright holder for those contributions and you grant
%# Best Practical Solutions,  LLC a nonexclusive, worldwide, irrevocable,
%# royalty-free, perpetual, license to use, copy, create derivative
%# works based on those contributions, and sublicense and distribute
%# those contributions and any derivatives thereof.
%#
%# END BPS TAGGED BLOCK }}}
<& /Elements/PageLayout, show_menu => $show_menu &>
<a name="skipnav" id="skipnav" accesskey="8"></a>
<%INIT>

my $request_path = $HTML::Mason::Commands::r->path_info;

my $query_string = sub {
    my %args = @_;
    my $u    = URI->new();
    $u->query_form(%args);
    return $u->query;
};

<<<<<<< HEAD
my $build_main_nav = sub {

    my $home = Menu->child( home => title => loc('Homepage'), path => '/' );

    unless ($session{'dashboards_in_menu'}) {
        my $dashboards_in_menu = $session{CurrentUser}->UserObj->Preferences(
            'DashboardsInMenu',
            {},
        );

        unless ($dashboards_in_menu->{dashboards}) {
            my ($default_dashboards) =
                RT::System->new( $session{'CurrentUser'} )
                    ->Attributes
                    ->Named('DashboardsInMenu');
            if ($default_dashboards) {
                $dashboards_in_menu = $default_dashboards->Content;
            }
        }

        $session{'dashboards_in_menu'} = $dashboards_in_menu->{dashboards} || [];
    }
    
    my @dashboards;
    for my $id ( @{$session{'dashboards_in_menu'}} ) {
        my $dash = RT::Dashboard->new( $session{CurrentUser} );
        my ( $status, $msg ) = $dash->LoadById($id);
        if ( $status ) {
            push @dashboards, $dash;
        }
        else {
            $RT::Logger->warning( "Failed to load dashboard $id: $msg" );
        }
    }

    my $dashes = Menu()->child('home');
    if (@dashboards) {
        for my $dash (@dashboards) {
            $home->child( 'dashboard-' . $dash->id, title => $dash->Name,
                       path => '/Dashboards/' . $dash->id . '/' . $dash->Name,);
        }

    }

    $dashes->child(
        edit => title => loc('Update This Menu'),
        path => 'Prefs/DashboardsInMenu.html',
    );

    $dashes->child( more => title => loc('All Dashboards'), path  => 'Dashboards/index.html' );
    my $dashboard = RT::Dashboard->new( $session{CurrentUser} );
    if ( $dashboard->CurrentUserCanCreateAny ) {
        $dashes->child('dashboard_create' => title => loc('New Dashboard') => path => "/Dashboards/Modify.html?Create=1" );
=======
my $build_admin_menu = sub {
    my $top = shift;
    my $admin = $top->child( config => title => loc('Configuration'), path => '/Admin/', sort_order => 99 );
    if ( $session{'CurrentUser'}->HasRight( Object => RT->System, Right => 'AdminUsers' ) ) {
        my $users = $admin->child( users =>
            title       => loc('Users'),
            description => loc('Manage users and passwords'),
            path        => '/Admin/Users/',
        );
        $users->child( select => title => loc('Select'), path => "/Admin/Users/" );
        $users->child( create => title => loc('Create'), path => "/Admin/Users/Modify.html?Create=1" );
    }
    my $groups = $admin->child( groups =>
        title       => loc('Groups'),
        description => loc('Manage groups and group membership'),
        path        => '/Admin/Groups/',
    );
    $groups->child( select => title => loc('Select'), path => "/Admin/Groups/" );
    $groups->child( create => title => loc('Create'), path => "/Admin/Groups/Modify.html?Create=1" );

    my $queues = $admin->child( queues =>
        title       => loc('Queues'),
        description => loc('Manage queues and queue-specific properties'),
        path        => '/Admin/Queues/',
    );
    $queues->child( select => title => loc('Select'), path => "/Admin/Queues/" );
    $queues->child( create => title => loc('Create'), path => "/Admin/Queues/Modify.html?Create=1" );

    if ( $session{'CurrentUser'}->HasRight( Object => RT->System, Right => 'AdminCustomField' ) ) {
        my $cfs = $admin->child( 'custom-fields' =>
            title       => loc('Custom Fields'),
            description => loc('Manage custom fields and custom field values'),
            path        => '/Admin/CustomFields/',
        );
        $cfs->child( select => title => loc('Select'), path => "/Admin/CustomFields/" );
        $cfs->child( create => title => loc('Create'), path => "/Admin/CustomFields/Modify.html?Create=1" );
>>>>>>> ce07e849
    }

    my $admin_global = $admin->child( global =>
        title       => loc('Global'),
        description => loc('Manage properties and configuration which apply to all queues'),
        path        => '/Admin/Global/',
    );

    my $scrips = $admin_global->child( scrips =>
        title       => loc('Scrips'),
        description => loc('Modify scrips which apply to all queues'),
        path        => '/Admin/Global/Scrips.html',
    );
    $scrips->child( select => title => loc('Select'), path => "/Admin/Global/Scrips.html" );
    $scrips->child( create => title => loc('Create'), path => "/Admin/Global/Scrip.html?Create=1" );

    my $templates = $admin_global->child( templates =>
        title       => loc('Templates'),
        description => loc('Edit system templates'),
        path        => '/Admin/Global/Templates.html',
    );
    $templates->child( select => title => loc('Select'), path => "/Admin/Global/Templates.html" );
    $templates->child( create => title => loc('Create'), path => "/Admin/Global/Template.html?Create=1" );

    my $cfadmin = $admin_global->child( 'custom-fields' =>
        title       => loc('Custom Fields'),
        description => loc('Modify global custom fields'),
        path        => '/Admin/Global/CustomFields/index.html',
    );
    $cfadmin->child( users =>
        title       => loc('Users'),
        description => loc('Select custom fields for all users'),
        path        => '/Admin/Global/CustomFields/Users.html',
    );
    $cfadmin->child( groups =>
        title       => loc('Groups'),
        description => loc('Select custom fields for all user groups'),
        path        => '/Admin/Global/CustomFields/Groups.html',
    );
    $cfadmin->child( queues =>
        title       => loc('Queues'),
        description => loc('Select custom fields for all queues'),
        path        => '/Admin/Global/CustomFields/Queues.html',
    );
    $cfadmin->child( tickets =>
        title       => loc('Tickets'),
        description => loc('Select custom fields for tickets in all queues'),
        path        => '/Admin/Global/CustomFields/Queue-Tickets.html',
    );
    $cfadmin->child( transactions =>
        title       => loc('Ticket Transactions'),
        description => loc('Select custom fields for transactions on tickets in all queues'),
        path        => '/Admin/Global/CustomFields/Queue-Transactions.html',
    );
    $cfadmin->child( 'custom-fields' =>
        title       => loc('Articles'),
        description => loc('Select Custom Fields for Articles in all Classes'),
        path        => '/Admin/Global/CustomFields/Class-Article.html',
    );

    my $article_admin = $admin->child( articles => title => loc('Articles'), path => "/Admin/Articles/index.html" );
    my $class_admin = $article_admin->child(classes => title => loc('Classes'), path => '/Admin/Articles/Classes/' );
    $class_admin->child( select =>
        title       => loc('Select'),
        description => loc('Modify and Create Classes'),
        path        => '/Admin/Articles/Classes/',
    );
    $class_admin->child( create =>
        title       => loc('Create'),
        description => loc('Modify and Create Custom Fields for Articles'),
        path        => '/Admin/Articles/Classes/Modify.html?Create=1',
    );


    my $cfs = $article_admin->child( 'custom-fields' =>
        title => loc('Custom Fields'),
        path  => '/Admin/CustomFields/index.html?'.$m->comp('/Elements/QueryString', type => 'RT::Class-RT::Article'),
    );
    $cfs->child( select =>
        title => loc('Select'),
        path => '/Admin/CustomFields/index.html?'.$m->comp('/Elements/QueryString', type => 'RT::Class-RT::Article'),
    );
    $cfs->child( create =>
        title => loc('Create'),
        path => '/Admin/CustomFields/Modify.html?'.$m->comp("/Elements/QueryString", Create=>1, LookupType=> "RT::Class-RT::Article" ),
    );

    $admin_global->child( 'group-rights' =>
        title       => loc('Group Rights'),
        description => loc('Modify global group rights'),
        path        => '/Admin/Global/GroupRights.html',
    );
    $admin_global->child( 'user-rights' =>
        title       => loc('User Rights'),
        description => loc('Modify global user rights'),
        path        => '/Admin/Global/UserRights.html',
    );
    $admin_global->child( 'my-rt' =>
        title       => loc('RT at a glance'),
        description => loc('Modify the default "RT at a glance" view'),
        path        => '/Admin/Global/MyRT.html',
    );
    $admin_global->child( 'topics' =>
        title       => loc('Topics'),
        description => loc('Modify global article topics'),
        path        => '/Admin/Global/Topics.html',
    );

    my $admin_tools = $admin->child( tools =>
        title       => loc('Tools'),
        description => loc('Use other RT administrative tools'),
        path        => '/Admin/Tools/',
    );
    $admin_tools->child( configuration =>
        title       => loc('System Configuration'),
        description => loc('Detailed information about your RT setup'),
        path        => '/Admin/Tools/Configuration.html',
    );
    $admin_tools->child( theme =>
        title       => loc('Theme'),
        description => loc('Customize the look of your RT'),
        path        => '/Admin/Tools/Theme.html',
    );
    if (RT->Config->Get('StatementLog')
        && $session{'CurrentUser'}->HasRight( Right => 'SuperUser', Object => RT->System )) {
       $admin_tools->child( 'sql-queries' =>
           title       => loc('SQL Queries'),
           description => loc('Browse the SQL queries made in this process'),
           path        => '/Admin/Tools/Queries.html',
       );
    }
<<<<<<< HEAD


my $build_admin_menu = sub {
        my $admin = $tools->child( config => title => loc('Configuration'), path   => '/Admin/', sort_order => 99 );
        if ( $session{'CurrentUser'}->HasRight( Object => RT->System, Right => 'AdminUsers' ) ) {
            my $users = $admin->child( users => title => loc('Users'), path => '/Admin/Users/', description => loc('Manage users and passwords') );
            $users->child( select => title => loc('Select'), path   => "/Admin/Users/" );
            $users->child( create => title => loc('Create'), path => "/Admin/Users/Modify.html?Create=1" );
        }
        my $groups = $admin->child( groups => title => loc('Groups'), path => '/Admin/Groups/', description => loc('Manage groups and group membership') );

        $groups->child( select => title => loc('Select'), path => "/Admin/Groups/" );
        $groups->child( create => title => loc('Create'), path => "/Admin/Groups/Modify.html?Create=1" );

        my $queues = $admin->child( queues => title => loc('Queues'), path => '/Admin/Queues/', description => loc('Manage queues and queue-specific properties') );
        $queues->child( select => title => loc('Select'), path => "/Admin/Queues/" );
        $queues->child( create => title => loc('Create'), path => "/Admin/Queues/Modify.html?Create=1" );

        if ( $session{'CurrentUser'}->HasRight( Object => RT->System, Right => 'AdminCustomField' ) ) {
            my $cfs = $admin->child( 'custom-fields' => title => loc('Custom Fields'), path => '/Admin/CustomFields/', description => loc('Manage custom fields and custom field values') );
            $cfs->child( select => title => loc('Select'), path   => "/Admin/CustomFields/" );
            $cfs->child( create => title => loc('Create'), path => "/Admin/CustomFields/Modify.html?Create=1" );
        }

        my $admin_global = $admin->child( global => title => loc('Global'), path   => '/Admin/Global/', description => loc('Manage properties and configuration which apply to all queues') );

        my $scrips = $admin_global->child( scrips => title => loc('Scrips'), path => '/Admin/Global/Scrips.html', description => loc('Modify scrips which apply to all queues') );
        $scrips->child( select => title => loc('Select'), path => "/Admin/Global/Scrips.html" );
        $scrips->child( create => title => loc('Create'), path => "/Admin/Global/Scrip.html?Create=1" );
        my $templates = $admin_global->child( templates => title => loc('Templates'), path => '/Admin/Global/Templates.html', description => loc('Edit system templates') );
        $templates->child( select => title => loc('Select'), path => "/Admin/Global/Templates.html" );
        $templates->child( create => title => loc('Create'), path => "/Admin/Global/Template.html?Create=1" );

        my $cfadmin = $admin_global->child( 'custom-fields' => title => loc('Custom Fields'),
                                            path => '/Admin/Global/CustomFields/index.html',
                                            description => loc('Modify global custom fields') );
        {
            $cfadmin->child( users => title => loc('Users') => text => loc('Select custom fields for all users'),
                             path => '/Admin/Global/CustomFields/Users.html');

            $cfadmin->child( groups => title => loc('Groups') => text => loc('Select custom fields for all user groups'),
                          path => '/Admin/Global/CustomFields/Groups.html');

            $cfadmin->child( queues => title => loc('Queues') => text => loc('Select custom fields for all queues'),
                             path => '/Admin/Global/CustomFields/Queues.html');

            $cfadmin->child( tickets => title => loc('Tickets') => text => loc('Select custom fields for tickets in all queues'),
                    path => '/Admin/Global/CustomFields/Queue-Tickets.html');

            $cfadmin->child( transactions => title => loc('Ticket Transactions') => text =>
                    loc( 'Select custom fields for transactions on tickets in all queues'),
                path => '/Admin/Global/CustomFields/Queue-Transactions.html');
            $cfadmin->child( 'custom-fields' => title => loc('Articles') => text =>
                    loc('Select Custom Fields for Articles in all Classes'),
                    path => '/Admin/Global/CustomFields/Class-Article.html');

        }

        my $article_admin = $admin->child( articles => title => loc('Articles') => path => "/Admin/Articles/index.html" );
        my $class_admin = $article_admin->child(classes => title => loc('Classes'), path => '/Admin/Articles/Classes/');
        $class_admin->child(select => title => loc('Select') => path => '/Admin/Articles/Classes/',
                            description => 'Modify and Create Classes' );
        $class_admin->child(create => title => loc('Create') => path => '/Admin/Articles/Classes/Modify.html?Create=1',
                            description => 'Modify and Create Custom Fields for Articles' );


        my $cfs = $article_admin->child( 'custom-fields' => title => loc('Custom Fields'), path => '/Admin/CustomFields/index.html?'.$m->comp('/Elements/QueryString', type => 'RT::Class-RT::Article') );
        $cfs->child( select => title => loc('Select'), path => '/Admin/CustomFields/index.html?'.$m->comp('/Elements/QueryString', type => 'RT::Class-RT::Article') );
        $cfs->child( create => title => loc('Create'), path => '/Admin/CustomFields/Modify.html?'.$m->comp("/Elements/QueryString", Create=>1, LookupType=> "RT::Class-RT::Article" ));

        $admin_global->child( 'group-rights' => title => loc('Group Rights'), path => '/Admin/Global/GroupRights.html',
                              description => loc('Modify global group rights') );
        $admin_global->child( 'user-rights' => title => loc('User Rights'), path => '/Admin/Global/UserRights.html',
                              description => loc('Modify global user rights') );
        $admin_global->child( 'my-rt' => title => loc('RT at a glance'), path => '/Admin/Global/MyRT.html',
                              description => loc('Modify the default "RT at a glance" view') );
        $admin_global->child( 'dashboards-in-menu' => title => loc('Dashboards in menu'), path => '/Admin/Global/DashboardsInMenu.html',
                              description => loc('Customize dashboards in menu') );
        $admin_global->child( 'topics' => title => loc('Topics'), path => '/Admin/Global/Topics.html',
                              description => loc('Modify global article topics') );

        my $admin_tools = $admin->child( tools => title => loc('Tools'), path => '/Admin/Tools/', description => loc('Use other RT administrative tools') );
        $admin_tools->child( configuration => title => loc('System Configuration'), path => '/Admin/Tools/Configuration.html',
                             description => loc('Detailed information about your RT setup') );
        $admin_tools->child( theme => title => loc('Theme'), path => '/Admin/Tools/Theme.html',
                              description => loc('Customize the look of your RT') );
        if (RT->Config->Get('StatementLog')
            && $session{'CurrentUser'}->HasRight( Right => 'SuperUser', Object => RT->System )) {
           $admin_tools->child( 'sql-queries' => title => loc('SQL Queries'), path => '/Admin/Tools/Queries.html',
                                description => loc('Browse the SQL queries made in this process') );
        }
        $admin_tools->child( shredder => title => loc('Shredder'), path => '/Admin/Tools/Shredder',
                             description => loc('Permanently wipeout data from RT'));
=======
    $admin_tools->child( shredder =>
        title       => loc('Shredder'),
        description => loc('Permanently wipeout data from RT'),
        path        => '/Admin/Tools/Shredder',
    );
>>>>>>> ce07e849

    if ( $request_path =~ m{^/Admin/(Queues|Users|Groups|CustomFields)} ) {
        my $type = $1;
        my $tabs = PageMenu();

        my %labels = (
            Queues       => loc("Queues"),
            Users        => loc("Users"),
            Groups       => loc("Groups"),
            CustomFields => loc("Custom Fields"),
        );

        my $section;
        if ( $request_path =~ m|^/Admin/$type/?(?:index.html)?$|
             || (    $request_path =~ m|^/Admin/$type/(?:Modify.html)$|
                  && $m->request_args->{'Create'} )
           )
        {
            $section = $tabs;

        } else {
            $section = $tabs->child( select => title => $labels{$type},
                                     path => "/Admin/$type/" );
        }

        $section->child( select => title => loc('Select'), path => "/Admin/$type/" );
        $section->child( create => title => loc('Create'), path => "/Admin/$type/Modify.html?Create=1" );
    }

    if ( $request_path =~ m{^/Admin/Queues} ) {
        if ( $m->request_args->{'id'} && $m->request_args->{'id'} =~ /^\d+$/
                ||
              $m->request_args->{'Queue'} && $m->request_args->{'Queue'} =~ /^\d+$/
                ) {
            my $id = $m->request_args->{'Queue'} || $m->request_args->{'id'};
            my $queue_obj = RT::Queue->new( $session{'CurrentUser'} );
            $queue_obj->Load($id);

            my $queue = PageMenu();
            $queue->child( basics => title => loc('Basics'),   path => "/Admin/Queues/Modify.html?id=" . $id );
            $queue->child( people => title => loc('Watchers'), path => "/Admin/Queues/People.html?id=" . $id );

            my $templates = $queue->child(templates => title => loc('Templates'), path => "/Admin/Queues/Templates.html?id=" . $id);
            $templates->child( select => title => loc('Select'), path => "/Admin/Queues/Templates.html?id=".$id);
            $templates->child( create => title => loc('Create'), path => "/Admin/Queues/Template.html?Create=1;Queue=".$id);

            my $scrips = $queue->child( scrips => title => loc('Scrips'), path => "/Admin/Queues/Scrips.html?id=" . $id);
            $scrips->child( select => title => loc('Select'), path => "/Admin/Queues/Scrips.html?id=" . $id );
            $scrips->child( create => title => loc('Create'), path => "/Admin/Queues/Scrip.html?Create=1;Queue=" . $id);

            my $ticket_cfs = $queue->child( 'ticket-custom-fields' => title => loc('Ticket Custom Fields'),
                path => '/Admin/Queues/CustomFields.html?SubType=RT::Ticket&id=' . $id );

            my $txn_cfs = $queue->child( 'transaction-custom-fields' => title => loc('Transaction Custom Fields'),
                path => '/Admin/Queues/CustomFields.html?SubType=RT::Ticket-RT::Transaction&id='.$id );

            $queue->child( 'group-rights' => title => loc('Group Rights'), path => "/Admin/Queues/GroupRights.html?id=".$id );
            $queue->child( 'user-rights' => title => loc('User Rights'), path => "/Admin/Queues/UserRights.html?id=" . $id );


            $m->callback( CallbackName => 'PrivilegedQueue', queue_id => $id, page_menu => $queue);
        }
    }
    if ( $request_path =~ m{^/Admin/Users} ) {
        if ( $m->request_args->{'id'} && $m->request_args->{'id'} =~ /^\d+$/ ) {
            my $id = $m->request_args->{'id'};
            my $obj = RT::User->new( $session{'CurrentUser'} );
            $obj->Load($id);

            my $tabs = PageMenu();
<<<<<<< HEAD
            $tabs->child( basics => title => loc('Basics'), path => "/Admin/Users/Modify.html?id=" . $id );
            $tabs->child( memberships => title => loc('Memberships'), path => "/Admin/Users/Memberships.html?id=" . $id );
            $tabs->child( history => title => loc('History'), path => "/Admin/Users/History.html?id=" . $id );
            $tabs->child( 'my-rt' => title => loc('RT at a glance'), path => "/Admin/Users/MyRT.html?id=" . $id );
            $tabs->child( 'dashboards-in-menu' => title => loc('Dashboards in menu'),
                    path => '/Admin/Users/DashboardsInMenu.html?id=' . $id );

=======
            $tabs->child( basics      => title => loc('Basics'),         path => "/Admin/Users/Modify.html?id=" . $id );
            $tabs->child( memberships => title => loc('Memberships'),    path => "/Admin/Users/Memberships.html?id=" . $id );
            $tabs->child( history     => title => loc('History'),        path => "/Admin/Users/History.html?id=" . $id );
            $tabs->child( 'my-rt'     => title => loc('RT at a glance'), path => "/Admin/Users/MyRT.html?id=" . $id );
>>>>>>> ce07e849
            if ( RT->Config->Get('GnuPG')->{'enable'} ) {
                $tabs->child( pgp     => title => loc('GnuPG'),          path => "/Admin/Users/GnuPG.html?id=" . $id );
            }
        }

    }

    if ( $request_path =~ m{^/Admin/Groups} ) {
        if ( $m->request_args->{'id'} && $m->request_args->{'id'} =~ /^\d+$/ ) {
            my $id = $m->request_args->{'id'};
            my $obj = RT::Group->new( $session{'CurrentUser'} );
            $obj->Load($id);

            my $tabs = PageMenu();
            $tabs->child( basics         => title => loc('Basics'),       path => "/Admin/Groups/Modify.html?id=" . $obj->id );
            $tabs->child( members        => title => loc('Members'),      path => "/Admin/Groups/Members.html?id=" . $obj->id );
            $tabs->child( 'group-rights' => title => loc('Group Rights'), path => "/Admin/Groups/GroupRights.html?id=" . $obj->id );
            $tabs->child( 'user-rights'  => title => loc('User Rights'),  path => "/Admin/Groups/UserRights.html?id=" . $obj->id );
            $tabs->child( history        => title => loc('History'),      path => "/Admin/Groups/History.html?id=" . $obj->id );
        }
    }

    if ( $request_path =~ m{^/Admin/CustomFields/} ) {
        if ( $m->request_args->{'id'} && $m->request_args->{'id'} =~ /^\d+$/ ) {
            my $id = $m->request_args->{'id'};
            my $obj = RT::CustomField->new( $session{'CurrentUser'} );
            $obj->Load($id);
<<<<<<< HEAD
            my $tabs = PageMenu();

            $tabs->child( basics => title => loc('Basics') => path => "/Admin/CustomFields/Modify.html?id=".$id );
            $tabs->child( 'group-rights' => title => loc('Group Rights') => path => "/Admin/CustomFields/GroupRights.html?id=" . $id );
            $tabs->child( 'user-rights' => title => loc('User Rights') => path => "/Admin/CustomFields/UserRights.html?id=" . $id );

            unless ( $obj->LookupType =~ /^RT::(?:User|Group)$/ ) {
                $tabs->child( 'applies-to' => title => loc('Applies to'), path => "/Admin/CustomFields/Objects.html?id=" . $id );
            }
=======
>>>>>>> ce07e849

            my $tabs = PageMenu();
            $tabs->child( basics         => title => loc('Basics'),       path => "/Admin/CustomFields/Modify.html?id=".$id );
            $tabs->child( 'group-rights' => title => loc('Group Rights'), path => "/Admin/CustomFields/GroupRights.html?id=" . $id );
            $tabs->child( 'user-rights'  => title => loc('User Rights'),  path => "/Admin/CustomFields/UserRights.html?id=" . $id );
            $tabs->child( 'applies-to'   => title => loc('Applies to'),   path => "/Admin/CustomFields/Objects.html?id=" . $id );
        }
    }

    if ( $request_path =~ m{^/Admin/Global/(Scrip|Template)s?\.html} ) {
        my $type = $1;
        my $tabs = PageMenu();

        # With only two elements, swapping between dropdown and menu is kinda dumb
        # In the glorious future this should be cleaner.

        $tabs->child( select => title => loc('Select'), path => "/Admin/Global/${type}s.html" );
        $tabs->child( create => title => loc('Create'), path => "/Admin/Global/${type}.html?Create=1" );
    }

    if ( $request_path =~ m{^/Admin/Articles/Classes/} ) {
        my $tabs = PageMenu();
        if ( my $id = $m->request_args->{'id'} ) {
            my $obj = RT::CustomField->new( $session{'CurrentUser'} );
            $obj->Load($id);

            my $section = $tabs->child( select => title => loc("Classes"), path => "/Admin/Articles/Classes/" );
            $section->child( select => title => loc('Select'), path => "/Admin/Articles/Classes/" );
            $section->child( create => title => loc('Create'), path => "/Admin/Articles/Classes/Modify.html?Create=1" );

            $tabs->child( basics          => title => loc('Basics'),        path => "/Admin/Articles/Classes/Modify.html?id=".$id );
            $tabs->child( topics          => title => loc('Topics'),        path => "/Admin/Articles/Classes/Topics.html?id=".$id );
            $tabs->child( 'custom-fields' => title => loc('Custom Fields'), path => "/Admin/Articles/Classes/CustomFields.html?id=".$id );
            $tabs->child( 'group-rights'  => title => loc('Group Rights'),  path => "/Admin/Articles/Classes/GroupRights.html?id=".$id );
            $tabs->child( 'user-rights'   => title => loc('User Rights'),   path => "/Admin/Articles/Classes/UserRights.html?id=".$id );
            $tabs->child( 'applies-to'    => title => loc('Applies to'),    path => "/Admin/Articles/Classes/Objects.html?id=$id" );
        } else {
            $tabs->child( select => title => loc('Select'), path => "/Admin/Articles/Classes/" );
            $tabs->child( create => title => loc('Create'), path => "/Admin/Articles/Classes/Modify.html?Create=1" );
        }
    }
};


my $build_main_nav = sub {

    my $home = Menu->child( home => title => loc('Homepage'), path => '/' );
    # We explicitly exclude superusers; otherwise the dashboards for
    # groups you're not in (but can see the dashboards of by dint of
    # being a superuser) would push the useful ones from the groups
    # you're actually in off of the stack.
    my @dashboards = $m->comp("/Dashboards/Elements/ListOfDashboards", IncludeSuperuserGroups => 0);
    my $limit      = 7;

    my $more = 0;
    if ( @dashboards > $limit ) {
        $more = 1;
        splice @dashboards, $limit;
    }

    my $dashes = Menu()->child('home');
    if (@dashboards) {
        for my $dash (@dashboards) {
            $home->child( 'dashboard-' . $dash->id,
                title => $dash->Name,
                path  => '/Dashboards/' . $dash->id . '/' . $dash->Name
            );
        }

        $dashes->child( more => title => loc('All Dashboards'), path => 'Dashboards/index.html' );
    }
    my $dashboard = RT::Dashboard->new( $session{CurrentUser} );
    if ( $dashboard->CurrentUserCanCreateAny ) {
        $dashes->child('dashboard_create' => title => loc('New Dashboard'), path => "/Dashboards/Modify.html?Create=1" );
    }

    my $tickets = Menu->child( search => title => loc('Tickets'), path => '/Search/Build.html' );
    $tickets->child( simple => title => loc('Simple Search'), path => "/Search/Simple.html" );
    $tickets->child( new    => title => loc('New Search'),    path => "/Search/Build.html?NewQuery=1" );


    my $tools = Menu->child( tools => title => loc('Tools'), path => '/Tools/index.html' );
    my $articles = $tools->child( articles => title => loc('Articles'), path => "/Articles/index.html");
    $articles->child( articles => title => loc('Overview'), path => "/Articles/index.html" );
    $articles->child( search   => title => loc('Search'),   path => "/Articles/Article/Search.html" );
    $articles->child( topics   => title => loc('Topics'),   path => "/Articles/Topics.html" );

    $tools->child( my_day =>
        title       => loc('My Day'),
        description => loc('Easy updating of your open tickets'),
        path        => '/Tools/MyDay.html',
    );

    if ( RT->Config->Get('EnableReminders') ) {
        $tools->child( my_reminders =>
            title       => loc('My Reminders'),
            description => loc('Easy viewing of your reminders'),
            path        => '/Tools/MyReminders.html',
        );
    }

    $tools->child( offline =>
        title       => loc('Offline'),
        description => loc('Create tickets offline'),
        path        => '/Tools/Offline.html',
    );

    if ( $session{'CurrentUser'}->HasRight( Right => 'ShowApprovalsTab', Object => RT->System ) ) {
        $tools->child( approval =>
            title       => loc('Approval'),
            description => loc('My Approvals'),
            path        => '/Approvals/',
        );
    }

    if ( $session{'CurrentUser'}->HasRight( Right => 'ShowConfigTab', Object => RT->System ) )
    {
        $build_admin_menu->($tools);
    }

    my $username = '<span class="current-user">'
                 . $m->interp->apply_escapes($session{'CurrentUser'}->Name, 'h')
                 . '</span>';
    my $about_me = Menu->child( 'preferences' =>
        title        => loc('Logged in as [_1]', $username),
        escape_title => 0,
        sort_order   => 99,
    );


    if ( $session{'CurrentUser'}->UserObj
<<<<<<< HEAD
         && $session{'CurrentUser'}->HasRight( Right  => 'ModifySelf', Object => RT->System )) {
        my $settings = $about_me->child( settings => title => loc('Settings'), path => '/Prefs/Other.html', );
        $settings->child( options => title => loc('Options'), path     => '/Prefs/Other.html', );
        $settings->child( about_me => title => loc('About me'), path     => '/User/Prefs.html', );
        $settings->child( search_options => title => loc('Search options'), path => '/Prefs/SearchOptions.html', );
        $settings->child( myrt => title => loc('RT at a glance'), path => '/Prefs/MyRT.html', );
        $settings->child( dashboards_in_menu => title => loc('Dashboards in menu'),
                    path => '/Prefs/DashboardsInMenu.html' );
        $settings->child( quicksearch => title => loc('Quick search'), path => '/Prefs/Quicksearch.html');
=======
         && $session{'CurrentUser'}->HasRight( Right => 'ModifySelf', Object => RT->System )) {
        my $settings = $about_me->child( settings => title => loc('Settings'), path => '/Prefs/Other.html' );
        $settings->child( options        => title => loc('Options'),        path => '/Prefs/Other.html' );
        $settings->child( about_me       => title => loc('About me'),       path => '/User/Prefs.html' );
        $settings->child( search_options => title => loc('Search options'), path => '/Prefs/SearchOptions.html' );
        $settings->child( myrt           => title => loc('RT at a glance'), path => '/Prefs/MyRT.html' );
        $settings->child( quicksearch    => title => loc('Quick search'),   path => '/Prefs/Quicksearch.html' );
>>>>>>> ce07e849

        my $search_menu = $settings->child( 'saved-searches' => title => loc('Saved Searches') );
        my $searches = [ $m->comp( "/Search/Elements/SearchesForObject",
                          Object => RT::System->new( $session{'CurrentUser'} )) ];
        my $i = 0;

        for my $search (@$searches) {
            $search_menu->child( "search-" . $i++ =>
                title => $search->[0],
                path  => "/Prefs/Search.html?"
                       . $query_string->( name => ref( $search->[1] ) . '-' . $search->[1]->Id ),
            );

        }
    }
    if ( $session{'CurrentUser'}->Name
         && (   !RT->Config->Get('WebExternalAuth')
              || RT->Config->Get('WebFallbackToInternalAuth') )) {
        $about_me->child( logout => title => loc('Logout'), path => '/NoAuth/Logout.html' );
    }
    if ( $request_path =~ m{^/Dashboards/(\d+)?}) {
        if ( my $id = ( $1 || $m->request_args->{'id'} ) ) {
            my $obj = RT::Dashboard->new( $session{'CurrentUser'} );
            $obj->LoadById($id);
            if ( $obj and $obj->id ) {
                my $tabs = PageMenu;
                $tabs->child( basics       => title => loc('Basics'),       path => "/Dashboards/Modify.html?id=" . $obj->id);
                $tabs->child( content      => title => loc('Content'),      path => "/Dashboards/Queries.html?id=" . $obj->id);
                $tabs->child( subscription => title => loc('Subscription'), path => "/Dashboards/Subscription.html?id=" . $obj->id)
                    if $obj->CurrentUserCanSubscribe;
                $tabs->child( show         => title => loc('Show'),         path => "/Dashboards/" . $obj->id . "/" . $obj->Name)
            }
        }
    }


    if ( $request_path =~ m{^/Ticket/} ) {
        if ( ( $m->request_args->{'id'} || '' ) =~ /^(\d+)$/ ) {
            my $id  = $1;
            my $obj = RT::Ticket->new( $session{'CurrentUser'} );
            $obj->Load($id);

            my $actions = PageMenu()->child( actions => title => loc('Actions'), sort_order  => 95 );
            my $tabs = PageMenu();
            $tabs->child( bookmark => raw_html => $m->scomp( '/Ticket/Elements/Bookmark', id => $id ), sort_order => 99 );
            $tabs->child( display => title => loc('Display'), path => "/Ticket/Display.html?id=" . $id );
            $tabs->child( history => title => loc('History'), path => "/Ticket/History.html?id=" . $id );

            my %can = %{ $obj->CurrentUser->PrincipalObj->HasRights( Object => $obj ) };
            $can{'_ModifyOwner'} = $can{'OwnTicket'} || $can{'TakeTicket'} || $can{'StealTicket'};
            my $can = sub {
                unless ($_[0] eq 'ExecuteCode') {
                    return $can{$_[0]} || $can{'SuperUser'};
                } else {
                    return !RT->Config->Get('DisallowExecuteCode')
                        && ( $can{'ExecuteCode'} || $can{'SuperUser'} );
                }
            };

            # comment out until we can do it for an individual custom field
            #if ( $can->('ModifyTicket') || $can->('ModifyCustomField') ) {
            $tabs->child( basics => title => loc('Basics'), path => "/Ticket/Modify.html?id=" . $id );

            #}

            if ( $can->('ModifyTicket') || $can->('_ModifyOwner') || $can->('Watch') || $can->('WatchAsAdminCc') ) {
                $tabs->child( people => title => loc('People'), path => "/Ticket/ModifyPeople.html?id=" . $id );
            }

            if ( $can->('ModifyTicket') ) {
                $tabs->child( dates => title => loc('Dates'), path => "/Ticket/ModifyDates.html?id=" . $id );
                $tabs->child( links => title => loc('Links'), path => "/Ticket/ModifyLinks.html?id=" . $id );
            }

            #if ( $can->('ModifyTicket') || $can->('ModifyCustomField') || $can->('_ModifyOwner') ) {
            $tabs->child( jumbo => title => loc('Jumbo'), path => "/Ticket/ModifyAll.html?id=" . $id );
            #}

            if ( RT->Config->Get('EnableReminders') ) {
                $tabs->child( reminders => title => loc('Reminders'), path => "/Ticket/Reminders.html?id=" . $id );
            }

            if ( $can->('ModifyTicket') or $can->('ReplyToTicket') ) {
                $actions->child( reply => title => loc('Reply'), path => "/Ticket/Update.html?Action=Respond;id=" . $id );
            }

            if ( $can->('ModifyTicket') or $can->('CommentOnTicket') ) {
                $actions->child( comment => title => loc('Comment'), path => "/Ticket/Update.html?Action=Comment;id=" . $id );
            }

            if ( $can->('ForwardMessage') ) {
                $actions->child( forward => title => loc('Forward'), path => "/Ticket/Forward.html?id=" . $id );
            }

            my $hide_resolve_with_deps = RT->Config->Get('HideResolveActionsWithDependencies')
                && $obj->HasUnresolvedDependencies;

            my $current   = $obj->Status;
            my $lifecycle = $obj->QueueObj->Lifecycle;
            my $i         = 1;
            foreach my $info ( $lifecycle->Actions($current) ) {
                my $next = $info->{'to'};
                next unless $lifecycle->IsTransition( $current => $next );

                my $check = $lifecycle->CheckRight( $current => $next );
                next unless $can->($check);

                next if $hide_resolve_with_deps
                    && $lifecycle->IsInactive($next)
                    && !$lifecycle->IsInactive($current);

                my $action = $info->{'update'} || '';
                my $url = '/Ticket/';
                if ($action) {
                    $url .= "Update.html?"
                        . $query_string->(
                            Action        => $action,
                            DefaultStatus => $next,
                            id            => $id,
                        );
                } else {
                    $url .= "Display.html?"
                        . $query_string->(
                            Status => $next,
                            id     => $id,
                        );
                }
                my $key = $info->{'label'} || ucfirst($next);
                $actions->child( $key => title => loc( $key ), path => $url);
            }

            if ( $can->('OwnTicket') ) {
                if ( $obj->OwnerObj->Id == RT->Nobody->id
                     && ( $can->('ModifyTicket') or $can->('TakeTicket') ) ) {
                    $actions->child( take => title => loc('Take'), path => "/Ticket/Display.html?Action=Take;id=" . $id );
                }

                elsif (    $obj->OwnerObj->id != RT->Nobody->id
                        && $obj->OwnerObj->id != $session{CurrentUser}->id
                        && ( $can->('ModifyTicket') or $can->('StealTicket') ) ) {
                    $actions->child( steal => title => loc('Steal'), path => "/Ticket/Display.html?Action=Steal;id=" . $id );
                }
            }

            # TODO needs a "Can extract article into a class applied to this queue" check
            $actions->child( 'extract-article' =>
                title => loc('Extract Article'),
                path  => "/Articles/Article/ExtractIntoClass.html?Ticket=".$obj->id,
            );

            if ( defined $session{"tickets"} ) {
                # we have to update session data if we get new ItemMap
                my $updatesession = 1 unless ( $session{"tickets"}->{'item_map'} );

                my $item_map = $session{"tickets"}->ItemMap;

                if ($updatesession) {
                    $session{"tickets"}->PrepForSerialization();
                }

                my $search = Menu()->child('search');
                # Don't display prev links if we're on the first ticket
                if ( $item_map->{$id}->{prev} ) {
                    $search->child( first =>
                        title => '<< ' . loc('First'), class => "nav", path => "/Ticket/Display.html?id=" . $item_map->{first});
                    $search->child( prev =>
                        title => '< ' . loc('Prev'),   class => "nav", path => "/Ticket/Display.html?id=" . $item_map->{$id}->{prev});
                }
                # Don't display next links if we're on the last ticket
                if ( $item_map->{$id}->{next} ) {
                    $search->child( next =>
                        title => loc('Next') . ' >',  class => "nav", path => "/Ticket/Display.html?id=" . $item_map->{$id}->{next});
                    $search->child( last =>
                        title => loc('Last') . ' >>', class => "nav", path => "/Ticket/Display.html?id=" . $item_map->{last});
                }
            }
        }
    }

    if (
        (
               $request_path =~ m{^/(?:Ticket|Search)/}
            && $request_path !~ m{^/Search/Simple\.html}
        )
        || (   $request_path =~ m{^/Search/Simple\.html}
            && $m->request_args->{'q'} )
      )
    {
        my $search = Menu()->child('search');
        my $args      = '';
        my $has_query = '';
        my $current_search = $session{"CurrentSearchHash"} || {};
        my $search_id = $m->request_args->{'SavedSearchLoad'} || $m->request_args->{'SavedSearchId'} || $current_search->{'SearchId'} || '';
        my $chart_id = $m->request_args->{'SavedChartSearchId'} || $current_search->{SavedChartSearchId};

        $has_query = 1 if ( $m->request_args->{'Query'} or $current_search->{'Query'} );

        my %query_args;
        my %fallback_query_args = (
            SavedSearchId => ( $search_id eq 'new' ) ? undef : $search_id,
            SavedChartSearchId => $chart_id,
            (
                map {
                    my $p = $_;
                    $p => $m->request_args->{$p} || $current_search->{$p}
                } qw(Query Format OrderBy Order Page)
            ),
            RowsPerPage => (
                defined $m->request_args->{'RowsPerPage'}
                ? $m->request_args->{'RowsPerPage'}
                : $current_search->{'RowsPerPage'}
            ),
        );

        if ($QueryString) {
            $args = '?' . $QueryString;
        }
        else {
            my %final_query_args = ();
            # key => callback to avoid unnecessary work

            for my $param (keys %fallback_query_args) {
                $final_query_args{$param} = defined($QueryArgs->{$param})
                                          ? $QueryArgs->{$param}
                                          : $fallback_query_args{$param};
            }

            for my $field (qw(Order OrderBy)) {
                if ( ref( $final_query_args{$field} ) eq 'ARRAY' ) {
                    $final_query_args{$field} = join( "|", @{ $final_query_args{$field} } );
                } elsif (not defined $final_query_args{$field}) {
                    delete $final_query_args{$field};
                }
                else {
                    $final_query_args{$field} ||= '';
                }
            }

            $args = '?' . $query_string->(%final_query_args);
        }

        my $current_search_menu;
        if ( $request_path =~ m{^/Ticket} ) {
            $current_search_menu = $search->child( current_search => title => loc('Current Search') );
            $current_search_menu->path("/Search/Results.html$args") if $has_query;
        } else {
            $current_search_menu = PageMenu();
        }

        $current_search_menu->child( edit_search =>
            title => loc('Edit Search'), path => "/Search/Build.html" . ( ($has_query) ? $args : '' ) );
        $current_search_menu->child( advanced =>
            title => loc('Advanced'),    path => "/Search/Edit.html$args" );
        if ($has_query) {
            $current_search_menu->child( results => title => loc('Show Results'), path => "/Search/Results.html$args" );
        }

        if ( $has_query ) {
            $current_search_menu->child( bulk  => title => loc('Bulk Update'), path => "/Search/Bulk.html$args" );
            $current_search_menu->child( chart => title => loc('Chart'),       path => "/Search/Chart.html$args" );

            my $more = $current_search_menu->child( more => title => loc('Feeds') );

            $more->child( spreadsheet => title => loc('Spreadsheet'), path => "/Search/Results.tsv$args" );

            my %rss_data = map {
                $_ => $QueryArgs->{$_} || $fallback_query_args{$_} || '' }
                    qw(Query Order OrderBy);
            my $RSSQueryString = "?"
                . $query_string->( Query   => $rss_data{Query},
                                   Order   => $rss_data{Order},
                                   OrderBy => $rss_data{OrderBy}
                                 );
            my $RSSPath = join '/', map $m->interp->apply_escapes( $_, 'u' ),
                $session{'CurrentUser'}->UserObj->Name,
                $session{'CurrentUser'}
                ->UserObj->GenerateAuthString(   $rss_data{Query}
                                               . $rss_data{Order}
                                               . $rss_data{OrderBy} );

            $more->child( rss => title => loc('RSS'), path => "/NoAuth/rss/$RSSPath/$RSSQueryString");
            my $ical_path = join '/', map $m->interp->apply_escapes($_, 'u'),
                $session{'CurrentUser'}->UserObj->Name,
                $session{'CurrentUser'}->UserObj->GenerateAuthString( $rss_data{Query} ),
                $rss_data{Query};
            $more->child( ical => title => loc('iCal'), path => '/NoAuth/iCal/'.$ical_path);

            if ($request_path =~ m{^/Search/Results.html}
                &&                        #XXX TODO better abstraction
                $session{'CurrentUser'}->HasRight( Right => 'SuperUser', Object => RT->System )) {
                my $shred_args = $query_string->(
                    search          => 1,
                    plugin          => 'Tickets',
                    'Tickets:query' => $rss_data{'Query'},
                    'Tickets:limit' => $QueryArgs->{'Rows'},
                );

                $more->child( shredder => title => loc('Shredder'), path => '/Admin/Tools/Shredder/?' . $shred_args);
            }

        }
    }

    if ( $request_path =~ m{^/Article/} ) {
        if ( $m->request_args->{'id'} && $m->request_args->{'id'} =~ /^\d+$/ ) {
            my $id = $m->request_args->{'id'};
            my $tabs = PageMenu();

            $tabs->child( display => title => loc('Display'), path => "/Articles/Article/Display.html?id=".$id );
            $tabs->child( history => title => loc('History'), path => "/Articles/Article/History.html?id=".$id );
            $tabs->child( modify  => title => loc('Modify'),  path => "/Articles/Article/Edit.html?id=".$id );
            $tabs->child( delete  => title => loc('Delete'),  path => "/Articles/Article/Delete.html?id=".$id );
        }
    }

    if ( $request_path =~ m{^/Articles/} ) {
        my $tabs = PageMenu();
        $tabs->child( search => title => loc("Search"),       path => "/Articles/Article/Search.html" );
        $tabs->child( create => title => loc("New Article" ), path => "/Articles/Article/PreCreate.html" );
        if ( ( $m->request_args->{'id'} || '' ) =~ /^(\d+)$/ ) {
            my $id  = $1;
            my $obj = RT::Article->new( $session{'CurrentUser'} );
            $obj->Load($id);

            $tabs->child( display => title => loc("Display"), path => "/Articles/Article/Display.html?id=" . $id );
            $tabs->child( history => title => loc('History'), path => '/Articles/Article/History.html?id=' . $id );

            if ( $obj->CurrentUserHasRight('ModifyArticle') ) {
                $tabs->child(modify => title => loc('Modify'), path => '/Articles/Article/Edit.html?id=' . $id );
            }
            if ( $obj->CurrentUserHasRight('DeleteArticle') ) {
                $tabs->child(delete => title => loc('Delete'), path => '/Articles/Article/Delete.html?id=' . $id );
            }
        }

    }

    if ( $request_path =~ /^\/(?:index.html|$)/ ) {
        PageMenu()->child( edit => title => loc('Edit'), path => '/Prefs/MyRT.html' );
    }

    PageWidgets()->child( simple_search => raw_html => $m->scomp('SimpleSearch') );
    PageWidgets()->child( create_ticket => raw_html => $m->scomp('CreateTicket') );

    $m->callback( CallbackName => 'Privileged' );
};

my $build_selfservice_nav = sub {
    my $queues = RT::Queues->new( $session{'CurrentUser'} );
    $queues->UnLimit;

    my $queue_count = 0;
    my $queue_id    = 1;

    while ( my $queue = $queues->Next ) {
        next unless $queue->CurrentUserHasRight('CreateTicket');
        $queue_id = $queue->id;
        $queue_count++;
        last if ( $queue_count > 1 );
    }


    my $tickets = Menu->child( tickets => title => loc('Tickets'));
    $tickets->child( open   => title => loc('Open tickets'),   path => '/SelfService/' );
    $tickets->child( closed => title => loc('Closed tickets'), path => '/SelfService/Closed.html' );
    if ( $queue_count > 1 ) {
        $tickets->child( new => title => loc('New ticket'),    path => '/SelfService/CreateTicketInQueue.html' );
    } else {
        $tickets->child( new => title => loc('New ticket'),    path => '/SelfService/Create.html?Queue=' . $queue_id );
    }


    my $username = '<span class="current-user">'
                 . $m->interp->apply_escapes($session{'CurrentUser'}->Name, 'h')
                 . '</span>';
    my $about_me = Menu->child( preferences =>
        title        => loc('Logged in as [_1]', $username),
        escape_title => 0,
        sort_order   => 99,
    );

    if ( $session{'CurrentUser'}->HasRight( Right => 'ModifySelf', Object => RT->System ) ) {
        $about_me->child( prefs => title => loc('Preferences'), path => '/SelfService/Prefs.html' );
    }

    if ( $session{'CurrentUser'}->Name
         && (   !RT->Config->Get('WebExternalAuth')
              || RT->Config->Get('WebFallbackToInternalAuth') )) {
        $about_me->child( logout => title => loc('Logout'), path => '/NoAuth/Logout.html' );
    }

    if ($session{'CurrentUser'}->HasRight( Right => 'ShowArticle', Object => RT->System )) {
        PageWidgets->child( 'goto-article' => raw_html => $m->scomp('/SelfService/Elements/SearchArticle') );
    }

    PageWidgets->child( goto => raw_html => $m->scomp('/SelfService/Elements/GotoTicket') );

    $m->callback( CallbackName => 'SelfService' );
};



if ( $request_path !~ m{^/SelfService/} ) {
    $build_main_nav->();
} else {
    $build_selfservice_nav->();
}




</%INIT>
<%ARGS>
$show_menu => 1
$QueryString => ''
$QueryArgs => {}
</%ARGS><|MERGE_RESOLUTION|>--- conflicted
+++ resolved
@@ -58,61 +58,6 @@
     return $u->query;
 };
 
-<<<<<<< HEAD
-my $build_main_nav = sub {
-
-    my $home = Menu->child( home => title => loc('Homepage'), path => '/' );
-
-    unless ($session{'dashboards_in_menu'}) {
-        my $dashboards_in_menu = $session{CurrentUser}->UserObj->Preferences(
-            'DashboardsInMenu',
-            {},
-        );
-
-        unless ($dashboards_in_menu->{dashboards}) {
-            my ($default_dashboards) =
-                RT::System->new( $session{'CurrentUser'} )
-                    ->Attributes
-                    ->Named('DashboardsInMenu');
-            if ($default_dashboards) {
-                $dashboards_in_menu = $default_dashboards->Content;
-            }
-        }
-
-        $session{'dashboards_in_menu'} = $dashboards_in_menu->{dashboards} || [];
-    }
-    
-    my @dashboards;
-    for my $id ( @{$session{'dashboards_in_menu'}} ) {
-        my $dash = RT::Dashboard->new( $session{CurrentUser} );
-        my ( $status, $msg ) = $dash->LoadById($id);
-        if ( $status ) {
-            push @dashboards, $dash;
-        }
-        else {
-            $RT::Logger->warning( "Failed to load dashboard $id: $msg" );
-        }
-    }
-
-    my $dashes = Menu()->child('home');
-    if (@dashboards) {
-        for my $dash (@dashboards) {
-            $home->child( 'dashboard-' . $dash->id, title => $dash->Name,
-                       path => '/Dashboards/' . $dash->id . '/' . $dash->Name,);
-        }
-
-    }
-
-    $dashes->child(
-        edit => title => loc('Update This Menu'),
-        path => 'Prefs/DashboardsInMenu.html',
-    );
-
-    $dashes->child( more => title => loc('All Dashboards'), path  => 'Dashboards/index.html' );
-    my $dashboard = RT::Dashboard->new( $session{CurrentUser} );
-    if ( $dashboard->CurrentUserCanCreateAny ) {
-        $dashes->child('dashboard_create' => title => loc('New Dashboard') => path => "/Dashboards/Modify.html?Create=1" );
-=======
 my $build_admin_menu = sub {
     my $top = shift;
     my $admin = $top->child( config => title => loc('Configuration'), path => '/Admin/', sort_order => 99 );
@@ -149,7 +94,6 @@
         );
         $cfs->child( select => title => loc('Select'), path => "/Admin/CustomFields/" );
         $cfs->child( create => title => loc('Create'), path => "/Admin/CustomFields/Modify.html?Create=1" );
->>>>>>> ce07e849
     }
 
     my $admin_global = $admin->child( global =>
@@ -251,6 +195,11 @@
         title       => loc('RT at a glance'),
         description => loc('Modify the default "RT at a glance" view'),
         path        => '/Admin/Global/MyRT.html',
+    );
+    $admin_global->child( 'dashboards-in-menu' =>
+        title       => loc('Dashboards in menu'),
+        description => loc('Customize dashboards in menu'),
+        path        => '/Admin/Global/DashboardsInMenu.html',
     );
     $admin_global->child( 'topics' =>
         title       => loc('Topics'),
@@ -281,107 +230,11 @@
            path        => '/Admin/Tools/Queries.html',
        );
     }
-<<<<<<< HEAD
-
-
-my $build_admin_menu = sub {
-        my $admin = $tools->child( config => title => loc('Configuration'), path   => '/Admin/', sort_order => 99 );
-        if ( $session{'CurrentUser'}->HasRight( Object => RT->System, Right => 'AdminUsers' ) ) {
-            my $users = $admin->child( users => title => loc('Users'), path => '/Admin/Users/', description => loc('Manage users and passwords') );
-            $users->child( select => title => loc('Select'), path   => "/Admin/Users/" );
-            $users->child( create => title => loc('Create'), path => "/Admin/Users/Modify.html?Create=1" );
-        }
-        my $groups = $admin->child( groups => title => loc('Groups'), path => '/Admin/Groups/', description => loc('Manage groups and group membership') );
-
-        $groups->child( select => title => loc('Select'), path => "/Admin/Groups/" );
-        $groups->child( create => title => loc('Create'), path => "/Admin/Groups/Modify.html?Create=1" );
-
-        my $queues = $admin->child( queues => title => loc('Queues'), path => '/Admin/Queues/', description => loc('Manage queues and queue-specific properties') );
-        $queues->child( select => title => loc('Select'), path => "/Admin/Queues/" );
-        $queues->child( create => title => loc('Create'), path => "/Admin/Queues/Modify.html?Create=1" );
-
-        if ( $session{'CurrentUser'}->HasRight( Object => RT->System, Right => 'AdminCustomField' ) ) {
-            my $cfs = $admin->child( 'custom-fields' => title => loc('Custom Fields'), path => '/Admin/CustomFields/', description => loc('Manage custom fields and custom field values') );
-            $cfs->child( select => title => loc('Select'), path   => "/Admin/CustomFields/" );
-            $cfs->child( create => title => loc('Create'), path => "/Admin/CustomFields/Modify.html?Create=1" );
-        }
-
-        my $admin_global = $admin->child( global => title => loc('Global'), path   => '/Admin/Global/', description => loc('Manage properties and configuration which apply to all queues') );
-
-        my $scrips = $admin_global->child( scrips => title => loc('Scrips'), path => '/Admin/Global/Scrips.html', description => loc('Modify scrips which apply to all queues') );
-        $scrips->child( select => title => loc('Select'), path => "/Admin/Global/Scrips.html" );
-        $scrips->child( create => title => loc('Create'), path => "/Admin/Global/Scrip.html?Create=1" );
-        my $templates = $admin_global->child( templates => title => loc('Templates'), path => '/Admin/Global/Templates.html', description => loc('Edit system templates') );
-        $templates->child( select => title => loc('Select'), path => "/Admin/Global/Templates.html" );
-        $templates->child( create => title => loc('Create'), path => "/Admin/Global/Template.html?Create=1" );
-
-        my $cfadmin = $admin_global->child( 'custom-fields' => title => loc('Custom Fields'),
-                                            path => '/Admin/Global/CustomFields/index.html',
-                                            description => loc('Modify global custom fields') );
-        {
-            $cfadmin->child( users => title => loc('Users') => text => loc('Select custom fields for all users'),
-                             path => '/Admin/Global/CustomFields/Users.html');
-
-            $cfadmin->child( groups => title => loc('Groups') => text => loc('Select custom fields for all user groups'),
-                          path => '/Admin/Global/CustomFields/Groups.html');
-
-            $cfadmin->child( queues => title => loc('Queues') => text => loc('Select custom fields for all queues'),
-                             path => '/Admin/Global/CustomFields/Queues.html');
-
-            $cfadmin->child( tickets => title => loc('Tickets') => text => loc('Select custom fields for tickets in all queues'),
-                    path => '/Admin/Global/CustomFields/Queue-Tickets.html');
-
-            $cfadmin->child( transactions => title => loc('Ticket Transactions') => text =>
-                    loc( 'Select custom fields for transactions on tickets in all queues'),
-                path => '/Admin/Global/CustomFields/Queue-Transactions.html');
-            $cfadmin->child( 'custom-fields' => title => loc('Articles') => text =>
-                    loc('Select Custom Fields for Articles in all Classes'),
-                    path => '/Admin/Global/CustomFields/Class-Article.html');
-
-        }
-
-        my $article_admin = $admin->child( articles => title => loc('Articles') => path => "/Admin/Articles/index.html" );
-        my $class_admin = $article_admin->child(classes => title => loc('Classes'), path => '/Admin/Articles/Classes/');
-        $class_admin->child(select => title => loc('Select') => path => '/Admin/Articles/Classes/',
-                            description => 'Modify and Create Classes' );
-        $class_admin->child(create => title => loc('Create') => path => '/Admin/Articles/Classes/Modify.html?Create=1',
-                            description => 'Modify and Create Custom Fields for Articles' );
-
-
-        my $cfs = $article_admin->child( 'custom-fields' => title => loc('Custom Fields'), path => '/Admin/CustomFields/index.html?'.$m->comp('/Elements/QueryString', type => 'RT::Class-RT::Article') );
-        $cfs->child( select => title => loc('Select'), path => '/Admin/CustomFields/index.html?'.$m->comp('/Elements/QueryString', type => 'RT::Class-RT::Article') );
-        $cfs->child( create => title => loc('Create'), path => '/Admin/CustomFields/Modify.html?'.$m->comp("/Elements/QueryString", Create=>1, LookupType=> "RT::Class-RT::Article" ));
-
-        $admin_global->child( 'group-rights' => title => loc('Group Rights'), path => '/Admin/Global/GroupRights.html',
-                              description => loc('Modify global group rights') );
-        $admin_global->child( 'user-rights' => title => loc('User Rights'), path => '/Admin/Global/UserRights.html',
-                              description => loc('Modify global user rights') );
-        $admin_global->child( 'my-rt' => title => loc('RT at a glance'), path => '/Admin/Global/MyRT.html',
-                              description => loc('Modify the default "RT at a glance" view') );
-        $admin_global->child( 'dashboards-in-menu' => title => loc('Dashboards in menu'), path => '/Admin/Global/DashboardsInMenu.html',
-                              description => loc('Customize dashboards in menu') );
-        $admin_global->child( 'topics' => title => loc('Topics'), path => '/Admin/Global/Topics.html',
-                              description => loc('Modify global article topics') );
-
-        my $admin_tools = $admin->child( tools => title => loc('Tools'), path => '/Admin/Tools/', description => loc('Use other RT administrative tools') );
-        $admin_tools->child( configuration => title => loc('System Configuration'), path => '/Admin/Tools/Configuration.html',
-                             description => loc('Detailed information about your RT setup') );
-        $admin_tools->child( theme => title => loc('Theme'), path => '/Admin/Tools/Theme.html',
-                              description => loc('Customize the look of your RT') );
-        if (RT->Config->Get('StatementLog')
-            && $session{'CurrentUser'}->HasRight( Right => 'SuperUser', Object => RT->System )) {
-           $admin_tools->child( 'sql-queries' => title => loc('SQL Queries'), path => '/Admin/Tools/Queries.html',
-                                description => loc('Browse the SQL queries made in this process') );
-        }
-        $admin_tools->child( shredder => title => loc('Shredder'), path => '/Admin/Tools/Shredder',
-                             description => loc('Permanently wipeout data from RT'));
-=======
     $admin_tools->child( shredder =>
         title       => loc('Shredder'),
         description => loc('Permanently wipeout data from RT'),
         path        => '/Admin/Tools/Shredder',
     );
->>>>>>> ce07e849
 
     if ( $request_path =~ m{^/Admin/(Queues|Users|Groups|CustomFields)} ) {
         my $type = $1;
@@ -452,20 +305,14 @@
             $obj->Load($id);
 
             my $tabs = PageMenu();
-<<<<<<< HEAD
-            $tabs->child( basics => title => loc('Basics'), path => "/Admin/Users/Modify.html?id=" . $id );
-            $tabs->child( memberships => title => loc('Memberships'), path => "/Admin/Users/Memberships.html?id=" . $id );
-            $tabs->child( history => title => loc('History'), path => "/Admin/Users/History.html?id=" . $id );
-            $tabs->child( 'my-rt' => title => loc('RT at a glance'), path => "/Admin/Users/MyRT.html?id=" . $id );
-            $tabs->child( 'dashboards-in-menu' => title => loc('Dashboards in menu'),
-                    path => '/Admin/Users/DashboardsInMenu.html?id=' . $id );
-
-=======
             $tabs->child( basics      => title => loc('Basics'),         path => "/Admin/Users/Modify.html?id=" . $id );
             $tabs->child( memberships => title => loc('Memberships'),    path => "/Admin/Users/Memberships.html?id=" . $id );
             $tabs->child( history     => title => loc('History'),        path => "/Admin/Users/History.html?id=" . $id );
             $tabs->child( 'my-rt'     => title => loc('RT at a glance'), path => "/Admin/Users/MyRT.html?id=" . $id );
->>>>>>> ce07e849
+            $tabs->child( 'dashboards-in-menu' =>
+                title => loc('Dashboards in menu'),
+                path  => '/Admin/Users/DashboardsInMenu.html?id=' . $id,
+            );
             if ( RT->Config->Get('GnuPG')->{'enable'} ) {
                 $tabs->child( pgp     => title => loc('GnuPG'),          path => "/Admin/Users/GnuPG.html?id=" . $id );
             }
@@ -493,24 +340,14 @@
             my $id = $m->request_args->{'id'};
             my $obj = RT::CustomField->new( $session{'CurrentUser'} );
             $obj->Load($id);
-<<<<<<< HEAD
+
             my $tabs = PageMenu();
-
-            $tabs->child( basics => title => loc('Basics') => path => "/Admin/CustomFields/Modify.html?id=".$id );
-            $tabs->child( 'group-rights' => title => loc('Group Rights') => path => "/Admin/CustomFields/GroupRights.html?id=" . $id );
-            $tabs->child( 'user-rights' => title => loc('User Rights') => path => "/Admin/CustomFields/UserRights.html?id=" . $id );
-
+            $tabs->child( basics           => title => loc('Basics'),       path => "/Admin/CustomFields/Modify.html?id=".$id );
+            $tabs->child( 'group-rights'   => title => loc('Group Rights'), path => "/Admin/CustomFields/GroupRights.html?id=" . $id );
+            $tabs->child( 'user-rights'    => title => loc('User Rights'),  path => "/Admin/CustomFields/UserRights.html?id=" . $id );
             unless ( $obj->LookupType =~ /^RT::(?:User|Group)$/ ) {
-                $tabs->child( 'applies-to' => title => loc('Applies to'), path => "/Admin/CustomFields/Objects.html?id=" . $id );
-            }
-=======
->>>>>>> ce07e849
-
-            my $tabs = PageMenu();
-            $tabs->child( basics         => title => loc('Basics'),       path => "/Admin/CustomFields/Modify.html?id=".$id );
-            $tabs->child( 'group-rights' => title => loc('Group Rights'), path => "/Admin/CustomFields/GroupRights.html?id=" . $id );
-            $tabs->child( 'user-rights'  => title => loc('User Rights'),  path => "/Admin/CustomFields/UserRights.html?id=" . $id );
-            $tabs->child( 'applies-to'   => title => loc('Applies to'),   path => "/Admin/CustomFields/Objects.html?id=" . $id );
+                $tabs->child( 'applies-to' => title => loc('Applies to'),   path => "/Admin/CustomFields/Objects.html?id=" . $id );
+            }
         }
     }
 
@@ -548,21 +385,37 @@
     }
 };
 
-
 my $build_main_nav = sub {
 
     my $home = Menu->child( home => title => loc('Homepage'), path => '/' );
-    # We explicitly exclude superusers; otherwise the dashboards for
-    # groups you're not in (but can see the dashboards of by dint of
-    # being a superuser) would push the useful ones from the groups
-    # you're actually in off of the stack.
-    my @dashboards = $m->comp("/Dashboards/Elements/ListOfDashboards", IncludeSuperuserGroups => 0);
-    my $limit      = 7;
-
-    my $more = 0;
-    if ( @dashboards > $limit ) {
-        $more = 1;
-        splice @dashboards, $limit;
+    unless ($session{'dashboards_in_menu'}) {
+        my $dashboards_in_menu = $session{CurrentUser}->UserObj->Preferences(
+            'DashboardsInMenu',
+            {},
+        );
+
+        unless ($dashboards_in_menu->{dashboards}) {
+            my ($default_dashboards) =
+                RT::System->new( $session{'CurrentUser'} )
+                    ->Attributes
+                    ->Named('DashboardsInMenu');
+            if ($default_dashboards) {
+                $dashboards_in_menu = $default_dashboards->Content;
+            }
+        }
+
+        $session{'dashboards_in_menu'} = $dashboards_in_menu->{dashboards} || [];
+    }
+
+    my @dashboards;
+    for my $id ( @{$session{'dashboards_in_menu'}} ) {
+        my $dash = RT::Dashboard->new( $session{CurrentUser} );
+        my ( $status, $msg ) = $dash->LoadById($id);
+        if ( $status ) {
+            push @dashboards, $dash;
+        } else {
+            $RT::Logger->warning( "Failed to load dashboard $id: $msg" );
+        }
     }
 
     my $dashes = Menu()->child('home');
@@ -573,9 +426,9 @@
                 path  => '/Dashboards/' . $dash->id . '/' . $dash->Name
             );
         }
-
-        $dashes->child( more => title => loc('All Dashboards'), path => 'Dashboards/index.html' );
-    }
+    }
+    $dashes->child( edit => title => loc('Update This Menu'), path => 'Prefs/DashboardsInMenu.html' );
+    $dashes->child( more => title => loc('All Dashboards'),   path => 'Dashboards/index.html' );
     my $dashboard = RT::Dashboard->new( $session{CurrentUser} );
     if ( $dashboard->CurrentUserCanCreateAny ) {
         $dashes->child('dashboard_create' => title => loc('New Dashboard'), path => "/Dashboards/Modify.html?Create=1" );
@@ -636,25 +489,17 @@
 
 
     if ( $session{'CurrentUser'}->UserObj
-<<<<<<< HEAD
-         && $session{'CurrentUser'}->HasRight( Right  => 'ModifySelf', Object => RT->System )) {
-        my $settings = $about_me->child( settings => title => loc('Settings'), path => '/Prefs/Other.html', );
-        $settings->child( options => title => loc('Options'), path     => '/Prefs/Other.html', );
-        $settings->child( about_me => title => loc('About me'), path     => '/User/Prefs.html', );
-        $settings->child( search_options => title => loc('Search options'), path => '/Prefs/SearchOptions.html', );
-        $settings->child( myrt => title => loc('RT at a glance'), path => '/Prefs/MyRT.html', );
-        $settings->child( dashboards_in_menu => title => loc('Dashboards in menu'),
-                    path => '/Prefs/DashboardsInMenu.html' );
-        $settings->child( quicksearch => title => loc('Quick search'), path => '/Prefs/Quicksearch.html');
-=======
          && $session{'CurrentUser'}->HasRight( Right => 'ModifySelf', Object => RT->System )) {
         my $settings = $about_me->child( settings => title => loc('Settings'), path => '/Prefs/Other.html' );
         $settings->child( options        => title => loc('Options'),        path => '/Prefs/Other.html' );
         $settings->child( about_me       => title => loc('About me'),       path => '/User/Prefs.html' );
         $settings->child( search_options => title => loc('Search options'), path => '/Prefs/SearchOptions.html' );
         $settings->child( myrt           => title => loc('RT at a glance'), path => '/Prefs/MyRT.html' );
+        $settings->child( dashboards_in_menu =>
+            title => loc('Dashboards in menu'),
+            path  => '/Prefs/DashboardsInMenu.html',
+        );
         $settings->child( quicksearch    => title => loc('Quick search'),   path => '/Prefs/Quicksearch.html' );
->>>>>>> ce07e849
 
         my $search_menu = $settings->child( 'saved-searches' => title => loc('Saved Searches') );
         my $searches = [ $m->comp( "/Search/Elements/SearchesForObject",

%# BEGIN BPS TAGGED BLOCK {{{
%#
%# COPYRIGHT:
%#
%# This software is Copyright (c) 1996-2019 Best Practical Solutions, LLC
%#                                          <sales@bestpractical.com>
%#
%# (Except where explicitly superseded by other copyright notices)
%#
%#
%# LICENSE:
%#
%# This work is made available to you under the terms of Version 2 of
%# the GNU General Public License. A copy of that license should have
%# been provided with this software, but in any event can be snarfed
%# from www.gnu.org.
%#
%# This work is distributed in the hope that it will be useful, but
%# WITHOUT ANY WARRANTY; without even the implied warranty of
%# MERCHANTABILITY or FITNESS FOR A PARTICULAR PURPOSE.  See the GNU
%# General Public License for more details.
%#
%# You should have received a copy of the GNU General Public License
%# along with this program; if not, write to the Free Software
%# Foundation, Inc., 51 Franklin Street, Fifth Floor, Boston, MA
%# 02110-1301 or visit their web page on the internet at
%# http://www.gnu.org/licenses/old-licenses/gpl-2.0.html.
%#
%#
%# CONTRIBUTION SUBMISSION POLICY:
%#
%# (The following paragraph is not intended to limit the rights granted
%# to you to modify and distribute this software under the terms of
%# the GNU General Public License and is only of importance to you if
%# you choose to contribute your changes and enhancements to the
%# community by submitting them to Best Practical Solutions, LLC.)
%#
%# By intentionally submitting any modifications, corrections or
%# derivatives to this work, or any other work intended for use with
%# Request Tracker, to Best Practical Solutions, LLC, you confirm that
%# you are the copyright holder for those contributions and you grant
%# Best Practical Solutions,  LLC a nonexclusive, worldwide, irrevocable,
%# royalty-free, perpetual, license to use, copy, create derivative
%# works based on those contributions, and sublicense and distribute
%# those contributions and any derivatives thereof.
%#
%# END BPS TAGGED BLOCK }}}
<<<<<<< HEAD
<textarea autocomplete="off" class="messagebox <% $Type eq 'text/html' ? 'richtext' : '' %>" <% $width_attr %>="<% $Width %>" rows="<% $Height %>" <% $wrap_type |n %> name="<% $Name %>" id="<% $Name %>" placeholder="<% $Placeholder %>">
% $m->comp('/Articles/Elements/IncludeArticle', %ARGS, IncludeArticleId => $article_id, QueueObj => $QueueObj) if $IncludeArticle;
=======
<textarea autocomplete="off" class="form-control messagebox <% $Type eq 'text/html' ? 'richtext' : '' %>" <% $width_attr %>="<% $Width %>" rows="<% $Height %>" <% $wrap_type |n %> name="<% $Name %>" id="<% $Name %>" placeholder="<% $Placeholder %>">
% $m->comp('/Articles/Elements/IncludeArticle', %ARGS) if $IncludeArticle;
>>>>>>> e6878e03
% $m->callback( %ARGS, SignatureRef => \$signature, DefaultRef => \$Default, MessageRef => \$message );
% if (RT->Config->Get("SignatureAboveQuote", $session{'CurrentUser'})) {
<% $Default || '' %><% $signature %><% $message %></textarea>
% }
% else {
<% $Default || '' %><% $message %><% $signature %></textarea>
% }

% $m->callback( %ARGS, CallbackName => 'AfterTextArea' );

% if (!$SuppressAttachmentWarning) {
% $m->comp('/Elements/AttachmentWarning', QuotedMessage => $message, Signature => $signature, %ARGS);
% }

% if ($Type eq 'text/html') {
<input type="text" style="display:none" name="<% $Name %>Type" id="<% $Name %>Type" value="<% $m->request_args->{$Name."Type"}||$Type %>" />
% }
<%INIT>

my $message = '';

if ( $QuoteTransaction ) {
    my $transaction = RT::Transaction->new( $session{'CurrentUser'} );
    $transaction->Load( $QuoteTransaction );
    $message = $transaction->Content( Quote => 1, Type  => $Type );
}

my $signature = $session{'CurrentUser'}->UserObj->Signature // "";
if ( $IncludeSignature and $signature =~ /\S/ ) {
    $signature =~ s/\n*$//;

    if ($Type eq 'text/html') {
        $signature =~ s/&/&amp;/g;
        $signature =~ s/</&lt;/g;
        $signature =~ s/>/&gt;/g;
        $signature =~ s/"/&quot;/g;  # "//;
        $signature =~ s/'/&#39;/g;   # '//;
        $signature =~ s{\n}{<br />}g;
        $signature = "<br /><p>--&nbsp;<br />$signature</p>";
    } else {
        $signature = "\n\n-- \n". $signature . "\n";
    }

    if ($message =~ /\S/) {
        if (RT->Config->Get('SignatureAboveQuote', $session{CurrentUser})) {
            $signature .= $Type eq 'text/html' ? "<br />" : "\n";
        } else {
            $signature = ($Type eq 'text/html' ? "" : "\n") . $signature;
        }
    }
} else {
    $signature = '';
}

my $article_id;
if ( $IncludeDefaultArticle && defined $QueueObj && $QueueObj->Id ) {
    # Load a default article
    $article_id = $QueueObj->DefaultValue('Article') if $QueueObj->DefaultValue('Article');
}
else {
    # Load from the page, if provided
    $article_id = $ARGS{'IncludeArticleId'} if $ARGS{'IncludeArticleId'};
}

# wrap="something" seems to really break IE + richtext
my $wrap_type = $Type eq 'text/html' ? '' : 'wrap="soft"';

# If there's no cols specified, we want to set the width to 100% in CSS
my $width_attr;
if ($Width) {
    $width_attr = 'cols';
} else {
    $width_attr = 'style';
    $Width = 'width: 100%';
}

</%INIT>
<%ARGS>
$QuoteTransaction          => undef
$Name                      => 'Content'
$Default                   => ''
$Width                     => RT->Config->Get('MessageBoxWidth', $session{'CurrentUser'} )
$Height                    => RT->Config->Get('MessageBoxHeight', $session{'CurrentUser'} ) || 15
$IncludeSignature          => RT->Config->Get('MessageBoxIncludeSignature');
$IncludeArticle            => 1;
$Type                      => RT->Config->Get('MessageBoxRichText',  $session{'CurrentUser'}) ? 'text/html' : 'text/plain';
$SuppressAttachmentWarning => 0
$Placeholder               => ''
$IncludeDefaultArticle     => 0  # Preload a default article based on queue settings
$QueueObj                  => undef
</%ARGS><|MERGE_RESOLUTION|>--- conflicted
+++ resolved
@@ -45,13 +45,8 @@
 %# those contributions and any derivatives thereof.
 %#
 %# END BPS TAGGED BLOCK }}}
-<<<<<<< HEAD
-<textarea autocomplete="off" class="messagebox <% $Type eq 'text/html' ? 'richtext' : '' %>" <% $width_attr %>="<% $Width %>" rows="<% $Height %>" <% $wrap_type |n %> name="<% $Name %>" id="<% $Name %>" placeholder="<% $Placeholder %>">
+<textarea autocomplete="off" class="form-control messagebox <% $Type eq 'text/html' ? 'richtext' : '' %>" <% $width_attr %>="<% $Width %>" rows="<% $Height %>" <% $wrap_type |n %> name="<% $Name %>" id="<% $Name %>" placeholder="<% $Placeholder %>">
 % $m->comp('/Articles/Elements/IncludeArticle', %ARGS, IncludeArticleId => $article_id, QueueObj => $QueueObj) if $IncludeArticle;
-=======
-<textarea autocomplete="off" class="form-control messagebox <% $Type eq 'text/html' ? 'richtext' : '' %>" <% $width_attr %>="<% $Width %>" rows="<% $Height %>" <% $wrap_type |n %> name="<% $Name %>" id="<% $Name %>" placeholder="<% $Placeholder %>">
-% $m->comp('/Articles/Elements/IncludeArticle', %ARGS) if $IncludeArticle;
->>>>>>> e6878e03
 % $m->callback( %ARGS, SignatureRef => \$signature, DefaultRef => \$Default, MessageRef => \$message );
 % if (RT->Config->Get("SignatureAboveQuote", $session{'CurrentUser'})) {
 <% $Default || '' %><% $signature %><% $message %></textarea>

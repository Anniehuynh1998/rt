--- conflicted
+++ resolved
@@ -46,9 +46,6 @@
 %#
 %# END BPS TAGGED BLOCK }}}
 % if ( $Multiple ) {
-<<<<<<< HEAD
-<textarea cols="<% $Cols %>" rows="<% $Rows %>" name="<% $name %>" id="<% $name %>" class="CF-<%$CustomField->id%>-Edit"><% $Default || '' %></textarea>
-=======
 <textarea \
 % if ( defined $Cols ) {
 cols="<% $Cols %>" \
@@ -56,8 +53,7 @@
 % if ( defined $Rows ) {
 rows="<% $Rows %>" \
 % }
-name="<% $name %>-Values" id="<% $name %>-Values" class="CF-<%$CustomField->id%>-Edit"><% $Default || '' %></textarea>
->>>>>>> 5161fe00
+name="<% $name %>" id="<% $name %>" class="CF-<%$CustomField->id%>-Edit"><% $Default || '' %></textarea>
 
 <script type="text/javascript">
 var id = <% "$name" |n,j%>;

--- conflicted
+++ resolved
@@ -49,33 +49,19 @@
 <textarea cols="<% $Cols %>" rows="<% $Rows %>" name="<% $name %>-Values" id="<% $name %>-Values" class="CF-<%$CustomField->id%>-Edit"><% $Default %></textarea><div id="<% $name %>-Choices" class="autocomplete"></div>
 <script type="text/javascript">
 new Ajax.Autocompleter(
-<<<<<<< HEAD
     <% $name |n,j%>+"-Values",
     <% $name |n,j%>+"-Choices",
     <% RT->Config->Get('WebPath') |n,j%>+"/Helpers/Autocomplete/CustomFieldValues",
-    { tokens: [ '\n' ] }
-=======
-    "<% $name %>-Values",
-    "<% $name %>-Choices",
-    "<% RT->Config->Get('WebPath')%>/Helpers/Autocomplete/CustomFieldValues",
-    { tokens: [ '\n' ], parameters: "<% $Context |n %>" }
->>>>>>> 6a9a41d6
+    { tokens: [ '\n' ], parameters: <% $Context |n,j %> }
 );
 % } else {
 <input type="text" id="<% $name %>-Value" name="<% $name %>-Value" class="CF-<%$CustomField->id%>-Edit" value="<% $Default %>"/><div id="<% $name %>-Choices" class="autocomplete"></div>
 <script type="text/javascript">
 new Ajax.Autocompleter(
-<<<<<<< HEAD
     <% $name |n,j%>+"-Value",
     <% $name |n,j%>+"-Choices",
     <% RT->Config->Get('WebPath') |n,j%>+"/Helpers/Autocomplete/CustomFieldValues",
-    {}
-=======
-    "<% $name %>-Value",
-    "<% $name %>-Choices",
-    "<% RT->Config->Get('WebPath')%>/Helpers/Autocomplete/CustomFieldValues",
-    { parameters: "<% $Context |n %>" }
->>>>>>> 6a9a41d6
+    { parameters: <% $Context |n,j %> }
 );
 % }
 </script>

%# BEGIN BPS TAGGED BLOCK {{{
%#
%# COPYRIGHT:
%#
%# This software is Copyright (c) 1996-2019 Best Practical Solutions, LLC
%#                                          <sales@bestpractical.com>
%#
%# (Except where explicitly superseded by other copyright notices)
%#
%#
%# LICENSE:
%#
%# This work is made available to you under the terms of Version 2 of
%# the GNU General Public License. A copy of that license should have
%# been provided with this software, but in any event can be snarfed
%# from www.gnu.org.
%#
%# This work is distributed in the hope that it will be useful, but
%# WITHOUT ANY WARRANTY; without even the implied warranty of
%# MERCHANTABILITY or FITNESS FOR A PARTICULAR PURPOSE.  See the GNU
%# General Public License for more details.
%#
%# You should have received a copy of the GNU General Public License
%# along with this program; if not, write to the Free Software
%# Foundation, Inc., 51 Franklin Street, Fifth Floor, Boston, MA
%# 02110-1301 or visit their web page on the internet at
%# http://www.gnu.org/licenses/old-licenses/gpl-2.0.html.
%#
%#
%# CONTRIBUTION SUBMISSION POLICY:
%#
%# (The following paragraph is not intended to limit the rights granted
%# to you to modify and distribute this software under the terms of
%# the GNU General Public License and is only of importance to you if
%# you choose to contribute your changes and enhancements to the
%# community by submitting them to Best Practical Solutions, LLC.)
%#
%# By intentionally submitting any modifications, corrections or
%# derivatives to this work, or any other work intended for use with
%# Request Tracker, to Best Practical Solutions, LLC, you confirm that
%# you are the copyright holder for those contributions and you grant
%# Best Practical Solutions,  LLC a nonexclusive, worldwide, irrevocable,
%# royalty-free, perpetual, license to use, copy, create derivative
%# works based on those contributions, and sublicense and distribute
%# those contributions and any derivatives thereof.
%#
%# END BPS TAGGED BLOCK }}}
<select name="<% $SelectFieldName %>">
% foreach my $col (@fields) {
<option <% ($UserField eq $col->[0]) ? 'selected="selected"' : '' |n %> value="<% $col->[0] %>"><% loc($col->[1]) %></option>
% }
% while (my $CF = $CFs->Next) {
%   my $val = "CustomField-" . $CF->Id;
<option <% ($UserField eq $val) ? 'selected="selected"' : '' |n %> value="<% $val %>"><&|/l&>CustomField</&>: <% $CF->Name %></option>
% }
</select>
<<<<<<< HEAD
<& /Elements/SelectMatch, Name => 'UserOp', Default => $UserOp &>
<input type="text" size="8" name="UserString" value="<% $UserString %>" />
=======
<& /Elements/SelectMatch, Name => $SelectOpName, Default => $UserOp &>
<input size="8" name="<% $InputStringName %>" value="<% $UserString %>" />
>>>>>>> c017009e
<%INIT>
my $CFs = RT::CustomFields->new($session{'CurrentUser'});
$CFs->LimitToChildType('RT::User');
$CFs->OrderBy( FIELD => 'Name' );

my @fields = RT::User->BasicColumns;

if ( $Fields and ref $Fields eq 'ARRAY' ) {
    if ( ref $Fields->[0] eq 'ARRAY' ) {
        @fields = @$Fields;
    }
    else {
        # make the name equal the label
        @fields = [ @$Fields, @$Fields ];
    }
}
</%INIT>
<%ARGS>
$UserField  => ''
$UserOp     => ''
$UserString => ''
$Fields     => undef
$SelectFieldName => 'UserField'
$SelectOpName => 'UserOp'
$InputStringName => 'UserString'
</%ARGS><|MERGE_RESOLUTION|>--- conflicted
+++ resolved
@@ -54,13 +54,8 @@
 <option <% ($UserField eq $val) ? 'selected="selected"' : '' |n %> value="<% $val %>"><&|/l&>CustomField</&>: <% $CF->Name %></option>
 % }
 </select>
-<<<<<<< HEAD
-<& /Elements/SelectMatch, Name => 'UserOp', Default => $UserOp &>
-<input type="text" size="8" name="UserString" value="<% $UserString %>" />
-=======
 <& /Elements/SelectMatch, Name => $SelectOpName, Default => $UserOp &>
-<input size="8" name="<% $InputStringName %>" value="<% $UserString %>" />
->>>>>>> c017009e
+<input type="text" size="8" name="<% $InputStringName %>" value="<% $UserString %>" />
 <%INIT>
 my $CFs = RT::CustomFields->new($session{'CurrentUser'});
 $CFs->LimitToChildType('RT::User');

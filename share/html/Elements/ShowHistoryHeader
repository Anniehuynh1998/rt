%# BEGIN BPS TAGGED BLOCK {{{
%#
%# COPYRIGHT:
%#
%# This software is Copyright (c) 1996-2019 Best Practical Solutions, LLC
%#                                          <sales@bestpractical.com>
%#
%# (Except where explicitly superseded by other copyright notices)
%#
%#
%# LICENSE:
%#
%# This work is made available to you under the terms of Version 2 of
%# the GNU General Public License. A copy of that license should have
%# been provided with this software, but in any event can be snarfed
%# from www.gnu.org.
%#
%# This work is distributed in the hope that it will be useful, but
%# WITHOUT ANY WARRANTY; without even the implied warranty of
%# MERCHANTABILITY or FITNESS FOR A PARTICULAR PURPOSE.  See the GNU
%# General Public License for more details.
%#
%# You should have received a copy of the GNU General Public License
%# along with this program; if not, write to the Free Software
%# Foundation, Inc., 51 Franklin Street, Fifth Floor, Boston, MA
%# 02110-1301 or visit their web page on the internet at
%# http://www.gnu.org/licenses/old-licenses/gpl-2.0.html.
%#
%#
%# CONTRIBUTION SUBMISSION POLICY:
%#
%# (The following paragraph is not intended to limit the rights granted
%# to you to modify and distribute this software under the terms of
%# the GNU General Public License and is only of importance to you if
%# you choose to contribute your changes and enhancements to the
%# community by submitting them to Best Practical Solutions, LLC.)
%#
%# By intentionally submitting any modifications, corrections or
%# derivatives to this work, or any other work intended for use with
%# Request Tracker, to Best Practical Solutions, LLC, you confirm that
%# you are the copyright holder for those contributions and you grant
%# Best Practical Solutions,  LLC a nonexclusive, worldwide, irrevocable,
%# royalty-free, perpetual, license to use, copy, create derivative
%# works based on those contributions, and sublicense and distribute
%# those contributions and any derivatives thereof.
%#
%# END BPS TAGGED BLOCK }}}
<%ARGS>
$Object
$ShowHeaders       => 0
$ShowTitle         => 1
$ShowDisplayModes  => 1
$ScrollShowHistory => 0
</%ARGS>
<%INIT>
my $record_type = $Object->RecordType;
my $histid      = "\L$record_type\E-" . $Object->id . "-history";
</%INIT>
<div class="history <% lc $record_type %>" id="<% $histid %>">
<%perl>
if ( $ShowDisplayModes or $ShowTitle or $ScrollShowHistory ) {
    my $title = $ShowTitle
                    ? loc('History')
                    : '&nbsp;';

    my $titleright = '';
    if ( $ScrollShowHistory ) {
        $titleright .= qq{<span id="LoadAllHistoryContainer">} .
                       qq{<a href="#" id="LoadAllHistory">} .
                       loc('Load all history') .
                       qq{</a>} .
                       ($ShowDisplayModes ? '&mdash;' : '') .
                       qq{</span>};
    }

    if ( $ShowDisplayModes ) {
        if ( RT->Config->Get( 'QuoteFolding', $session{CurrentUser} ) ) {
            my $open_all  = $m->interp->apply_escapes( loc("Show all quoted text"), 'j' );
            my $open_html = $m->interp->apply_escapes( loc("Show all quoted text"), 'h' );
            my $close_all = $m->interp->apply_escapes( loc("Hide all quoted text"), 'j' );
            $titleright .=    '<a href="#" data-direction="open" '
                            . qq{onclick="return toggle_all_folds(this, $open_all, $close_all);"}
                            . ">$open_html</a> &mdash; ";
        }

        if ($ShowHeaders) {
            $titleright .= qq{<a href="?ForceShowHistory=1;id=} .
                           $Object->id.qq{#$histid">} .
                           loc("Show brief headers") .
                           qq{</a>};
        } else {
            $titleright .= qq{<a href="?ForceShowHistory=1;ShowHeaders=1;id=} .
                           $Object->id.qq{#$histid">} .
                           loc("Show full headers") .
                           qq{</a>};
        }
    }

</%perl>
<<<<<<< HEAD
<& /Widgets/TitleBoxStart, title => $title, titleright_raw => $titleright, class => 'fullwidth' &>
=======
% $m->callback( CallbackName => 'BeforeTitle', %ARGS, title => \$title, titleright => \$titleright );
<& /Widgets/TitleBoxStart, title => $title, titleright_raw => $titleright &>
>>>>>>> c017009e
% }

<div class="history-container"><|MERGE_RESOLUTION|>--- conflicted
+++ resolved
@@ -97,12 +97,8 @@
     }
 
 </%perl>
-<<<<<<< HEAD
+% $m->callback( CallbackName => 'BeforeTitle', %ARGS, title => \$title, titleright => \$titleright );
 <& /Widgets/TitleBoxStart, title => $title, titleright_raw => $titleright, class => 'fullwidth' &>
-=======
-% $m->callback( CallbackName => 'BeforeTitle', %ARGS, title => \$title, titleright => \$titleright );
-<& /Widgets/TitleBoxStart, title => $title, titleright_raw => $titleright &>
->>>>>>> c017009e
 % }
 
 <div class="history-container">
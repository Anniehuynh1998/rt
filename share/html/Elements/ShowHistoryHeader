--- conflicted
+++ resolved
@@ -114,17 +114,11 @@
                          qq{</a>} );
     }
 
-<<<<<<< HEAD
-    # build the new link
-    my $alt = loc('Options');
-    my $titleright = qq{<div class="btn-group dropdown"><a id="history-dropdown" href="#" data-toggle="dropdown" aria-haspopup="true" aria-expanded="false"><span class="fas fa-cog icon-bordered fa-2x" alt="$alt" data-toggle="tooltip" data-placement="top" data-original-title="$alt"></span></a><ul class="dropdown-menu dropdown-menu-right">};
-=======
     my $titleright;
     if ( @elements ) {
         # build the new link
-        my $alt = loc('Edit');
+        my $alt = loc('Options');
         $titleright = qq{<div class="btn-group dropdown"><a id="history-dropdown" href="#" data-toggle="dropdown" aria-haspopup="true" aria-expanded="false"><span class="fas fa-cog icon-bordered fa-2x" alt="$alt" data-toggle="tooltip" data-placement="top" data-original-title="$alt"></span></a><ul class="dropdown-menu dropdown-menu-right">};
->>>>>>> 91b1edfc
 
         # foreach of the elements, build a new <li>$element</li> and append to the output.
         foreach my $element ( @elements ) {

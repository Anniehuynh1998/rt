--- conflicted
+++ resolved
@@ -97,11 +97,7 @@
     }
 
 </%perl>
-<<<<<<< HEAD
-% $m->callback( CallbackName => 'BeforeTitle', %ARGS, title => \$title, titleright => \$titleright );
-=======
-% $m->callback( CallbackName => 'BeforeTitleBoxStart', title => \$title, titleright => \$titleright, ARGSRef => \%ARGS );
->>>>>>> 8badffca
+% $m->callback( CallbackName => 'BeforeTitle', %ARGS, title => \$title, titleright => \$titleright, ARGSRef => \%ARGS );
 <& /Widgets/TitleBoxStart, title => $title, titleright_raw => $titleright &>
 % }
 

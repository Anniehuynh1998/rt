--- conflicted
+++ resolved
@@ -63,16 +63,12 @@
     if ($should_render_download) {
 </%PERL>
 <div class="downloadattachment">
-<<<<<<< HEAD
 % if (my $url = RT->System->ExternalStorageURLFor($message)) {
 <a href="<% $url %>">
 % } else {
-<a href="<% $AttachmentPath %>/<% $Transaction->Id %>/<% $message->Id %>/<% $name | u%>">
+<a href="<% $AttachmentPath %>/<% $Transaction->Id %>/<% $message->Id %>/<% $name | un %>">
 % }
 <&|/l&>Download</&> <% length $name ? $name : loc('(untitled)') %></a>\
-=======
-<a href="<% $AttachmentPath %>/<% $Transaction->Id %>/<% $message->Id %>/<% $name | un%>"><&|/l&>Download</&> <% length $name ? $name : loc('(untitled)') %></a>\
->>>>>>> 6a417228
 % if ( $DownloadableHeaders && ! length $name && $message->ContentType =~ /text/  ) {
  / <a href="<% $AttachmentPath %>/WithHeaders/<% $message->Id %>"><% loc('with headers') %></a>
 % }

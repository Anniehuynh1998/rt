%# BEGIN BPS TAGGED BLOCK {{{
%#
%# COPYRIGHT:
%#
%# This software is Copyright (c) 1996-2021 Best Practical Solutions, LLC
%#                                          <sales@bestpractical.com>
%#
%# (Except where explicitly superseded by other copyright notices)
%#
%#
%# LICENSE:
%#
%# This work is made available to you under the terms of Version 2 of
%# the GNU General Public License. A copy of that license should have
%# been provided with this software, but in any event can be snarfed
%# from www.gnu.org.
%#
%# This work is distributed in the hope that it will be useful, but
%# WITHOUT ANY WARRANTY; without even the implied warranty of
%# MERCHANTABILITY or FITNESS FOR A PARTICULAR PURPOSE.  See the GNU
%# General Public License for more details.
%#
%# You should have received a copy of the GNU General Public License
%# along with this program; if not, write to the Free Software
%# Foundation, Inc., 51 Franklin Street, Fifth Floor, Boston, MA
%# 02110-1301 or visit their web page on the internet at
%# http://www.gnu.org/licenses/old-licenses/gpl-2.0.html.
%#
%#
%# CONTRIBUTION SUBMISSION POLICY:
%#
%# (The following paragraph is not intended to limit the rights granted
%# to you to modify and distribute this software under the terms of
%# the GNU General Public License and is only of importance to you if
%# you choose to contribute your changes and enhancements to the
%# community by submitting them to Best Practical Solutions, LLC.)
%#
%# By intentionally submitting any modifications, corrections or
%# derivatives to this work, or any other work intended for use with
%# Request Tracker, to Best Practical Solutions, LLC, you confirm that
%# you are the copyright holder for those contributions and you grant
%# Best Practical Solutions,  LLC a nonexclusive, worldwide, irrevocable,
%# royalty-free, perpetual, license to use, copy, create derivative
%# works based on those contributions, and sublicense and distribute
%# those contributions and any derivatives thereof.
%#
%# END BPS TAGGED BLOCK }}}
<%ARGS>
$Class => 'RT__Ticket'
$Name
$Attr  => undef
</%ARGS>
<%ONCE>

use Scalar::Util;

my $role_value = sub {
    my $role   = shift;
    my $object = shift;

    # $[0] is the index number of current row
    my $field  = $_[1] || '';

    my ( $role_type, $attr, $cf_name );


    if ( $role eq 'CustomRole' ) {
        my $role_name;
        if ( $field =~ /^\{(.+)\}\.CustomField\.\{(.+)\}/ ) {

            # {test}.CustomField.{foo}
            $role_name = $1;
            $cf_name   = $2;
        }
        elsif ( $field =~ /^\{(.+)\}(?:\.(\w+))?$/ ) {

            # {test}.Name or {test}
            $role_name = $1;
            $attr      = $2;
        }

        # Cache the role object on a per-request basis, to avoid
        # having to load it for every row
        my $key = "RT::CustomRole-" . $role_name;

        $role_type = $m->notes($key);
        if ( !$role_type ) {
            my $role_obj = RT::CustomRole->new( $object->CurrentUser );
            $role_obj->Load($role_name);

            RT->Logger->notice("Unable to load custom role $role_name")
                unless $role_obj->Id;

            $role_type = $role_obj->GroupType;
            $m->notes( $key, $role_type );
        }
    }
    else {
        if ( $field =~ /^CustomField\.\{(.+)\}/ ) {
            $cf_name = $1;
        }
        elsif ( $field =~ /^(\w+)$/ ) {
            $attr = $1;
        }
        $role_type = $role;
    }

    return if !$role_type;

    my $role_group = $object->RoleGroup($role_type);
    if ( $cf_name || $attr ) {
        # TODO Show direct members only?
        my $users = $role_group->UserMembersObj;
        my @values;

        while ( my $user = $users->Next ) {
            if ($cf_name) {
                my $key = join( "-", "CF", $user->CustomFieldLookupType, $cf_name );
                my $cf = $m->notes($key);
                if ( !$cf ) {
                    $cf = $user->LoadCustomFieldByIdentifier($cf_name);
                    RT->Logger->debug( "Unable to load $cf_name for " . $user->CustomFieldLookupType )
                        unless $cf->Id;
                    $m->notes( $key, $cf );
                }

                my $ocfvs = $cf->ValuesForObject($user)->ItemsArrayRef;
                my $comp
                    = $m->comp_exists( "/Elements/ShowCustomField" . $cf->Type )
                    ? "/Elements/ShowCustomField" . $cf->Type
                    : undef;

                push @values, map { $comp ? \( $m->scomp( $comp, Object => $_ ) ) : $_->Content } @$ocfvs;

            }
            elsif ( $user->_Accessible( $attr, 'read' ) ) {
                push @values, $user->$attr || ();
            }
        }
        return @values if @values <= 1;

        if ($cf_name) {
            @values = map { \"<li>", $_, \"</li>" } @values;
            @values = ( \"<ul class='cf-values'>", @values, \"</ul>" );
        }
        else {
            return join ', ', @values;
        }
    }
    else {
        return \( $m->scomp( "/Elements/ShowPrincipal", Object => $role_group ) );
    }
};

my ($COLUMN_MAP, $WCOLUMN_MAP);
$WCOLUMN_MAP = $COLUMN_MAP = {
    id => {
        attribute => 'id',
        title     => '#', # loc
        align     => 'right',
        value     => sub { return $_[0]->id }
    },

    Created => {
        attribute => 'Created',
        title     => 'Created', # loc
        value     => sub { return $_[0]->CreatedObj->AsString }
    },
    CreatedRelative => {
        attribute => 'Created',
        title     => 'Created', # loc
        value     => sub { return $_[0]->CreatedObj->AgeAsString }
    },
    CreatedBy => {
        attribute => 'Creator',
        title     => 'Created By', # loc
        value     => sub { return $_[0]->CreatorObj->Name }
    },
    LastUpdated => {
        attribute => 'LastUpdated',
        title     => 'Last Updated', # loc
        value     => sub { return $_[0]->LastUpdatedObj->AsString }
    },
    LastUpdatedRelative => {
        attribute => 'LastUpdated',
        title     => 'Last Updated', # loc
        value     => sub { return $_[0]->LastUpdatedObj->AgeAsString }
    },
    LastUpdatedBy => {
        attribute => 'LastUpdatedBy',
        title     => 'Last Updated By', # loc
        value     => sub { return $_[0]->LastUpdatedByObj->Name }
    },

    CustomField => {
        attribute => sub { return shift @_ },
        title     => sub { return pop @_ },
        value     => sub {
            my $self = $WCOLUMN_MAP->{CustomField};
            my $cf   = $self->{load}->(@_);
            return unless $cf->Id;
            return $self->{render}->( $cf, $cf->ValuesForObject($_[0])->ItemsArrayRef );
        },
        load      => sub {
            # Cache the CF object on a per-request basis, to avoid
            # having to load it for every row
            my $key = join("-","CF",
                           $_[0]->CustomFieldLookupType,
                           $_[0]->CustomFieldLookupId,
                           $_[-1]);

            my $cf = $m->notes($key);
            unless ($cf) {
                $cf = $_[0]->LoadCustomFieldByIdentifier($_[-1]);
                RT->Logger->debug("Unable to load $_[-1] for ".$_[0]->CustomFieldLookupType." ".$_[0]->CustomFieldLookupId)
                    unless $cf->Id;
                $m->notes($key, $cf);
            }
            return $cf;
        },
        render    => sub {
            my ($cf, $ocfvs) = @_;
            my $comp = $m->comp_exists("/Elements/ShowCustomField".$cf->Type)
                     ? "/Elements/ShowCustomField".$cf->Type
                     : undef;

            my @values = map {
                $comp
                    ? \($m->scomp( $comp, Object => $_ ))
                    : $_->Content
            } @$ocfvs;

            if (@values > 1) {
                for my $value (splice @values) {
                    push @values, \"<li>", $value, \"</li> \n";
                }
                @values = (\"<ul class='cf-values'>", @values, \"</ul>");
            }
            return @values;
        },
        edit      => sub {
            my $self = $WCOLUMN_MAP->{CustomField};
            my $cf = $self->{load}->(@_);
            return unless $cf->Id;

            # uploading files should be done on the modify page
            return if $cf->Type =~ /^(?:Binary|Image)$/;

            return \($m->scomp('/Elements/EditCustomField', CustomField => $cf, Object => $_[0]))
        },
    },
    CustomRole => {
        attribute => sub { return shift @_ },
<<<<<<< HEAD
        title     => sub { return pop @_ },
        value     => sub {
            my $self = $WCOLUMN_MAP->{CustomRole};
            my $role   = $self->{load}->(@_);
            return unless $role->Id;
            return \($m->scomp("/Elements/ShowPrincipal", Object => $_[0]->RoleGroup($role->GroupType) ) );
        },
        load      => sub {
            my $role_name = pop;

            # Cache the role object on a per-request basis, to avoid
            # having to load it for every row
            my $key = "RT::CustomRole-" . $role_name;

            my $role_obj = $m->notes($key);
            if (!$role_obj) {
                $role_obj = RT::CustomRole->new($_[0]->CurrentUser);
                $role_obj->Load($role_name);

                RT->Logger->notice("Unable to load custom role $role_name")
                    unless $role_obj->Id;

                $m->notes($key, $role_obj);
            }

            return $role_obj;
        },
        edit => sub {
            my $self = $WCOLUMN_MAP->{CustomRole};
            my $role   = $self->{load}->(@_);
            return unless $role->Id;
            if ($role->SingleValue) {
                return \($m->scomp("/Elements/SingleUserRoleInput", role => $role, Ticket => $_[0]));
            }
            else {
                return undef;
=======
        title     => sub {
            my $field = pop @_;
            if (   $field =~ /^\{(.+)\}\.CustomField\.\{(.+)\}/
                || $field =~ /^\{(.+)\}\.(.+)/ )
            {
                return "$1.$2";
            }
            elsif ( $field =~ /^\{(.+)\}$/ ) {
                return $1;
            }
            else {
                return $field;
>>>>>>> e5d0991b
            }
        },
        value => sub { return $role_value->('CustomRole', @_) },
    },

    CheckBox => {
        title => sub {
            my $name = $_[1] || 'SelectedTickets';
            my $checked = $DECODED_ARGS->{ $name .'All' }? 'checked="checked"': '';

            return \qq{<input type="checkbox" name="}, $name, \qq{All" value="1" $checked
                              onclick="setCheckbox(this, },
                              $m->interp->apply_escapes($name,'j'),
                              \qq{)" />};
        },
        value => sub {
            my $id = $_[0]->id;

            my $name = $_[2] || 'SelectedTickets';
            return \qq{<input type="checkbox" name="}, $name, \qq{" value="$id" checked="checked" />}
                if $DECODED_ARGS->{ $name . 'All'};

            my $arg = $DECODED_ARGS->{ $name };
            my $checked = '';
            if ( $arg && ref $arg ) {
                $checked = 'checked="checked"' if grep $_ == $id, grep { defined and length } @$arg;
            }
            elsif ( $arg ) {
                $checked = 'checked="checked"' if $arg == $id;
            }
            return \qq{<input type="checkbox" name="}, $name, \qq{" value="$id" $checked />}
        },
    },
    RadioButton => {
        title => \'&nbsp;',
        value => sub {
            my $id = $_[0]->id;

            my $name = $_[2] || 'SelectedTicket';
            my $arg = $DECODED_ARGS->{ $name };
            my $checked = '';
            $checked = 'checked="checked"' if $arg && $arg == $id;
            return \qq{<input type="radio" name="}, $name, \qq{" value="$id" $checked />};
        },
    },
    (map {
        my $value = RT->Config->Get($_);
        $_ => { value => sub { return \$value } };
    
    } qw(WebPath WebBaseURL WebURL)),
    WebRequestPath    => { value => sub { substr( $m->request_path, 1 ) } },
    WebRequestPathDir => { value => sub { substr( $m->request_comp->dir_path, 1 ) } },
    WebHomePath       => {
        value => sub {
            my $path = RT->Config->Get("WebPath");
            if (not $session{CurrentUser}->Privileged) {
                $path .= "/SelfService";
            }
            return \$path;
        },
    },
    CurrentUser       => { value => sub { $session{CurrentUser}->id } },
    CurrentUserName   => { value => sub { $session{CurrentUser}->Name } },
};

$COLUMN_MAP->{'CF'} = $COLUMN_MAP->{'CustomField'};

# Add a CustomFieldView column for custom fields, but with editing disabled
$COLUMN_MAP->{'CustomFieldView'} = {};

# We copy all keys from CF to CustomFieldView except for "edit"
foreach my $key ( keys( %{ $COLUMN_MAP->{'CF'} } ) ) {
    next if $key eq 'edit';
    $COLUMN_MAP->{'CustomFieldView'}->{$key} = $COLUMN_MAP->{'CF'}->{$key};
}

Scalar::Util::weaken($WCOLUMN_MAP);

my $ROLE_MAP = {};

</%ONCE>
<%INIT>
$m->callback( COLUMN_MAP => $COLUMN_MAP, CallbackName => 'Once', CallbackOnce => 1 );

my $generic_with_roles;

# Add in roles
my $RecordClass = $Class;
$RecordClass =~ s/_/:/g;
if ($RecordClass->DOES("RT::Record::Role::Roles")) {
    unless ($ROLE_MAP->{$RecordClass}) {
        # UserDefined => 1 is handled by the CustomRole mapping
        for my $role ($RecordClass->Roles(UserDefined => 0)) {
            my $attrs = $RecordClass->Role($role);
            $ROLE_MAP->{$RecordClass}{$role} = {
                attribute => sub { return shift @_ },
                title => sub {
                    my $field = pop @_;
                    if (   $field =~ /^CustomField\.\{(.+)\}/
                        || $field =~ /^(?!$role)(.+)/ )
                    {
                        return "$role.$1";
                    }
                    else {
                        return $role;
                    }
                },
                value => sub { return $role_value->($role, @_, @_ == 2 ? '' : () ) },
            };

            $ROLE_MAP->{$RecordClass}{$role . "s"} = $ROLE_MAP->{$RecordClass}{$role}
                unless $attrs->{Single};
        }
    }
    $generic_with_roles = { %{$COLUMN_MAP}, %{$ROLE_MAP->{$RecordClass}} };
} else {
    $generic_with_roles = { %{$COLUMN_MAP} };
}

$m->callback( COLUMN_MAP => $generic_with_roles );

# first deal with class specific things
if (RT::Interface::Web->ComponentPathIsSafe($Class) and $m->comp_exists("/Elements/$Class/ColumnMap")) {
    my $class_map = $m->comp("/Elements/$Class/ColumnMap", Attr => $Attr, Name => $Name, GenericMap => $generic_with_roles );
    return $class_map if defined $class_map;
}

return GetColumnMapEntry( Map => $generic_with_roles, Name => $Name, Attribute => $Attr );

</%INIT><|MERGE_RESOLUTION|>--- conflicted
+++ resolved
@@ -83,17 +83,17 @@
         # having to load it for every row
         my $key = "RT::CustomRole-" . $role_name;
 
-        $role_type = $m->notes($key);
-        if ( !$role_type ) {
-            my $role_obj = RT::CustomRole->new( $object->CurrentUser );
+        my $role_obj = $m->notes($key);
+        if ( !$role_obj ) {
+            $role_obj = RT::CustomRole->new( $object->CurrentUser );
             $role_obj->Load($role_name);
 
             RT->Logger->notice("Unable to load custom role $role_name")
                 unless $role_obj->Id;
 
-            $role_type = $role_obj->GroupType;
-            $m->notes( $key, $role_type );
-        }
+            $m->notes( $key, $role_obj );
+        }
+        $role_type = $role_obj->GroupType;
     }
     else {
         if ( $field =~ /^CustomField\.\{(.+)\}/ ) {
@@ -251,16 +251,33 @@
     },
     CustomRole => {
         attribute => sub { return shift @_ },
-<<<<<<< HEAD
-        title     => sub { return pop @_ },
-        value     => sub {
-            my $self = $WCOLUMN_MAP->{CustomRole};
-            my $role   = $self->{load}->(@_);
-            return unless $role->Id;
-            return \($m->scomp("/Elements/ShowPrincipal", Object => $_[0]->RoleGroup($role->GroupType) ) );
+        title     => sub {
+            my $field = pop @_;
+            if (   $field =~ /^\{(.+)\}\.CustomField\.\{(.+)\}/
+                || $field =~ /^\{(.+)\}\.(.+)/ )
+            {
+                return "$1.$2";
+            }
+            elsif ( $field =~ /^\{(.+)\}$/ ) {
+                return $1;
+            }
+            else {
+                return $field;
+            }
         },
         load      => sub {
-            my $role_name = pop;
+            my $field = $_[2];
+            my $role_name;
+            if ( $field =~ /^\{(.+)\}\.CustomField\.\{(.+)\}/ ) {
+
+                # {test}.CustomField.{foo}
+                $role_name = $1;
+            }
+            elsif ( $field =~ /^\{(.+)\}(?:\.(\w+))?$/ ) {
+
+                # {test}.Name or {test}
+                $role_name = $1;
+            }
 
             # Cache the role object on a per-request basis, to avoid
             # having to load it for every row
@@ -288,20 +305,6 @@
             }
             else {
                 return undef;
-=======
-        title     => sub {
-            my $field = pop @_;
-            if (   $field =~ /^\{(.+)\}\.CustomField\.\{(.+)\}/
-                || $field =~ /^\{(.+)\}\.(.+)/ )
-            {
-                return "$1.$2";
-            }
-            elsif ( $field =~ /^\{(.+)\}$/ ) {
-                return $1;
-            }
-            else {
-                return $field;
->>>>>>> e5d0991b
             }
         },
         value => sub { return $role_value->('CustomRole', @_) },

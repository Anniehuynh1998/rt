--- conflicted
+++ resolved
@@ -64,17 +64,7 @@
 % } elsif ($CustomField->BasedOnObj->id) {
 <script type="text/javascript"><!--
 jQuery(  function () {
-<<<<<<< HEAD
-    var basedon = document.getElementById(<% $NamePrefix . $CustomField->BasedOnObj->id . "-Values" |n,j%>);
-    if (basedon != null) {
-        var oldchange = basedon.onchange;
-        basedon.onchange = function () {
-            filter_cascade_by_id(
-                <% "$id-Values" |n,j%>,
-                jQuery(basedon).val(),
-                true
-=======
-    var basedon = jQuery('[name^=<% $NamePrefix .  $CustomField->BasedOnObj->id %>-Value][type!=hidden]:input');
+    var basedon = jQuery('[name^="<% $NamePrefix .  $CustomField->BasedOnObj->id %>-Value"][type!="hidden"]:input');
     basedon.each( function() {
         var oldchange = jQuery(this).onchange;
         jQuery(this).change( function () {
@@ -90,11 +80,10 @@
                     }
                 });
             }
-            filter_cascade(
+            filter_cascade_by_id(
                 <% "$id-Values" |n,j%>,
                 vals,
-                1
->>>>>>> c0ddb0a3
+                true
             );
             if (oldchange != null)
                 oldchange();
@@ -134,7 +123,7 @@
 % } else {
 % if (@category) {
 %# this hidden select is to supply a full list of values,
-%# see filter_cascade() in js/cascaded.js
+%# see filter_cascade_select() in js/cascaded.js
       <select name="<%$id%>-Values-Complete" id="<%$id%>-Values-Complete" class="hidden" disabled="disabled">
         <option value=""<% !$selected && qq[ selected="selected"] |n %>><&|/l&>(no value)</&></option>
 %       $m->out($out);

--- conflicted
+++ resolved
@@ -60,14 +60,8 @@
 $InUnits ||= $m->request_args->{ $UnitName };
 $InUnits ||= RT->Config->Get('DefaultTimeUnitsToHours', $session{'CurrentUser'}) ? 'hours' : 'minutes';
 
-<<<<<<< HEAD
 if ($Default && $InUnits eq 'hours') {
     # 0+ here is to remove the ending 0s
-    $Default = 0 + sprintf '%.3f', $Default / 60;
-=======
-if ($InputUnits eq 'minutes' && RT->Config->Get('DefaultTimeUnitsToHours', $session{'CurrentUser'})) {
-    $Default = sprintf '%.2f', $Default / 60
-        unless $Default eq '';
->>>>>>> d6ce8e67
+    $Default = 0 + sprintf '%.2f', $Default / 60;
 }
 </%INIT>
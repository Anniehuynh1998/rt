%# BEGIN BPS TAGGED BLOCK {{{
%#
%# COPYRIGHT:
%#
%# This software is Copyright (c) 1996-2021 Best Practical Solutions, LLC
%#                                          <sales@bestpractical.com>
%#
%# (Except where explicitly superseded by other copyright notices)
%#
%#
%# LICENSE:
%#
%# This work is made available to you under the terms of Version 2 of
%# the GNU General Public License. A copy of that license should have
%# been provided with this software, but in any event can be snarfed
%# from www.gnu.org.
%#
%# This work is distributed in the hope that it will be useful, but
%# WITHOUT ANY WARRANTY; without even the implied warranty of
%# MERCHANTABILITY or FITNESS FOR A PARTICULAR PURPOSE.  See the GNU
%# General Public License for more details.
%#
%# You should have received a copy of the GNU General Public License
%# along with this program; if not, write to the Free Software
%# Foundation, Inc., 51 Franklin Street, Fifth Floor, Boston, MA
%# 02110-1301 or visit their web page on the internet at
%# http://www.gnu.org/licenses/old-licenses/gpl-2.0.html.
%#
%#
%# CONTRIBUTION SUBMISSION POLICY:
%#
%# (The following paragraph is not intended to limit the rights granted
%# to you to modify and distribute this software under the terms of
%# the GNU General Public License and is only of importance to you if
%# you choose to contribute your changes and enhancements to the
%# community by submitting them to Best Practical Solutions, LLC.)
%#
%# By intentionally submitting any modifications, corrections or
%# derivatives to this work, or any other work intended for use with
%# Request Tracker, to Best Practical Solutions, LLC, you confirm that
%# you are the copyright holder for those contributions and you grant
%# Best Practical Solutions,  LLC a nonexclusive, worldwide, irrevocable,
%# royalty-free, perpetual, license to use, copy, create derivative
%# works based on those contributions, and sublicense and distribute
%# those contributions and any derivatives thereof.
%#
%# END BPS TAGGED BLOCK }}}
% $m->callback( CallbackName => 'BeforeCustomFields', Object => $Object,
%               Grouping => $Grouping, ARGSRef => \%ARGS, CustomFields => $CustomFields, Table => $Table );
% if ($Table) {
<div>
% }
% while ( my $CustomField = $CustomFields->Next ) {
<%perl>
my $Values = $Object->CustomFieldValues( $CustomField->Id );
my $count = $Values->Count;
next if $HideEmpty and not $count;
my $CustomFieldName = $CustomField->Name;
#The following substitution replaces all non-ID_Continue characters with a dash character. The ID_Continue Unicode property was chosen because it (combined with ID_Start) is meant for variable names. ID_Continue includes characters suitable for use in CSS-class names (even non-Latin ones, to support non-English custom field names) and excludes syntactic characters that are not (such as whitespace characters).
$CustomFieldName =~ s/\P{ID_Continue}+/-/g;
my @classes = (
   'custom-field',
   'custom-field-'.$CustomField->id,
   'custom-field-'.$CustomFieldName,
);
push @classes, 'unset-field' if not $count;
$m->callback( CallbackName => 'ModifyFieldClasses', CustomField => $CustomField,
               Object => $Object, Classes => \@classes, Grouping => $Grouping );

my ($labelCols, $valueCols) = (3, 9);
# If we a have transaction custom field we want smaller label section:
if ( $CustomField->LookupType eq 'RT::Queue-RT::Ticket-RT::Transaction' ) {
    ($labelCols, $valueCols) = (2, 10);
}
</%perl>
  <div class="form-row <% join(' ', @classes) %>" id="CF-<%$CustomField->id%>-ShowRow">
<<<<<<< HEAD
    <div class="label col-<% $LabelCols %>">
      <span class="<% $CustomField->EntryHint ? 'prev-icon-helper' : '' %>"><% $CustomField->Name %>:</span>\
%   if ( $CustomField->EntryHint ) {
<span class="far fa-question-circle icon-helper" data-toggle="tooltip" data-placement="top" data-original-title="<% $CustomField->EntryHint %>"></span>
%   }
    </div>
    <div class="value col-<% $ValueCols %> <% $count ? '' : ' no-value' %>">
=======
    <div class="label col-<% $labelCols %>"><% $CustomField->Name %>:</div>
    <div class="value col-<% $valueCols %> <% $count ? '' : ' no-value' %>">
>>>>>>> dd6935a6
      <span class="current-value">
% unless ( $count ) {
<&|/l&>(no value)</&>
% } elsif ( $count == 1 ) {
%   $print_value->( $CustomField, $Values->First );
% } else {
<ul class="list-group list-group-compact">
% while ( my $Value = $Values->Next ) {
<li class="list-group-item">
% $print_value->( $CustomField, $Value );
</li>
% }
</ul>
% }
      </span>
    </div>
% $m->callback( CallbackName => 'AfterCustomFieldValue', CustomField => $CustomField,
%               Object => $Object, Grouping => $Grouping, Table => $Table );
  </div>
% }
% if ($Table) {
</div>
% }
% $m->callback( CallbackName => 'AfterCustomFields', Object => $Object,
%               Grouping => $Grouping, ARGSRef => \%ARGS, Table => $Table );
<%INIT>
$m->callback(
    %ARGS,
    CallbackName => 'MassageCustomFields',
    Object       => $Object,
    CustomFields => $CustomFields,
    Table        => $Table,
);

$CustomFields->LimitToGrouping( $Object => $Grouping ) if defined $Grouping;

# don't print anything if there is no custom fields
return unless $CustomFields->First;
$CustomFields->GotoFirstItem;

my $print_value = sub {
    my ($cf, $value) = @_;
    my $linked = $value->LinkValueTo;
    if ( defined $linked && length $linked ) {
        my $linked = $m->interp->apply_escapes( $linked, 'h' );
        $m->out('<a href="'. $linked .'" target="_blank">');
    }
    my $comp = "ShowCustomField". $cf->Type;
    $m->callback(
        CallbackName => 'ShowComponentName',
        Name         => \$comp,
        CustomField  => $cf,
        Object       => $Object,
        Table        => $Table,
    );
    if ( $m->comp_exists( $comp ) ) {
        $m->comp( $comp, Object => $value );
    } else {
        $m->out( $m->interp->apply_escapes( $value->Content, 'h' ) );
    }
    $m->out('</a>') if defined $linked && length $linked;

    # This section automatically populates a div with the "IncludeContentForValue" for this custom
    # field if it's been defined
    if ( $cf->IncludeContentForValue ) {
       my $vid = $value->id;
       $m->out(   '<div class="object_cf_value_include" id="object_cf_value_'. $vid .'">' );
       $m->out( loc("See also:") );
       $m->out(   '<a href="'. $m->interp->apply_escapes($value->IncludeContentForValue, 'h') .'">' );
       $m->out( $m->interp->apply_escapes($value->IncludeContentForValue, 'h') );
       $m->out(   qq{</a></div>\n} );
       $m->out(   qq{<script><!--\njQuery('#object_cf_value_$vid').load(} );
       $m->out(   $m->interp->apply_escapes($value->IncludeContentForValue, 'j') );
       $m->out(   qq{);\n--></script>\n} );
    }
};

</%INIT>
<%ARGS>
$Object => undef
$CustomFields => $Object->CustomFields
$Grouping => undef
$Table => 1
$HideEmpty => 0
$LabelCols => 3
$ValueCols => 9
</%ARGS><|MERGE_RESOLUTION|>--- conflicted
+++ resolved
@@ -74,7 +74,6 @@
 }
 </%perl>
   <div class="form-row <% join(' ', @classes) %>" id="CF-<%$CustomField->id%>-ShowRow">
-<<<<<<< HEAD
     <div class="label col-<% $LabelCols %>">
       <span class="<% $CustomField->EntryHint ? 'prev-icon-helper' : '' %>"><% $CustomField->Name %>:</span>\
 %   if ( $CustomField->EntryHint ) {
@@ -82,10 +81,6 @@
 %   }
     </div>
     <div class="value col-<% $ValueCols %> <% $count ? '' : ' no-value' %>">
-=======
-    <div class="label col-<% $labelCols %>"><% $CustomField->Name %>:</div>
-    <div class="value col-<% $valueCols %> <% $count ? '' : ' no-value' %>">
->>>>>>> dd6935a6
       <span class="current-value">
 % unless ( $count ) {
 <&|/l&>(no value)</&>

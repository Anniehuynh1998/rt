%# BEGIN BPS TAGGED BLOCK {{{
%#
%# COPYRIGHT:
%#
%# This software is Copyright (c) 1996-2012 Best Practical Solutions, LLC
%#                                          <sales@bestpractical.com>
%#
%# (Except where explicitly superseded by other copyright notices)
%#
%#
%# LICENSE:
%#
%# This work is made available to you under the terms of Version 2 of
%# the GNU General Public License. A copy of that license should have
%# been provided with this software, but in any event can be snarfed
%# from www.gnu.org.
%#
%# This work is distributed in the hope that it will be useful, but
%# WITHOUT ANY WARRANTY; without even the implied warranty of
%# MERCHANTABILITY or FITNESS FOR A PARTICULAR PURPOSE.  See the GNU
%# General Public License for more details.
%#
%# You should have received a copy of the GNU General Public License
%# along with this program; if not, write to the Free Software
%# Foundation, Inc., 51 Franklin Street, Fifth Floor, Boston, MA
%# 02110-1301 or visit their web page on the internet at
%# http://www.gnu.org/licenses/old-licenses/gpl-2.0.html.
%#
%#
%# CONTRIBUTION SUBMISSION POLICY:
%#
%# (The following paragraph is not intended to limit the rights granted
%# to you to modify and distribute this software under the terms of
%# the GNU General Public License and is only of importance to you if
%# you choose to contribute your changes and enhancements to the
%# community by submitting them to Best Practical Solutions, LLC.)
%#
%# By intentionally submitting any modifications, corrections or
%# derivatives to this work, or any other work intended for use with
%# Request Tracker, to Best Practical Solutions, LLC, you confirm that
%# you are the copyright holder for those contributions and you grant
%# Best Practical Solutions,  LLC a nonexclusive, worldwide, irrevocable,
%# royalty-free, perpetual, license to use, copy, create derivative
%# works based on those contributions, and sublicense and distribute
%# those contributions and any derivatives thereof.
%#
%# END BPS TAGGED BLOCK }}}
<&|/Widgets/TitleBox,
    title => loc($desc, $ProcessedSearchArg->{'Rows'}),
    title_href => $query_link_url.$QueryString,
    titleright => $customize ? loc('Edit') : '',
    titleright_href => $customize,
    hideable => $hideable &>
<& $query_display_component, hideable => $hideable, %$ProcessedSearchArg, ShowNavigation => 0, Class => 'RT::Tickets' &>
</&>
<%init>
my $search;
my $user = $session{'CurrentUser'}->UserObj;
my $SearchArg;
my $customize;
my $query_display_component = '/Elements/CollectionList';
my $query_link_url = RT->Config->Get('WebPath').'/Search/Results.html';

if ($SavedSearch) {
    my ( $container_object, $search_id ) = _parse_saved_search($SavedSearch);
    unless ( $container_object ) {
        $m->out(loc("Either you have no rights to view saved search [_1] or identifier is incorrect", $m->interp->apply_escapes($SavedSearch, 'h')));
        return;
    }
    $search = RT::Attribute->new( $session{'CurrentUser'} );
    $search->Load($search_id);
    unless ( $search->Id && ref( $SearchArg = $search->Content ) eq 'HASH' ) {
<<<<<<< HEAD
        $m->out(loc("Saved search [_1] not found", $SavedSearch)) unless $IgnoreMissing;
=======
        $m->out(loc("Saved Search [_1] not found", $m->interp->apply_escapes($SavedSearch, 'h'))) unless $IgnoreMissing;
>>>>>>> 2931b56e
        return;
    }
    $SearchArg->{'SavedSearchId'} ||= $SavedSearch;
    $SearchArg->{'SearchType'} ||= 'Ticket';
    if ( $SearchArg->{SearchType} ne 'Ticket' ) {

        # XXX: dispatch to different handler here
        $query_display_component
            = '/Search/Elements/' . $SearchArg->{SearchType};
        $query_link_url = RT->Config->Get('WebPath') . "/Search/$SearchArg->{SearchType}.html";
    } elsif ($ShowCustomize) {
        $customize = RT->Config->Get('WebPath') . '/Search/Build.html?'
            . $m->comp( '/Elements/QueryString',
            SavedSearchLoad => $SavedSearch );
    }
} else {
    ($search) = RT::System->new( $session{'CurrentUser'} ) ->Attributes->Named( 'Search - ' . $Name );
    unless ( $search && $search->Id ) {
        my (@custom_searches) = RT::System->new( $session{'CurrentUser'} )->Attributes->Named('SavedSearch');
        foreach my $custom (@custom_searches) {
            if ($custom->Description eq $Name) { $search = $custom; last }
        }
        unless ($search && $search->id) {
            $m->out(loc("Predefined search [_1] not found", $m->interp->apply_escapes($Name, 'h')));
            return;
        }
    }

    $SearchArg = $user->Preferences( $search, $search->Content );
    if ($ShowCustomize) {
        $customize = RT->Config->Get('WebPath') . '/Prefs/Search.html?'
            . $m->comp( '/Elements/QueryString',
                name => ref($search) . '-' . $search->Id );
    }
}

# ProcessedSearchArg is a search with overridings, but for link we use
# orginal search's poperties
my $ProcessedSearchArg = $SearchArg;
$ProcessedSearchArg = { %$SearchArg, %Override } if keys %Override;

$m->callback(
    %ARGS,
    CallbackName  => 'ModifySearch',
    OriginalSearch => $SearchArg,
    Search         => $ProcessedSearchArg,
);

foreach ( $SearchArg, $ProcessedSearchArg ) {
    $_->{'Format'} ||= '';
    $_->{'Query'} ||= '';

    $_->{'Format'} =~ s/__(Web(?:Path|Base|BaseURL))__/scalar RT->Config->Get($1)/ge;
    # extract-message-catalog would "$1", so we avoid quotes for loc calls
    $_->{'Format'} =~ s/__loc\(["']?(\w+)["']?\)__/my $f = "$1"; loc($f)/ge;
    if ( $_->{'Query'} =~ /__Bookmarked__/ ) {
        $_->{'Rows'} = 999;
    }
    elsif ( $_->{'Query'} =~ /__Bookmarks__/ ) {
        $_->{'Rows'} = 999;

        # DEPRECATED: will be here for a while up to 3.10/4.0
        my @bookmarks = $session{'CurrentUser'}->UserObj->Bookmarks;
        my $query = join(" OR ", map " id = '$_' ", @bookmarks ) || 'id=0';
        $_->{'Query'} =~ s/__Bookmarks__/( $query )/g;
    }
}

my $QueryString = '?' . $m->comp( '/Elements/QueryString', %$SearchArg );

my $desc = $search->Description;

# we only use [_1] here, let's escape other "[" and "]" unless they are
# escaped already
$desc =~ s/(?<!~)\[(?!_1\])/~[/g;
$desc =~ s/(?<!~)(?<!\[_1)\]/~]/g;

</%init>
<%ARGS>
$Name           => undef
$SavedSearch    => undef
%Override       => ()
$IgnoreMissing  => undef
$hideable       => 1
$ShowCustomize => 1
</%ARGS><|MERGE_RESOLUTION|>--- conflicted
+++ resolved
@@ -70,11 +70,7 @@
     $search = RT::Attribute->new( $session{'CurrentUser'} );
     $search->Load($search_id);
     unless ( $search->Id && ref( $SearchArg = $search->Content ) eq 'HASH' ) {
-<<<<<<< HEAD
-        $m->out(loc("Saved search [_1] not found", $SavedSearch)) unless $IgnoreMissing;
-=======
-        $m->out(loc("Saved Search [_1] not found", $m->interp->apply_escapes($SavedSearch, 'h'))) unless $IgnoreMissing;
->>>>>>> 2931b56e
+        $m->out(loc("Saved search [_1] not found", $m->interp->apply_escapes($SavedSearch, 'h'))) unless $IgnoreMissing;
         return;
     }
     $SearchArg->{'SavedSearchId'} ||= $SavedSearch;

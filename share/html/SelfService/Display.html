--- conflicted
+++ resolved
@@ -139,46 +139,24 @@
 
 }
 
-<<<<<<< HEAD
 # This code does automatic redirection if any updates happen.
 
 unless ( $Ticket->CurrentUserHasRight('ShowTicket') ) {
     Abort( loc("No permission to display that ticket") );
 }
-=======
-    }
 
-    # This code does automatic redirection if any updates happen.
-
-    unless ( $Ticket->CurrentUserHasRight('ShowTicket') ) {
-        $m->comp( 'Error.html',
-            Why => loc("No permission to display that ticket") );
-        # XXX: Why abort? then we loose footer //ruz
-        $m->abort();
-    }
-
-    if ( $ARGS{'MarkAsSeen'} ) {
-        $Ticket->SetAttribute(
-            Name    => 'User-'. $Ticket->CurrentUser->id .'-SeenUpTo',
-            Content => $Ticket->LastUpdated,
-        );
-        push @results, loc('Marked all messages as seen');
-    }
-
-    # This code does automatic redirection if any updates happen.
-    MaybeRedirectForResults(
-        Actions   => \@results,
-        Path      => '/SelfService/Display.html',
-        Anchor    => $ARGS{'Anchor'},
-        Arguments => { id => $Ticket->id },
+if ( $ARGS{'MarkAsSeen'} ) {
+    $Ticket->SetAttribute(
+        Name    => 'User-'. $Ticket->CurrentUser->id .'-SeenUpTo',
+        Content => $Ticket->LastUpdated,
     );
-
-    my $Transactions = $Ticket->Transactions;
->>>>>>> c0ddb0a3
+    push @results, loc('Marked all messages as seen');
+}
 
 MaybeRedirectForResults(
     Actions   => \@results,
     Path      => '/SelfService/Display.html',
+    Anchor    => $ARGS{'Anchor'},
     Arguments => { 'id' => $Ticket->id },
 );
 

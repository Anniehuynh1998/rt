%# BEGIN BPS TAGGED BLOCK {{{
%#
%# COPYRIGHT:
%#
%# This software is Copyright (c) 1996-2013 Best Practical Solutions, LLC
%#                                          <sales@bestpractical.com>
%#
%# (Except where explicitly superseded by other copyright notices)
%#
%#
%# LICENSE:
%#
%# This work is made available to you under the terms of Version 2 of
%# the GNU General Public License. A copy of that license should have
%# been provided with this software, but in any event can be snarfed
%# from www.gnu.org.
%#
%# This work is distributed in the hope that it will be useful, but
%# WITHOUT ANY WARRANTY; without even the implied warranty of
%# MERCHANTABILITY or FITNESS FOR A PARTICULAR PURPOSE.  See the GNU
%# General Public License for more details.
%#
%# You should have received a copy of the GNU General Public License
%# along with this program; if not, write to the Free Software
%# Foundation, Inc., 51 Franklin Street, Fifth Floor, Boston, MA
%# 02110-1301 or visit their web page on the internet at
%# http://www.gnu.org/licenses/old-licenses/gpl-2.0.html.
%#
%#
%# CONTRIBUTION SUBMISSION POLICY:
%#
%# (The following paragraph is not intended to limit the rights granted
%# to you to modify and distribute this software under the terms of
%# the GNU General Public License and is only of importance to you if
%# you choose to contribute your changes and enhancements to the
%# community by submitting them to Best Practical Solutions, LLC.)
%#
%# By intentionally submitting any modifications, corrections or
%# derivatives to this work, or any other work intended for use with
%# Request Tracker, to Best Practical Solutions, LLC, you confirm that
%# you are the copyright holder for those contributions and you grant
%# Best Practical Solutions,  LLC a nonexclusive, worldwide, irrevocable,
%# royalty-free, perpetual, license to use, copy, create derivative
%# works based on those contributions, and sublicense and distribute
%# those contributions and any derivatives thereof.
%#
%# END BPS TAGGED BLOCK }}}
<& Elements/Header, Title => loc("Create a ticket") &>

<& /Elements/ListActions, actions => \@results &>
<form action="Create.html" method="post" enctype="multipart/form-data">
<input type="hidden" class="hidden" name="id" value="new" />

<table width="100%">
<tr>
<td class="label">
<&|/l&>Queue</&>:
</td>
<td class="value">
    <input type="hidden" class="hidden" name="Queue" value="<%$queue_obj->id || ''%>" />
    <strong><%$queue_obj->Name || ''%></strong> <% $queue_obj->Description ? '('.$queue_obj->Description.')' : '' %>
</td>
</tr>
<% $m->callback( CallbackName => 'AfterQueue', %ARGS, QueueObj => $queue_obj ) %>
<tr>
<td class="label">
<&|/l&>Requestors</&>:
</td>
<td class="value">
<& /Elements/EmailInput, Name => 'Requestors', Size => '20', Default => $ARGS{Requestors} || $session{CurrentUser}->EmailAddress &>
</td>
</tr>
<tr>
<td class="label">
<&|/l&>Cc</&>:
</td>
<td class="value">
<& /Elements/EmailInput, Name => 'Cc', Size => '20', Default => $ARGS{Cc} || '' &>
</td>
</tr>
<tr>
<td class="label">
<&|/l&>Subject</&>:
</td>
<td class="value">
<input name="Subject" size="60" maxsize="200" value="<%$ARGS{Subject} || ''%>" />
</td>
</tr>
<tr>
    <td colspan="2">
        <& /Elements/EditCustomFields,
            %ARGS,
            Object          => RT::Ticket->new($session{CurrentUser}),
            CustomFields    => $queue_obj->TicketCustomFields,
            AsTable         => 0,
            &>
    </td>
</tr>
<& /Ticket/Elements/AddAttachments, %ARGS, QueueObj => $queue_obj &>
</table>
<table width="100%">
<tr>
<td colspan="2">
<&|/l&>Describe the issue below</&>:<br />
<& /Elements/MessageBox, Default => $ARGS{Content} || ''  &>
</td>
</tr>
</table>
<& /Elements/Submit, Label => loc("Create ticket")&>


</form>
<%args>
$Queue => undef
</%args>
<%init>
my @results;
my $queue_obj = RT::Queue->new($session{'CurrentUser'});
$queue_obj->Load($Queue);

ProcessAttachments(ARGSRef => \%ARGS);

my $skip_create = 0;

{
    my ($status, @msg) = $m->comp(
        '/Elements/ValidateCustomFields',
        CustomFields => $queue_obj->TicketCustomFields,
        ARGSRef => \%ARGS
    );
    unless ($status) {
        push @results, @msg;
        $skip_create = 1;
    }
}

$m->callback( CallbackName => 'BeforeCreate', ARGSRef => \%ARGS, skip_create => \$skip_create, results => \@results );

<<<<<<< HEAD
if ( defined($ARGS{'id'}) and $ARGS{'id'} eq 'new' ) { # new ticket?
    if ( !$skip_create ) {
=======
if ( !exists $ARGS{'AddMoreAttach'} and defined($ARGS{'id'}) and $ARGS{'id'} eq 'new' ) { # new ticket?
    if ( $ValidCFs && !$skip_create ) {
>>>>>>> 4a6309a7
        $m->comp('Display.html', %ARGS);
        $RT::Logger->crit("After display call; error is $@");
        $m->abort();
    }
}

</%init><|MERGE_RESOLUTION|>--- conflicted
+++ resolved
@@ -136,13 +136,8 @@
 
 $m->callback( CallbackName => 'BeforeCreate', ARGSRef => \%ARGS, skip_create => \$skip_create, results => \@results );
 
-<<<<<<< HEAD
-if ( defined($ARGS{'id'}) and $ARGS{'id'} eq 'new' ) { # new ticket?
+if ( !exists $ARGS{'AddMoreAttach'} and defined($ARGS{'id'}) and $ARGS{'id'} eq 'new' ) { # new ticket?
     if ( !$skip_create ) {
-=======
-if ( !exists $ARGS{'AddMoreAttach'} and defined($ARGS{'id'}) and $ARGS{'id'} eq 'new' ) { # new ticket?
-    if ( $ValidCFs && !$skip_create ) {
->>>>>>> 4a6309a7
         $m->comp('Display.html', %ARGS);
         $RT::Logger->crit("After display call; error is $@");
         $m->abort();

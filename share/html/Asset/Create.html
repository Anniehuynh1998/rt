--- conflicted
+++ resolved
@@ -51,7 +51,6 @@
 <& /Elements/ListActions, actions => \@results &>
 
 <span class="catalog <% CSSClass($catalog->Name) %>">
-<<<<<<< HEAD
   <form method="post" enctype="multipart/form-data" id="CreateAsset" name="CreateAsset" action="Create.html">
     <input type="hidden" name="id" value="new">
     <input type="hidden" name="CatalogChanged" value="0" />
@@ -76,6 +75,7 @@
       <div class="col-6">
         <& /Elements/EditCustomFieldCustomGroupings,
           Object => $asset,
+          CategoryObj => $catalog,
           TitleBoxARGS => { title_class => "inverse" },
           KeepValue => 1,
           CustomFieldGenerator => sub { $catalog->AssetCustomFields },
@@ -100,53 +100,6 @@
     </div>
 
   </form>
-=======
-<form method="post" enctype="multipart/form-data" id="CreateAsset" action="Create.html">
-  <input type="hidden" name="id" value="new">
-  <input type="hidden" name="Catalog" value="<% $catalog->id %>">
-
-<a name="basics"></a>
-<div id="Asset-Create-basics" class="asset-metadata">
-    <table>
-        <tbody>
-        <tr>
-            <td>
-  <&| /Widgets/TitleBox, title => loc("Basics"), class => "asset-basics", title_class => "inverse" &>
-    <& Elements/EditBasics, %ARGS, AssetObj => $asset, CatalogObj => $catalog &>
-  </&>
-
-  <&| /Widgets/TitleBox, title => loc("People"), class => "asset-people", title_class => "inverse" &>
-    <& Elements/EditPeople, %ARGS, AssetObj => $asset &>
-  </&>
-  </td><td>
-  <&| /Widgets/TitleBox, title => loc("Links"), class => "asset-links", title_class => "inverse" &>
-    <& /Elements/AddLinks,
-        Object          => $asset,
-        CustomFields    => $catalog->AssetCustomFields &>
-  </&>
-  </td>
-
-  </tr>
-  </tbody>
-  </table>
-</div>
-
-<div id="Asset-Create-details">
-<a name="details"></a>
-
-  <& /Elements/EditCustomFieldCustomGroupings,
-        Object => $asset,
-        CategoryObj => $catalog,
-        TitleBoxARGS => { title_class => "inverse" },
-        KeepValue => 1,
-        CustomFieldGenerator => sub { $catalog->AssetCustomFields },
-        ForCreation => 1,
-  &>
-</div>
-
-  <& /Elements/Submit, Label => loc('Create asset') &>
-</form>
->>>>>>> 3ddc7a65
 </span>
 
 <%args>

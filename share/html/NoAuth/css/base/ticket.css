--- conflicted
+++ resolved
@@ -143,7 +143,13 @@
     display: none;
 }
 
-<<<<<<< HEAD
+.dependency-status {
+    font-style: italic;
+}
+.dependency-status .summary {
+    font-weight: bold;
+    font-style: normal;
+}
 
 /* Color the titlebox tabs */
 .ticket-info-cfs .titlebox .titlebox-title .left { background-color: #b32; color: #fff;}
@@ -229,13 +235,4 @@
 tr.edit-custom-field.cftype-Wikitext textarea
 {
     width: 100%;
-}
-=======
-.dependency-status {
-    font-style: italic;
-}
-.dependency-status .summary {
-    font-weight: bold;
-    font-style: normal;
-}
->>>>>>> 7d4f0489
+}
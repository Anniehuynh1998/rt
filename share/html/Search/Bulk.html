--- conflicted
+++ resolved
@@ -86,7 +86,6 @@
 </div>
 
 <&|/Widgets/TitleBox, title => $title &>
-<<<<<<< HEAD
   <div class="form-row">
     <div class="col-6">
 
@@ -116,7 +115,7 @@
           <&|/l&>Add Requestor</&>:
         </div>
         <div class="value col-9">
-          <& /Elements/EmailInput, Name => "AddRequestor", Size=> 20, Default => $ARGS{AddRequestor} &>
+          <& /Elements/EmailInput, Name => "AddRequestor", Size=> 20, Default => $ARGS{AddRequestor}, AutocompleteType => 'Principals' &>
         </div>
       </div>
 
@@ -125,7 +124,7 @@
           <&|/l&>Remove Requestor</&>:
         </div>
         <div class="value col-9">
-          <& /Elements/EmailInput, Name => "DeleteRequestor", Size=> 20, Default => $ARGS{DeleteRequestor} &>
+          <& /Elements/EmailInput, Name => "DeleteRequestor", Size=> 20, Default => $ARGS{DeleteRequestor}, AutocompleteType => 'Principals' &>
         </div>
       </div>
 
@@ -134,7 +133,7 @@
           <&|/l&>Add Cc</&>:
         </div>
         <div class="value col-9">
-          <& /Elements/EmailInput, Name => "AddCc", Size=> 20, Default => $ARGS{AddCc} &>
+          <& /Elements/EmailInput, Name => "AddCc", Size=> 20, Default => $ARGS{AddCc}, AutocompleteType => 'Principals' &>
         </div>
       </div>
 
@@ -143,7 +142,7 @@
           <&|/l&>Remove Cc</&>:
         </div>
         <div class="value col-9">
-          <& /Elements/EmailInput, Name => "DeleteCc", Size=> 20, Default => $ARGS{DeleteCc} &>
+          <& /Elements/EmailInput, Name => "DeleteCc", Size=> 20, Default => $ARGS{DeleteCc}, AutocompleteType => 'Principals' &>
         </div>
       </div>
 
@@ -152,7 +151,7 @@
           <&|/l&>Add AdminCc</&>:
         </div>
         <div class="value col-9">
-          <& /Elements/EmailInput, Name => "AddAdminCc", Size=> 20, Default => $ARGS{AddAdminCc} &>
+          <& /Elements/EmailInput, Name => "AddAdminCc", Size=> 20, Default => $ARGS{AddAdminCc}, AutocompleteType => 'Principals' &>
         </div>
       </div>
 
@@ -161,31 +160,9 @@
           <&|/l&>Remove AdminCc</&>:
         </div>
         <div class="value col-9">
-          <& /Elements/EmailInput, Name => "DeleteAdminCc", Size=> 20, Default => $ARGS{DeleteAdminCc} &>
-        </div>
-      </div>
-=======
-<table>
-<tr>
-<td valign="top">
-<table>
-<tr><td class="label"> <&|/l&>Make Owner</&>: </td>
-<td class="value"> <& /Elements/SelectOwner, Name => "Owner", Default => $ARGS{Owner} || '' &>
-<label>(<input type="checkbox" class="checkbox" name="ForceOwnerChange"
-<% $ARGS{ForceOwnerChange} ? 'checked="checked"' : '' %> /> <&|/l&>Force change</&>)</label></td></tr>
-<tr><td class="label"> <&|/l&>Add Requestor</&>: </td>
-<td class="value"> <& /Elements/EmailInput, Name => "AddRequestor", Size=> 20, Default => $ARGS{AddRequestor}, AutocompleteType => 'Principals' &> </td></tr>
-<tr><td class="label"> <&|/l&>Remove Requestor</&>: </td>
-<td class="value"> <& /Elements/EmailInput, Name => "DeleteRequestor", Size=> 20, Default => $ARGS{DeleteRequestor}, AutocompleteType => 'Principals' &> </td></tr>
-<tr><td class="label"> <&|/l&>Add Cc</&>: </td>
-<td class="value"> <& /Elements/EmailInput, Name => "AddCc", Size=> 20, Default => $ARGS{AddCc}, AutocompleteType => 'Principals' &> </td></tr>
-<tr><td class="label"> <&|/l&>Remove Cc</&>: </td>
-<td class="value"> <& /Elements/EmailInput, Name => "DeleteCc", Size=> 20, Default => $ARGS{DeleteCc}, AutocompleteType => 'Principals' &> </td></tr>
-<tr><td class="label"> <&|/l&>Add AdminCc</&>: </td>
-<td class="value"> <& /Elements/EmailInput, Name => "AddAdminCc", Size=> 20, Default => $ARGS{AddAdminCc}, AutocompleteType => 'Principals' &> </td></tr>
-<tr><td class="label"> <&|/l&>Remove AdminCc</&>: </td>
-<td class="value"> <& /Elements/EmailInput, Name => "DeleteAdminCc", Size=> 20, Default => $ARGS{DeleteAdminCc}, AutocompleteType => 'Principals' &> </td></tr>
->>>>>>> 14f6df2a
+          <& /Elements/EmailInput, Name => "DeleteAdminCc", Size=> 20, Default => $ARGS{DeleteAdminCc}, AutocompleteType => 'Principals' &>
+        </div>
+      </div>
 
 % my $single_roles = RT::CustomRoles->new($session{CurrentUser});
 % $single_roles->LimitToSingleValue;
@@ -205,13 +182,12 @@
 % $multi_roles->LimitToMultipleValue;
 % $multi_roles->LimitToObjectId($_) for keys %$seen_queues;
 % while (my $role = $multi_roles->Next) {
-<<<<<<< HEAD
       <div class="form-row">
         <div class="label col-3">
           <&|/l, $role->Name &>Add [_1]</&>:
         </div>
         <div class="value col-9">
-          <& /Elements/EmailInput, Name => "AddRT::CustomRole-" . $role->Id, Size=> 20, Default => $ARGS{"AddRT::CustomRole-" . $role->Id} &>
+          <& /Elements/MultiUserRoleInput, role => $role, Name => "AddRT::CustomRole-" . $role->Id, Size=> 20, Default => $ARGS{"AddRT::CustomRole-" . $role->Id}, AutocompleteMultiple => 0 &>
         </div>
       </div>
 
@@ -220,19 +196,9 @@
           <&|/l, $role->Name &>Remove [_1]</&>:
         </div>
         <div class="value col-9">
-          <& /Elements/EmailInput, Name => "DeleteRT::CustomRole-" . $role->Id, Size=> 20, Default => $ARGS{"DeleteRT::CustomRole-" . $role->Id} &>
-        </div>
-      </div>
-=======
-<tr>
-<td class="label"> <&|/l, $role->Name &>Add [_1]</&>: </td>
-<td class="value"> <& /Elements/MultiUserRoleInput, role => $role, Name => "AddRT::CustomRole-" . $role->Id, Size => 20, Default => $ARGS{"AddRT::CustomRole-" . $role->Id}, AutocompleteMultiple => 0 &> </td>
-</tr>
-<tr>
-<td class="label"> <&|/l, $role->Name &>Remove [_1]</&>: </td>
-<td class="value"> <& /Elements/MultiUserRoleInput, role => $role, Name => "DeleteRT::CustomRole-" . $role->Id, Size => 20, Default => $ARGS{"DeleteRT::CustomRole-" . $role->Id}, AutocompleteMultiple => 0 &> </td>
-</tr>
->>>>>>> 14f6df2a
+          <& /Elements/MultiUserRoleInput, role => $role, Name => "DeleteRT::CustomRole-" . $role->Id, Size=> 20, Default => $ARGS{"DeleteRT::CustomRole-" . $role->Id}, AutocompleteMultiple => 0 &>
+        </div>
+      </div>
 % }
 
     </div>

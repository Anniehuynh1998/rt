--- conflicted
+++ resolved
@@ -48,16 +48,11 @@
 <%args>
 $Cache => undef
 $Query => "id > 0"
-<<<<<<< HEAD
 @GroupBy => ()
-$ChartStyle => 'bars'
+$ChartStyle => 'bar'
 @ChartFunction => 'COUNT'
 $Width  => undef
 $Height => undef
-=======
-$PrimaryGroupBy => 'Queue'
-$ChartStyle => 'bar'
->>>>>>> f8e77977
 </%args>
 <%init>
 use GD;
@@ -153,7 +148,7 @@
     }
 }
 
-$ChartStyle = 'bars' if @data > 2;
+$ChartStyle = 'bar' if @data > 2;
 
 my $chart_class;
 if ($ChartStyle eq 'pie') {

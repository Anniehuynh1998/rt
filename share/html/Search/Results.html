%# BEGIN BPS TAGGED BLOCK {{{
%#
%# COPYRIGHT:
%#
%# This software is Copyright (c) 1996-2019 Best Practical Solutions, LLC
%#                                          <sales@bestpractical.com>
%#
%# (Except where explicitly superseded by other copyright notices)
%#
%#
%# LICENSE:
%#
%# This work is made available to you under the terms of Version 2 of
%# the GNU General Public License. A copy of that license should have
%# been provided with this software, but in any event can be snarfed
%# from www.gnu.org.
%#
%# This work is distributed in the hope that it will be useful, but
%# WITHOUT ANY WARRANTY; without even the implied warranty of
%# MERCHANTABILITY or FITNESS FOR A PARTICULAR PURPOSE.  See the GNU
%# General Public License for more details.
%#
%# You should have received a copy of the GNU General Public License
%# along with this program; if not, write to the Free Software
%# Foundation, Inc., 51 Franklin Street, Fifth Floor, Boston, MA
%# 02110-1301 or visit their web page on the internet at
%# http://www.gnu.org/licenses/old-licenses/gpl-2.0.html.
%#
%#
%# CONTRIBUTION SUBMISSION POLICY:
%#
%# (The following paragraph is not intended to limit the rights granted
%# to you to modify and distribute this software under the terms of
%# the GNU General Public License and is only of importance to you if
%# you choose to contribute your changes and enhancements to the
%# community by submitting them to Best Practical Solutions, LLC.)
%#
%# By intentionally submitting any modifications, corrections or
%# derivatives to this work, or any other work intended for use with
%# Request Tracker, to Best Practical Solutions, LLC, you confirm that
%# you are the copyright holder for those contributions and you grant
%# Best Practical Solutions,  LLC a nonexclusive, worldwide, irrevocable,
%# royalty-free, perpetual, license to use, copy, create derivative
%# works based on those contributions, and sublicense and distribute
%# those contributions and any derivatives thereof.
%#
%# END BPS TAGGED BLOCK }}}
<& /Elements/Header, Title => $title,
    Refresh => $refresh,
    LinkRel => \%link_rel &>
<& /Elements/Tabs &>

% my $DisplayFormat;
% $m->callback( ARGSRef => \%ARGS, Format => \$Format, DisplayFormat => \$DisplayFormat, CallbackName => 'BeforeResults' );

% unless ($ok) {
%    $msg =~ s{ at .*? line .*}{}s;
<&| /Widgets/TitleBox, title => loc("Error"), class => "error-titlebox" &>
<&|/l_unsafe, "<i>".$m->interp->apply_escapes($msg, "h")."</i>" &>There was an error parsing your search query: [_1].  Your RT admin can find more information in the error logs.</&>
</&>
% } else {

<& /Elements/CollectionList, 
    Query => $Query,
    TotalFound => $count,
    AllowSorting => 1,
    OrderBy => $OrderBy,
    Order => $Order,
    Rows => $Rows,
    Page => $Page,
    Format => $Format,
    DisplayFormat => $DisplayFormat, # in case we set it in callbacks
    Class => $Class,
    BaseURL => $BaseURL,
    SavedSearchId => $ARGS{'SavedSearchId'},
    SavedChartSearchId => $ARGS{'SavedChartSearchId'},
    ObjectType => $ObjectType,
    @ExtraQueryParams ? ( map { $_ => $ARGS{$_} } grep { defined $ARGS{$_} } 'ExtraQueryParams', @ExtraQueryParams ) : (),
    PassArguments => [qw(Query Format Rows Page Order OrderBy SavedSearchId SavedChartSearchId Class ObjectType ExtraQueryParams), @ExtraQueryParams],
&>
% }
% $m->callback( ARGSRef => \%ARGS, CallbackName => 'AfterResults' );

% my %hiddens = (Query => $Query, Format => $Format, Rows => $Rows, OrderBy => $OrderBy, Order => $Order, HideResults => $HideResults, Page => $Page, SavedChartSearchId => $SavedChartSearchId );
<div align="right" class="refresh">
<form method="get" action="<%RT->Config->Get('WebPath')%>/Search/Results.html">
% foreach my $key (keys(%hiddens)) {
<input type="hidden" class="hidden" name="<%$key%>" value="<% defined($hiddens{$key})?$hiddens{$key}:'' %>" />
% }

% for my $input ( @ExtraQueryParams ) {
<input type="hidden" class="hidden" name="ExtraQueryParams" value="<% $input %>" />
%   if ( defined $ARGS{$input} ) {
<input type="hidden" class="hidden" name="<% $input %>" value="<% $ARGS{$input} %>" />
%   }
% }

<div class="form-row">
  <div class="col-auto">
    <& /Elements/Refresh, Name => 'SearchResultsRefreshInterval', Default => $session{$interval_name}||RT->Config->Get('SearchResultsRefreshInterval', $session{'CurrentUser'}) &>
  </div>
  <div class="col-auto">
    <input type="submit" class="button btn btn-primary form-control" value="<&|/l&>Change</&>" />
  </div>
</div>
</form>
</div>

%# Keyboard shortcuts info
<div class="clear"></div>
<div class="keyboard-shortcuts footer">
    <p><&|/l_unsafe, '<span class="keyboard-shortcuts-key">?</span>' &>Press [_1] to view keyboard shortcuts.</&></p>
</div>

<%INIT>
$m->callback( ARGSRef => \%ARGS, CallbackName => 'Initial' );

# Read from user preferences
my $prefs = $session{'CurrentUser'}->UserObj->Preferences("SearchDisplay") || {};

# These variables are what define a search_hash; this is also
# where we give sane defaults.
if ( $Class eq 'RT::Transactions' ) {
    $Format  ||= RT->Config->Get('TransactionDefaultSearchResultFormat')->{$ObjectType};
    $Order   ||= RT->Config->Get('TransactionDefaultSearchResultOrder')->{$ObjectType};
    $OrderBy ||= RT->Config->Get('TransactionDefaultSearchResultOrderBy')->{$ObjectType};
}
elsif ( $Class eq 'RT::Assets' ) {
    $Format  ||= RT->Config->Get('AssetDefaultSearchResultFormat');
    $Order   ||= RT->Config->Get('AssetDefaultSearchResultOrder');
    $OrderBy ||= RT->Config->Get('AssetDefaultSearchResultOrderBy');
}
else {
    $Format  ||= $prefs->{'Format'}  || RT->Config->Get('DefaultSearchResultFormat');
    $Order   ||= $prefs->{'Order'}   || RT->Config->Get('DefaultSearchResultOrder');
    $OrderBy ||= $prefs->{'OrderBy'} || RT->Config->Get('DefaultSearchResultOrderBy');
}

# Some forms pass in "RowsPerPage" rather than "Rows"
# We call it RowsPerPage everywhere else.

if ( !defined($Rows) ) {
    if (defined $ARGS{'RowsPerPage'} ) {
        $Rows = $ARGS{'RowsPerPage'};
    } elsif ( defined $prefs->{'RowsPerPage'} ) {
        $Rows = $prefs->{'RowsPerPage'};
    } else {
        $Rows = 50;
    }
}
$Page = 1 unless $Page && $Page > 0;

my $hash_name = join '-', 'CurrentSearchHash', $Class, $ObjectType || ();
my $session_name = join '-', 'collection', $Class, $ObjectType || ();

$session{'i'}++;
$session{$session_name} = $Class->new($session{'CurrentUser'}) ;

my ( $ok, $msg );
if ( $Query ) {
    if ( $Class eq 'RT::Transactions' ) {
        my @limits = ( "ObjectType = '$ObjectType'", "($Query)" );
        if ( $ObjectType eq 'RT::Ticket' ) {
            unshift @limits, "TicketType = 'ticket'";
        }
        ( $ok, $msg ) = $session{$session_name}->FromSQL( join ' AND ', @limits );
    }
    else {
        ( $ok, $msg ) = $session{$session_name}->FromSQL($Query);
    }
}

# Provide an empty search if parsing failed
$session{$session_name}->FromSQL("id < 0") unless ($ok);

if ($OrderBy =~ /\|/) {
    # Multiple Sorts
    my @OrderBy = split /\|/,$OrderBy;
    my @Order = split /\|/,$Order;
    $session{$session_name}->OrderByCols(
        map { { FIELD => $OrderBy[$_], ORDER => $Order[$_] } } ( 0
        .. $#OrderBy ) );; 
} else {
    $session{$session_name}->OrderBy(FIELD => $OrderBy, ORDER => $Order); 
}
$session{$session_name}->RowsPerPage( $Rows ) if $Rows;
$session{$session_name}->GotoPage( $Page - 1 );

$session{$hash_name} = {
    Format      => $Format,
    Query       => $Query,
    Page        => $Page,
    Order       => $Order,
    OrderBy     => $OrderBy,
    RowsPerPage => $Rows,
    ObjectType  => $ObjectType,
};


my $count = $session{$session_name}->Query() ? $session{$session_name}->CountAll() : 0;

my $title;
if ( $Class eq 'RT::Transactions' ) {
    if ( $session{$session_name}->Query() ) {
        $title = loc( 'Found [quant,_1,transaction,transactions]', $count );
    }
    else {
        $title = loc("Find transactions");
    }
}
elsif ( $Class eq 'RT::Assets' ) {
    if ( $session{$session_name}->Query() ) {
        $title = loc( 'Found [quant,_1,asset,assets]', $count );
    }
    else {
        $title = loc("Find assets");
    }
}
else {
    if ( $session{$session_name}->Query() ) {
        $title = loc( 'Found [quant,_1,ticket,tickets]', $count );
    }
    else {
        $title = loc("Find tickets");
    }
}

my $QueryString = "?".$m->comp('/Elements/QueryString',
                               Query => $Query,
                               Format => $Format,
                               Rows => $Rows,
                               OrderBy => $OrderBy,
                               Order => $Order,
                               Page => $Page);
my $ShortQueryString = "?".$m->comp('/Elements/QueryString', Query => $Query);

my $interval_name = join '_', $Class, $ObjectType || (), 'refresh_interval';
if ($ARGS{'SearchResultsRefreshInterval'}) {
    $session{$interval_name} = $ARGS{'SearchResultsRefreshInterval'};
}
my $refresh = $session{$interval_name} || RT->Config->Get('SearchResultsRefreshInterval', $session{'CurrentUser'} );

# Check $m->request_args, not $DECODED_ARGS, to avoid creating a new CSRF token on each refresh
if (RT->Config->Get('RestrictReferrer') and $refresh and not $m->request_args->{CSRF_Token}) {
    my $token = RT::Interface::Web::StoreRequestToken( $session{$hash_name} );
    $m->notes->{RefreshURL} = RT->Config->Get('WebURL')
        . "Search/Results.html?CSRF_Token="
            . $token;
}

my %link_rel;
my $genpage = sub {
    return $m->comp(
        '/Elements/QueryString',
        Query   => $Query,
        Format  => $Format,
        Rows    => $Rows,
        OrderBy => $OrderBy,
        Order   => $Order,
        Page    => shift(@_),
    );
};

if ( RT->Config->Get('SearchResultsAutoRedirect') && $count == 1 &&
    $session{$session_name}->First ) {
# $count is not always precise unless $UseSQLForACLChecks is set to true,
# check $session{$session_name}->First here is to make sure the ticket is there.
    RT::Interface::Web::Redirect( RT->Config->Get('WebURL')
            . $Class->RecordClass->RecordType
            . "/Display.html?id="
            . $session{$session_name}->First->id );
}

my $BaseURL = RT->Config->Get('WebPath')."/Search/Results.html?";
$link_rel{first} = $BaseURL . $genpage->(1)         if $Page > 1;
$link_rel{prev}  = $BaseURL . $genpage->($Page - 1) if $Page > 1;
$link_rel{next}  = $BaseURL . $genpage->($Page + 1) if ($Page * $Rows) < $count;
$link_rel{last}  = $BaseURL . $genpage->(POSIX::ceil($count/$Rows)) if $Rows and ($Page * $Rows) < $count;
</%INIT>
<%CLEANUP>
$session{$session_name}->PrepForSerialization();
</%CLEANUP>
<%ARGS>
$Query => undef
$Format => undef 
$HideResults => 0
$Rows => undef
$Page => 1
$OrderBy => undef
$Order => undef
$SavedSearchId => undef
$SavedChartSearchId => undef
$Class => 'RT::Tickets'
<<<<<<< HEAD
$ObjectType => $Class eq 'RT::Transactions' ? 'RT::Ticket' : ''
=======
$ObjectType => 'RT::Ticket'
@ExtraQueryParams => ()
>>>>>>> 6dd0e50a
</%ARGS><|MERGE_RESOLUTION|>--- conflicted
+++ resolved
@@ -291,10 +291,6 @@
 $SavedSearchId => undef
 $SavedChartSearchId => undef
 $Class => 'RT::Tickets'
-<<<<<<< HEAD
 $ObjectType => $Class eq 'RT::Transactions' ? 'RT::Ticket' : ''
-=======
-$ObjectType => 'RT::Ticket'
 @ExtraQueryParams => ()
->>>>>>> 6dd0e50a
 </%ARGS>
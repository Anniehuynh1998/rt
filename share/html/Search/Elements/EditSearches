%# BEGIN BPS TAGGED BLOCK {{{
%#
%# COPYRIGHT:
%#
%# This software is Copyright (c) 1996-2019 Best Practical Solutions, LLC
%#                                          <sales@bestpractical.com>
%#
%# (Except where explicitly superseded by other copyright notices)
%#
%#
%# LICENSE:
%#
%# This work is made available to you under the terms of Version 2 of
%# the GNU General Public License. A copy of that license should have
%# been provided with this software, but in any event can be snarfed
%# from www.gnu.org.
%#
%# This work is distributed in the hope that it will be useful, but
%# WITHOUT ANY WARRANTY; without even the implied warranty of
%# MERCHANTABILITY or FITNESS FOR A PARTICULAR PURPOSE.  See the GNU
%# General Public License for more details.
%#
%# You should have received a copy of the GNU General Public License
%# along with this program; if not, write to the Free Software
%# Foundation, Inc., 51 Franklin Street, Fifth Floor, Boston, MA
%# 02110-1301 or visit their web page on the internet at
%# http://www.gnu.org/licenses/old-licenses/gpl-2.0.html.
%#
%#
%# CONTRIBUTION SUBMISSION POLICY:
%#
%# (The following paragraph is not intended to limit the rights granted
%# to you to modify and distribute this software under the terms of
%# the GNU General Public License and is only of importance to you if
%# you choose to contribute your changes and enhancements to the
%# community by submitting them to Best Practical Solutions, LLC.)
%#
%# By intentionally submitting any modifications, corrections or
%# derivatives to this work, or any other work intended for use with
%# Request Tracker, to Best Practical Solutions, LLC, you confirm that
%# you are the copyright holder for those contributions and you grant
%# Best Practical Solutions,  LLC a nonexclusive, worldwide, irrevocable,
%# royalty-free, perpetual, license to use, copy, create derivative
%# works based on those contributions, and sublicense and distribute
%# those contributions and any derivatives thereof.
%#
%# END BPS TAGGED BLOCK }}}
<div class="edit-saved-searches">
<&| /Widgets/TitleBox, title => loc($Title)&>
%# Hide all the save functionality if the user shouldn't see it.
% if ( $can_modify ) {
<<<<<<< HEAD
=======
<span class="label"><&|/l&>Privacy</&>:</span>
<& SelectSearchObject, Name => 'SavedSearchOwner', Objects => \@CreateObjects, Object => ( $Object && $Object->id ) ? $Object->Object : '' &>
<br />
<span class="label"><&|/l&>Description</&>:</span>
<input size="25" name="SavedSearchDescription" value="<% $Description || '' %>" />
>>>>>>> 9d339229

<div class="form-row">
  <div class="col-md-4 label"><&|/l&>Privacy</&>:</div>
  <div class="col-md-8">
<& SelectSearchObject, Name => 'SavedSearchOwner', Objects => \@Objects, Object => ( $Object && $Object->id ) ? $Object->Object : '' &>
  </div>
</div>
  <div class="form-row">
    <div class="col-md-4 label"><&|/l&>Description</&>:</div>
    <div class="col-md-8 input-group">
      <input type="text" size="25" name="SavedSearchDescription" value="<% $Description || '' %>" class="form-control" />
% if ($Id ne 'new') {
% if ( $Dirty ) {
<input type="submit" class="button btn btn-primary" name="SavedSearchRevert" value="<%loc('Revert')%>" />
% }
<input type="submit" class="button btn btn-primary" name="SavedSearchDelete" value="<%loc('Delete')%>" />
% if ( $AllowCopy ) {
<input type="submit" class="button btn btn-primary" name="SavedSearchCopy"   value="<%loc('Save as New')%>" />
% }
% }

% if ( $Object && $Object->Id && $Object->CurrentUserHasRight('update') ) {
<input type="submit" class="button btn btn-primary" id="SavedSearchSave" name="SavedSearchSave"   value="<%loc('Update')%>" />
% } elsif ( !$Object ) {
<input type="submit" class="button btn btn-primary" id="SavedSearchSave" name="SavedSearchSave"   value="<%loc('Save')%>" />
%}
% }
<<<<<<< HEAD
    </div>
  </div>

  <hr />
  <div class="form-row">
    <div class="col-md-4 label"><&|/l&>Load saved search</&>:</div>
    <div class="col-md-8 input-group">
<& SelectSearchesForObjects, Name => 'SavedSearchLoad', Objects => \@Objects, SearchType => $Type &>
<input type="submit" class="button btn btn-primary" value="<% loc('Load') %>" id="SavedSearchLoadSubmit" name="SavedSearchLoadSubmit" />
    </div>
  </div>
=======
<br />
<hr />
<span class="label"><&|/l&>Load saved search</&>:</span>
<& SelectSearchesForObjects, Name => 'SavedSearchLoad', Objects => \@LoadObjects, SearchType => $Type &>
<input type="submit" value="<% loc('Load') %>" id="SavedSearchLoadSubmit" name="SavedSearchLoadSubmit" class="button" />
>>>>>>> 9d339229

</&>
</div>
<%INIT>
return unless $session{'CurrentUser'}->HasRight(
    Right  => 'LoadSavedSearch',
    Object => $RT::System,
);

my $can_modify = $session{'CurrentUser'}->HasRight(
    Right  => 'CreateSavedSearch',
    Object => $RT::System,
);

use RT::SavedSearch;
my @LoadObjects = RT::SavedSearch->new($session{CurrentUser})->ObjectsForLoading;
push @LoadObjects, RT::System->new( $session{'CurrentUser'} )
    if $session{'CurrentUser'}->HasRight( Object=> $RT::System,
                                          Right => 'SuperUser' );

my @CreateObjects = RT::SavedSearch->new($session{CurrentUser})->ObjectsForCreating;
push @CreateObjects, RT::System->new( $session{'CurrentUser'} )
    if $session{'CurrentUser'}->HasRight( Object=> $RT::System,
                                          Right => 'SuperUser' );

my $is_dirty = sub {
    my %arg = (
        Query       => {},
        SavedSearch => {},
        SearchFields => [qw(Query Format OrderBy Order RowsPerPage ObjectType)],
        @_
    );

    my $obj  = $arg{'SavedSearch'}->{'Object'};
    return 0 unless $obj && $obj->id;

    foreach( @{ $arg{'SearchFields'} } ) {
        return 1 if $obj->SubValue( $_ ) ne $arg{'Query'}->{$_};
    }

    return 0;
};

# If we're modifying an old query, check if it's been changed
my $Dirty = $is_dirty->(
    Query       => $CurrentSearch,
    SavedSearch => { Id => $Id, Object => $Object, Description => $Description },
    SearchFields => \@SearchFields,
);

</%INIT>

<%ARGS>
$Id            => 'new'
$Object        => undef
$Class         => 'RT::Tickets'
$Type          => $Class eq 'RT::Transactions' ? 'Transaction' : 'Ticket'
$Description   => ''
$CurrentSearch => {}
@SearchFields   => ()
$AllowCopy     => 1
$Title         => loc('Saved searches')
</%ARGS>

<%METHOD Init>
<%ARGS>
$Query       => {}
$SavedSearch => {}
@SearchFields => qw(Query Format OrderBy Order RowsPerPage ObjectType)
$Class        => 'RT::Tickets'
$Type         => $Class eq 'RT::Transactions' ? 'Transaction' : 'Ticket'
</%ARGS>
<%INIT>

$SavedSearch->{'Id'}          = ( $ARGS{Type} && $ARGS{Type} eq 'Chart' ?
$ARGS{'SavedChartSearchId'} : $ARGS{'SavedSearchId'} ) || 'new';
$SavedSearch->{'Description'} = $ARGS{'SavedSearchDescription'} || '';
$SavedSearch->{'Privacy'}     = $ARGS{'SavedSearchOwner'}       || undef;
$SavedSearch->{'Type'}        = $Type;

my @results;

if ( $ARGS{'SavedSearchRevert'} ) {
    $ARGS{'SavedSearchLoad'} = $SavedSearch->{'Id'};
}

if ( $ARGS{'SavedSearchLoad'} ) {
    my ($container, $id ) = _parse_saved_search ($ARGS{'SavedSearchLoad'});
    if ( $container ) {
        my $search = RT::Attribute->new( $session{'CurrentUser'} );
        $search->Load( $id );
        $SavedSearch->{'Id'}          = $ARGS{'SavedSearchLoad'};
        $SavedSearch->{'Object'}      = $search;
        $SavedSearch->{'Description'} = $search->Description;
        $Query->{$_} = $search->SubValue($_) foreach @SearchFields;

        if ( $ARGS{'SavedSearchRevert'} ) {
            push @results, loc('Loaded original "[_1]" saved search', $SavedSearch->{'Description'} );
        } else {
            push @results, loc('Loaded saved search "[_1]"', $SavedSearch->{'Description'} );
        }
    }
    else {
        push @results, loc( 'Can not load saved search "[_1]"',
                $ARGS{'SavedSearchLoad'} );
        return @results;
    }
}
elsif ( $ARGS{'SavedSearchDelete'} ) {
    # We set $SearchId to 'new' above already, so peek into the %ARGS
    my ($container, $id) = _parse_saved_search( $SavedSearch->{'Id'} );
    if ( $container && $container->id ) {
        # We have the object the entry is an attribute on; delete the entry...
        my ($val, $msg) = $container->Attributes->DeleteEntry( Name => 'SavedSearch', id => $id );
        unless ( $val ) {
            push @results, $msg;
            return @results;
        }
    }
    $SavedSearch->{'Id'}          = 'new';
    $SavedSearch->{'Object'}      = undef;
    $SavedSearch->{'Description'} = undef;
    push @results, loc("Deleted saved search");
}
elsif ( $ARGS{'SavedSearchCopy'} ) {
    my ($container, $id ) = _parse_saved_search( $ARGS{'SavedSearchId'} );
    $SavedSearch->{'Object'} = RT::Attribute->new( $session{'CurrentUser'} );
    $SavedSearch->{'Object'}->Load( $id );
    if ( $ARGS{'SavedSearchDescription'} && $ARGS{'SavedSearchDescription'} ne $SavedSearch->{'Object'}->Description ) {
        $SavedSearch->{'Description'} = $ARGS{'SavedSearchDescription'};
    } else {
        $SavedSearch->{'Description'} = loc( "[_1] copy", $SavedSearch->{'Object'}->Description );
    }
    $SavedSearch->{'Id'}          = 'new';
    $SavedSearch->{'Object'}      = undef;
}

if ( $SavedSearch->{'Id'} && $SavedSearch->{'Id'} ne 'new'
     && !$SavedSearch->{'Object'} )
{
    my ($container, $id ) = _parse_saved_search( $ARGS{'SavedSearchId'} );
    $SavedSearch->{'Object'} = RT::Attribute->new( $session{'CurrentUser'} );
    $SavedSearch->{'Object'}->Load( $id );
    $SavedSearch->{'Description'} ||= $SavedSearch->{'Object'}->Description;
}

return @results;

</%INIT>
</%METHOD>

<%METHOD Save>
<%ARGS>
$Query        => {}
$SavedSearch  => {}
@SearchFields => qw(Query Format OrderBy Order RowsPerPage ObjectType)
</%ARGS>
<%INIT>

return unless $ARGS{'SavedSearchSave'} || $ARGS{'SavedSearchCopy'};

my @results;
my $obj  = $SavedSearch->{'Object'};
my $id   = $SavedSearch->{'Id'};
my $desc = $SavedSearch->{'Description'};
my $privacy = $SavedSearch->{'Privacy'};

my %params = map { $_ => $Query->{$_} } @SearchFields;
my ($new_obj_type, $new_obj_id) = split(/\-/, ($privacy || ''));

if ( $obj && $obj->id ) {
    # permission check
    if ($obj->Object->isa('RT::System')) {
        unless ($session{'CurrentUser'}->HasRight( Object=> $RT::System, Right => 'SuperUser')) {
            push @results, loc("No permission to save system-wide searches");
            return @results;
        }
    }

    $obj->SetSubValues( %params );
    $obj->SetDescription( $desc );

    my $obj_type = ref($obj->Object);
    # We need to get current obj_id now, because when we change obj_type to
    # RT::System, $obj->Object->Id returns 1, not the old one :(
    my $obj_id = $obj->Object->Id;

    if ( $new_obj_type && $new_obj_id ) {
        my ($val, $msg);

        # we need to check right before we change any of ObjectType and ObjectId, 
        # or it will fail the 2nd change if we use SetObjectType and
        # SetObjectId sequentially

        if ( $obj->CurrentUserHasRight('update') ) {
            if ( $new_obj_type ne $obj_type ) {
                ( $val, $msg ) = $obj->__Set(
                    Field => 'ObjectType',
                    Value => $new_obj_type,
                );
                push @results, loc( 'Unable to set privacy object: [_1]', $msg )
                  unless ($val);
            }
            if ( $new_obj_id != $obj_id ) {
                ( $val, $msg ) = $obj->__Set(
                    Field => 'ObjectId',
                    Value => $new_obj_id,
                );
                push @results, loc( 'Unable to set privacy id: [_1]', $msg )
                  unless ($val);
            }
        }
        else {
            # two loc are just for convenience so we don't need to
            # write an extra i18n translation item
            push @results,
              loc( 'Unable to set privacy object or id: [_1]',
                loc('Permission Denied') )
        }
    } else {
        push @results, loc('Unable to determine object type or id');
    }
    push @results, loc('Updated saved search "[_1]"', $desc);
}
elsif ( $id eq 'new' and defined $desc and length $desc ) {
    my $saved_search = RT::SavedSearch->new( $session{'CurrentUser'} );
    my ($status, $msg) = $saved_search->Save(
        Privacy      => $privacy,
        Name         => $desc,
        Type         => $SavedSearch->{'Type'},
        SearchParams => \%params,
    );

    if ( $status ) {
        $SavedSearch->{'Object'} = RT::Attribute->new( $session{'CurrentUser'} );
        $SavedSearch->{'Object'}->Load( $saved_search->Id );
        # Build new SearchId
        $SavedSearch->{'Id'} =
                ref( $session{'CurrentUser'}->UserObj ) . '-'
                    . $session{'CurrentUser'}->UserObj->Id
                    . '-SavedSearch-'
                    . $SavedSearch->{'Object'}->Id;
    }
    else {
        push @results, loc("Can't find a saved search to work with").': '.loc($msg);
    }
}
elsif ( $id eq 'new' ) {
    push @results, loc("Can't save a search without a Description");
}
else {
    push @results, loc("Can't save this search");
}

return @results;

</%INIT>
</%METHOD><|MERGE_RESOLUTION|>--- conflicted
+++ resolved
@@ -49,19 +49,11 @@
 <&| /Widgets/TitleBox, title => loc($Title)&>
 %# Hide all the save functionality if the user shouldn't see it.
 % if ( $can_modify ) {
-<<<<<<< HEAD
-=======
-<span class="label"><&|/l&>Privacy</&>:</span>
-<& SelectSearchObject, Name => 'SavedSearchOwner', Objects => \@CreateObjects, Object => ( $Object && $Object->id ) ? $Object->Object : '' &>
-<br />
-<span class="label"><&|/l&>Description</&>:</span>
-<input size="25" name="SavedSearchDescription" value="<% $Description || '' %>" />
->>>>>>> 9d339229
 
 <div class="form-row">
   <div class="col-md-4 label"><&|/l&>Privacy</&>:</div>
   <div class="col-md-8">
-<& SelectSearchObject, Name => 'SavedSearchOwner', Objects => \@Objects, Object => ( $Object && $Object->id ) ? $Object->Object : '' &>
+<& SelectSearchObject, Name => 'SavedSearchOwner', Objects => \@CreateObjects, Object => ( $Object && $Object->id ) ? $Object->Object : '' &>
   </div>
 </div>
   <div class="form-row">
@@ -84,7 +76,6 @@
 <input type="submit" class="button btn btn-primary" id="SavedSearchSave" name="SavedSearchSave"   value="<%loc('Save')%>" />
 %}
 % }
-<<<<<<< HEAD
     </div>
   </div>
 
@@ -92,17 +83,10 @@
   <div class="form-row">
     <div class="col-md-4 label"><&|/l&>Load saved search</&>:</div>
     <div class="col-md-8 input-group">
-<& SelectSearchesForObjects, Name => 'SavedSearchLoad', Objects => \@Objects, SearchType => $Type &>
+<& SelectSearchesForObjects, Name => 'SavedSearchLoad', Objects => \@LoadObjects, SearchType => $Type &>
 <input type="submit" class="button btn btn-primary" value="<% loc('Load') %>" id="SavedSearchLoadSubmit" name="SavedSearchLoadSubmit" />
     </div>
   </div>
-=======
-<br />
-<hr />
-<span class="label"><&|/l&>Load saved search</&>:</span>
-<& SelectSearchesForObjects, Name => 'SavedSearchLoad', Objects => \@LoadObjects, SearchType => $Type &>
-<input type="submit" value="<% loc('Load') %>" id="SavedSearchLoadSubmit" name="SavedSearchLoadSubmit" class="button" />
->>>>>>> 9d339229
 
 </&>
 </div>

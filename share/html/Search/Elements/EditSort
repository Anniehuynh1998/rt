--- conflicted
+++ resolved
@@ -109,49 +109,36 @@
     $fields{$field} = $field;
 }
 
-<<<<<<< HEAD
-if ( $Class eq 'RT::Tickets' ) {
-    $fields{'Owner'} = 'Owner';
-    $fields{ $_ . '.EmailAddress' } = $_ . '.EmailAddress' for qw(Requestor Cc AdminCc);
-}
-elsif ( $Class eq 'RT::Assets' ) {
+if ( $Class eq 'RT::Assets' ) {
     $fields{'Owner'} = 'Owner';
     $fields{'HeldBy'} = 'HeldBy';
     $fields{'Contact'} = 'Contact';
 }
 
-=======
->>>>>>> e5d0991b
 # Add all available CustomFields to the list of sortable columns.
 my @cfs = grep /^CustomField(?!View)/, @{$ARGS{AvailableColumns}};
 $fields{$_} = $_ for @cfs;
 
-# Add all available core roles to the list of sortable columns.
-my @roles = grep /^(?:Owner|Requestor|Cc|AdminCc)\./, @{$ARGS{AvailableColumns}};
-$fields{$_} = $_ for @roles;
+if ( $Class eq 'RT::Tickets' ) {
 
-# Add all available CustomRoles to the list of sortable columns.
-<<<<<<< HEAD
-if ( $Class eq 'RT::Tickets' ) {
-    my @roles = grep /^CustomRole/, @{$ARGS{AvailableColumns}};
-    for my $role (@roles) {
-        my ($label) = $role =~ /^CustomRole.\{(.*)\}$/;
-        my $value = $role;
-        $fields{$label . '.EmailAddress' } = $value . '.EmailAddress';
+    # Add all available core roles to the list of sortable columns.
+    my @roles = grep /^(?:Owner|Requestor|Cc|AdminCc)\./, @{ $ARGS{AvailableColumns} };
+    $fields{$_} = $_ for @roles;
+
+    # Add all available CustomRoles to the list of sortable columns.
+    my @custom_roles = grep /^CustomRole\./, @{ $ARGS{AvailableColumns} };
+    for my $role (@custom_roles) {
+        my $label = $role;
+
+        # In case custom role contains "{}" in name.
+        if ( $label =~ /\.CustomField/ ) {
+            $label =~ s!^CustomRole\.\{(.*)\}(?=\.CustomField\.)!$1!;
+        }
+        else {
+            $label =~ s!^CustomRole\.\{(.*)\}!$1!;
+        }
+        $fields{$label} = $role;
     }
-=======
-my @custom_roles = grep /^CustomRole\./, @{$ARGS{AvailableColumns}};
-for my $role ( @custom_roles ) {
-    my $label = $role;
-    # In case custom role contains "{}" in name.
-    if ( $label =~ /\.CustomField/ ) {
-        $label =~ s!^CustomRole\.\{(.*)\}(?=\.CustomField\.)!$1!;
-    }
-    else {
-        $label =~ s!^CustomRole\.\{(.*)\}!$1!;
-    }
-    $fields{$label} = $role;
->>>>>>> e5d0991b
 }
 
 if ( $Class =~ /^RT::(?:Tickets|Assets)$/ ) {

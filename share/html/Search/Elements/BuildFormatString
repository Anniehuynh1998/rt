%# BEGIN BPS TAGGED BLOCK {{{
%#
%# COPYRIGHT:
%#
%# This software is Copyright (c) 1996-2014 Best Practical Solutions, LLC
%#                                          <sales@bestpractical.com>
%#
%# (Except where explicitly superseded by other copyright notices)
%#
%#
%# LICENSE:
%#
%# This work is made available to you under the terms of Version 2 of
%# the GNU General Public License. A copy of that license should have
%# been provided with this software, but in any event can be snarfed
%# from www.gnu.org.
%#
%# This work is distributed in the hope that it will be useful, but
%# WITHOUT ANY WARRANTY; without even the implied warranty of
%# MERCHANTABILITY or FITNESS FOR A PARTICULAR PURPOSE.  See the GNU
%# General Public License for more details.
%#
%# You should have received a copy of the GNU General Public License
%# along with this program; if not, write to the Free Software
%# Foundation, Inc., 51 Franklin Street, Fifth Floor, Boston, MA
%# 02110-1301 or visit their web page on the internet at
%# http://www.gnu.org/licenses/old-licenses/gpl-2.0.html.
%#
%#
%# CONTRIBUTION SUBMISSION POLICY:
%#
%# (The following paragraph is not intended to limit the rights granted
%# to you to modify and distribute this software under the terms of
%# the GNU General Public License and is only of importance to you if
%# you choose to contribute your changes and enhancements to the
%# community by submitting them to Best Practical Solutions, LLC.)
%#
%# By intentionally submitting any modifications, corrections or
%# derivatives to this work, or any other work intended for use with
%# Request Tracker, to Best Practical Solutions, LLC, you confirm that
%# you are the copyright holder for those contributions and you grant
%# Best Practical Solutions,  LLC a nonexclusive, worldwide, irrevocable,
%# royalty-free, perpetual, license to use, copy, create derivative
%# works based on those contributions, and sublicense and distribute
%# those contributions and any derivatives thereof.
%#
%# END BPS TAGGED BLOCK }}}
<%ARGS>
$Format => RT->Config->Get('DefaultSearchResultFormat')

%queues => ()

$Face => undef
$Size => undef
$Link => undef
$Title => undef

$AddCol => undef
$RemoveCol => undef
$ColUp => undef
$ColDown => undef

$SelectDisplayColumns => undef
$CurrentDisplayColumns => undef
</%ARGS>
<%init>
# This can't be in a <once> block, because otherwise we return the
# same \@fields every request, and keep tacking more CustomFields onto
# it -- and it grows per request.

# All the things we can display in the format string by default
my @fields = qw(
    id QueueName Subject
    Status ExtendedStatus UpdateStatus
    Type

    OwnerName Requestors Cc AdminCc CreatedBy LastUpdatedBy

    Priority InitialPriority FinalPriority

    TimeWorked TimeLeft TimeEstimated

    Starts      StartsRelative
    Started     StartedRelative
    Created     CreatedRelative
    LastUpdated LastUpdatedRelative
    Told        ToldRelative
    Due         DueRelative
    Resolved    ResolvedRelative

    RefersTo    ReferredToBy
    DependsOn   DependedOnBy
    MemberOf    Members
    Parents     Children

    Bookmark

    NEWLINE
    NBSP
); # loc_qw

<<<<<<< HEAD
=======
# This callback will only run once and will be removed in 4.4
# If you want to add a new item to @fields, use the Default callback below.
$m->callback( CallbackOnce => 1, CallbackName => 'SetFieldsOnce', Fields => \@fields );

>>>>>>> 1aaeb2ca
my $CustomFields = RT::CustomFields->new( $session{'CurrentUser'});
foreach my $id (keys %queues) {
    # Gotta load up the $queue object, since queues get stored by name now.
    my $queue = RT::Queue->new($session{'CurrentUser'});
    $queue->Load($id);
    next unless $queue->Id;
    $CustomFields->LimitToQueue($queue->Id);
    $CustomFields->SetContextObject( $queue ) if keys %queues == 1;
}
$CustomFields->LimitToGlobal;

while ( my $CustomField = $CustomFields->Next ) {
    push @fields, "CustomField.{" . $CustomField->Name . "}";
}

$m->callback( Fields => \@fields, ARGSRef => \%ARGS );

my ( @seen);

$Format ||= RT->Config->Get('DefaultSearchResultFormat');
my @format = $m->comp('/Elements/CollectionAsTable/ParseFormat', Format => $Format);
foreach my $field (@format) {
    # "title" is for columns like NEWLINE, which doesn't have "attribute"
    $field->{Column} = $field->{attribute} || $field->{title} || '<blank>';
    push @seen, $field;
}

if ( $RemoveCol ) {
    # we do this regex match to avoid a non-numeric warning
    my ($index) = $CurrentDisplayColumns =~ /^(\d+)/;
    my $column = $seen[$index];
    if ( defined($index) ) {
        delete $seen[$index];
        my @temp = @seen;
        @seen = ();
        foreach my $element (@temp) {
            next unless $element;
            push @seen, $element;
        }
    }
}
elsif ( $AddCol ) {
    if ( defined $SelectDisplayColumns ) {
        my $selected = $SelectDisplayColumns;
        my @columns;
        if (ref($selected) eq 'ARRAY') {
            @columns = @$selected;
        } else {
            push @columns, $selected;
        }
        foreach my $col (@columns) {
            my %column = ();
            $column{Column} = $col;

            if ( $Face eq "Bold" ) {
                $column{Prefix} .= "<b>";
                $column{Suffix} .= "</b>";
            }
            if ( $Face eq "Italic" ) {
                $column{Prefix} .= "<i>";
                $column{Suffix} .= "</i>";
            }
            if ($Size) {
                $column{Prefix} .= "<" . $m->interp->apply_escapes( $Size,  'h' ) . ">";
                $column{Suffix} .= "</" . $m->interp->apply_escapes( $Size, 'h' ) . ">";
            }
            if ( $Link eq "Display" ) {
                $column{Prefix} .= q{<a HREF="__WebPath__/Ticket/Display.html?id=__id__">};
                $column{Suffix} .= "</a>";
            }
            elsif ( $Link eq "Take" ) {
                $column{Prefix} .= q{<a HREF="__WebPath__/Ticket/Display.html?Action=Take&id=__id__">};
                $column{Suffix} .= "</a>";
            }
            elsif ( $Link eq "Respond" ) {
                $column{Prefix} .= q{<a HREF="__WebPath__/Ticket/Update.html?Action=Respond&id=__id__">};
                $column{Suffix} .= "</a>";
            }
            elsif ( $Link eq "Comment" ) {
                $column{Prefix} .= q{<a HREF="__WebPath__/Ticket/Update.html?Action=Comment&id=__id__">};
                $column{Suffix} .= "</a>";
            }
            elsif ( $Link eq "Resolve" ) {
                $column{Prefix} .= q{<a HREF="__WebPath__/Ticket/Update.html?Action=Comment&DefaultStatus=resolved&id=__id__">};
                $column{Suffix} .= "</a>";
            }

            if ($Title) {
                $column{Suffix} .= "/TITLE:" . $m->interp->apply_escapes( $Title, 'h' );
            }
            push @seen, \%column;
        }
    }
}
elsif ( $ColUp ) {
    my $index = $CurrentDisplayColumns;
    if ( defined $index && ( $index - 1 ) >= 0 ) {
        my $column = $seen[$index];
        $seen[$index]       = $seen[ $index - 1 ];
        $seen[ $index - 1 ] = $column;
        $CurrentDisplayColumns     = $index - 1;
    }
}
elsif ( $ColDown ) {
    my $index = $CurrentDisplayColumns;
    if ( defined $index && ( $index + 1 ) < scalar @seen ) {
        my $column = $seen[$index];
        $seen[$index]       = $seen[ $index + 1 ];
        $seen[ $index + 1 ] = $column;
        $CurrentDisplayColumns     = $index + 1;
    }
}


my @format_string;
foreach my $field (@seen) {
    next unless $field;
    my $row = "";
    if ( $field->{'original_string'} ) {
        $row = $field->{'original_string'};
    }
    else {
        $row .= $field->{'Prefix'} if defined $field->{'Prefix'};
        $row .= "__$field->{'Column'}__"
          unless ( $field->{'Column'} eq "<blank>" );
        $row .= $field->{'Suffix'} if defined $field->{'Suffix'};
        $row =~ s!([\\'])!\\$1!g;
        $row = "'$row'";
    }
    push( @format_string, $row );
}

$Format = join(",\n", @format_string);


return($Format, \@fields, \@seen);

</%init><|MERGE_RESOLUTION|>--- conflicted
+++ resolved
@@ -99,13 +99,6 @@
     NBSP
 ); # loc_qw
 
-<<<<<<< HEAD
-=======
-# This callback will only run once and will be removed in 4.4
-# If you want to add a new item to @fields, use the Default callback below.
-$m->callback( CallbackOnce => 1, CallbackName => 'SetFieldsOnce', Fields => \@fields );
-
->>>>>>> 1aaeb2ca
 my $CustomFields = RT::CustomFields->new( $session{'CurrentUser'});
 foreach my $id (keys %queues) {
     # Gotta load up the $queue object, since queues get stored by name now.

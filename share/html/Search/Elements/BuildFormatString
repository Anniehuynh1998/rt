%# BEGIN BPS TAGGED BLOCK {{{
%#
%# COPYRIGHT:
%#
%# This software is Copyright (c) 1996-2021 Best Practical Solutions, LLC
%#                                          <sales@bestpractical.com>
%#
%# (Except where explicitly superseded by other copyright notices)
%#
%#
%# LICENSE:
%#
%# This work is made available to you under the terms of Version 2 of
%# the GNU General Public License. A copy of that license should have
%# been provided with this software, but in any event can be snarfed
%# from www.gnu.org.
%#
%# This work is distributed in the hope that it will be useful, but
%# WITHOUT ANY WARRANTY; without even the implied warranty of
%# MERCHANTABILITY or FITNESS FOR A PARTICULAR PURPOSE.  See the GNU
%# General Public License for more details.
%#
%# You should have received a copy of the GNU General Public License
%# along with this program; if not, write to the Free Software
%# Foundation, Inc., 51 Franklin Street, Fifth Floor, Boston, MA
%# 02110-1301 or visit their web page on the internet at
%# http://www.gnu.org/licenses/old-licenses/gpl-2.0.html.
%#
%#
%# CONTRIBUTION SUBMISSION POLICY:
%#
%# (The following paragraph is not intended to limit the rights granted
%# to you to modify and distribute this software under the terms of
%# the GNU General Public License and is only of importance to you if
%# you choose to contribute your changes and enhancements to the
%# community by submitting them to Best Practical Solutions, LLC.)
%#
%# By intentionally submitting any modifications, corrections or
%# derivatives to this work, or any other work intended for use with
%# Request Tracker, to Best Practical Solutions, LLC, you confirm that
%# you are the copyright holder for those contributions and you grant
%# Best Practical Solutions,  LLC a nonexclusive, worldwide, irrevocable,
%# royalty-free, perpetual, license to use, copy, create derivative
%# works based on those contributions, and sublicense and distribute
%# those contributions and any derivatives thereof.
%#
%# END BPS TAGGED BLOCK }}}
<%ARGS>
$Format => undef

%queues => ()
%catalogs => ()

$Face => undef
$Size => undef
$Link => undef
$Title => undef

$AddCol => undef
$RemoveCol => undef
$ColUp => undef
$ColDown => undef

$SelectDisplayColumns => undef
$CurrentDisplayColumns => undef

$Class => 'RT::Tickets'
$ObjectType => $Class eq 'RT::Transactions' ? 'RT::Ticket' : ''
</%ARGS>
<%init>
# This can't be in a <once> block, because otherwise we return the
# same \@fields every request, and keep tacking more CustomFields onto
# it -- and it grows per request.

# All the things we can display in the format string by default
my @fields;
if ( $Class eq 'RT::Transactions' ) {
    $Format ||= RT->Config->Get('TransactionDefaultSearchResultFormat')->{$ObjectType};

    @fields = qw( id ObjectId ObjectType ObjectName Type Field TimeTaken
        OldValue NewValue ReferenceType OldReference NewReference
        Created CreatedRelative CreatedBy Description Content PlainContent HTMLContent
        TicketId TicketSubject TicketQueue TicketStatus TicketOwner TicketCreator
        TicketLastUpdatedBy TicketCreated TicketStarted TicketResolved
        TicketTold TicketLastUpdated TicketDue
        TicketPriority TicketInitialPriority TicketFinalPriority
        NEWLINE NBSP );    # loc_qw

    my $CustomFields = RT::CustomFields->new( $session{'CurrentUser'} );
    foreach my $id ( keys %queues ) {

        # Gotta load up the $queue object, since queues get stored by name now.
        my $queue = RT::Queue->new( $session{'CurrentUser'} );
        $queue->Load($id);
        next unless $queue->Id;
        $CustomFields->LimitToQueue( $queue->Id );
        $CustomFields->SetContextObject($queue) if keys %queues == 1;
    }
    $CustomFields->Limit(
        ALIAS           => $CustomFields->_OCFAlias,
        ENTRYAGGREGATOR => 'OR',
        FIELD           => 'ObjectId',
        VALUE           => 0,
    );
    $CustomFields->LimitToLookupType('RT::Queue-RT::Ticket-RT::Transaction');

    while ( my $CustomField = $CustomFields->Next ) {
        push @fields, "CustomField.{" . $CustomField->Name . "}";
        push @fields, "CustomFieldView.{" . $CustomField->Name . "}";
    }
}
elsif ( $Class eq 'RT::Assets' ) {
    $Format ||= RT->Config->Get('AssetDefaultSearchResultFormat');
    @fields = qw(
        id Name Description Status
        CreatedBy LastUpdatedBy

        Created     CreatedRelative
        LastUpdated LastUpdatedRelative

        RefersTo    ReferredToBy
        DependsOn   DependedOnBy
        MemberOf    Members
        Parents     Children

        Owner HeldBy Contacts

        NEWLINE
        NBSP
    ); # loc_qw

    my $CustomFields = RT::CustomFields->new( $session{'CurrentUser'});
    foreach my $id (keys %catalogs) {
        # Gotta load up the $catalog object, since catalogs get stored by name now.
        my $catalog = RT::Catalog->new($session{'CurrentUser'});
        $catalog->Load($id);
        next unless $catalog->Id;
        $CustomFields->LimitToCatalog($catalog->Id);
        $CustomFields->SetContextObject( $catalog ) if keys %catalogs == 1;
    }
    $CustomFields->LimitToCatalog(0);
    while ( my $CustomField = $CustomFields->Next ) {
        push @fields, "CustomField.{" . $CustomField->Name . "}";
        push @fields, "CustomFieldView.{" . $CustomField->Name . "}";
    }

}
<<<<<<< HEAD
else {
    $Format ||= RT->Config->Get('DefaultSearchResultFormat');

    @fields = qw(
        id QueueName Subject
        Status ExtendedStatus UpdateStatus
        Type

        OwnerName OwnerNameEdit Requestors Cc AdminCc CreatedBy LastUpdatedBy

        Priority InitialPriority FinalPriority

        TimeWorked TimeLeft TimeEstimated

        Starts      StartsRelative
        Started     StartedRelative
        Created     CreatedRelative
        LastUpdated LastUpdatedRelative
        Told        ToldRelative
        Due         DueRelative
        Resolved    ResolvedRelative

        SLA

        RefersTo    ReferredToBy
        DependsOn   DependedOnBy
        MemberOf    Members
        Parents     Children

        Bookmark    Timer
        UnreadMessages

        NEWLINE
        NBSP
        );    # loc_qw

    # Total time worked is an optional ColumnMap enabled for rolling up child
    # TimeWorked
    push @fields, 'TotalTimeWorked' if ( RT->Config->Get('DisplayTotalTimeWorked') );

    my $CustomFields = RT::CustomFields->new( $session{'CurrentUser'} );
    foreach my $id ( keys %queues ) {

        # Gotta load up the $queue object, since queues get stored by name now.
        my $queue = RT::Queue->new( $session{'CurrentUser'} );
        $queue->Load($id);
        next unless $queue->Id;
        $CustomFields->LimitToQueue( $queue->Id );
        $CustomFields->SetContextObject($queue) if keys %queues == 1;
    }
    $CustomFields->LimitToGlobal;

    while ( my $CustomField = $CustomFields->Next ) {
        push @fields, "CustomField.{" . $CustomField->Name . "}";
        push @fields, "CustomFieldView.{" . $CustomField->Name . "}";
    }

    my $CustomRoles = RT::CustomRoles->new( $session{'CurrentUser'} );
    foreach my $id ( keys %queues ) {

        # Gotta load up the $queue object, since queues get stored by name now.
        my $queue = RT::Queue->new( $session{'CurrentUser'} );
        $queue->Load($id);
        next unless $queue->Id;
        $CustomRoles->LimitToObjectId( $queue->Id );
    }
    while ( my $Role = $CustomRoles->Next ) {
        push @fields, "CustomRole.{" . $Role->Name . "}";
    }

    my %ranges = RT::Ticket->CustomDateRanges;
    push @fields, sort keys %ranges;

=======

my @user_fields = qw/id Name EmailAddress Organization RealName City Country/;
my $user_cfs    = RT::CustomFields->new( $session{CurrentUser} );
$user_cfs->Limit( FIELD => 'LookupType', VALUE => RT::User->CustomFieldLookupType );
while ( my $user_cf = $user_cfs->Next ) {
    push @user_fields, join '.', 'CustomField', '{' . $user_cf->Name . '}';
}

for my $watcher (qw/AdminCc Cc Owner Requestor/) {
    for my $user_field (@user_fields) {
        my $field = join '.', $watcher, $user_field;
        push @fields, $field;
    }
}

# Add all available CustomRoles to the list of sortable columns.
while ( my $role = $CustomRoles->Next ) {
    push @fields, 'CustomRole.{' . $role->Name . '}';

    # Add all available CustomRoles to the list of sortable columns.
    for my $user_field (@user_fields) {
        push @fields, join '.', 'CustomRole.{' . $role->Name . '}', $user_field;
    }
>>>>>>> e5d0991b
}

$m->callback( Fields => \@fields, ARGSRef => \%ARGS );

my ( @seen);

my @format = $m->comp('/Elements/CollectionAsTable/ParseFormat', Format => $Format);
foreach my $field (@format) {
    # "title" is for columns like NEWLINE, which doesn't have "attribute"
    $field->{Column} = $field->{attribute} || $field->{title} || '<blank>';
    push @seen, $field;
}

if ( $RemoveCol ) {
    # we do this regex match to avoid a non-numeric warning
    my ($index) = ($CurrentDisplayColumns // '') =~ /^(\d+)/;
    if ( defined($index) ) {
        delete $seen[$index];
        my @temp = @seen;
        @seen = ();
        foreach my $element (@temp) {
            next unless $element;
            push @seen, $element;
        }
    }
}
elsif ( $AddCol ) {
    if ( defined $SelectDisplayColumns ) {
        my $selected = $SelectDisplayColumns;
        my @columns;
        if (ref($selected) eq 'ARRAY') {
            @columns = @$selected;
        } else {
            push @columns, $selected;
        }
        foreach my $col (@columns) {
            my %column = ();
            $column{Column} = $col;

            if ( $Face eq "Bold" ) {
                $column{Prefix} .= "<b>";
                $column{Suffix} .= "</b>";
            }
            if ( $Face eq "Italic" ) {
                $column{Prefix} .= "<i>";
                $column{Suffix} .= "</i>";
            }
            if ($Size) {
                if ( $Size eq 'Large' ) {
                    $column{Prefix} .= '<span style="font-size:larger">';
                    $column{Suffix} .= '</span>';
                }
                else {
                    $column{Prefix} .= "<" . $m->interp->apply_escapes( $Size,  'h' ) . ">";
                    $column{Suffix} .= "</" . $m->interp->apply_escapes( $Size, 'h' ) . ">";
                }
            }

            if ( $Class eq 'RT::Transactions' ) {
                if ( $Link eq "Display" ) {
                    $column{Prefix} .= q{<a HREF="__WebPath__/Transaction/Display.html?id=__id__">};
                    $column{Suffix} .= "</a>";
                }
            }
            elsif ( $Class eq 'RT::Assets' ) {
                if ( $Link eq "Display" ) {
                    $column{Prefix} .= q{<a HREF="__WebPath__/Asset/Display.html?id=__id__">};
                    $column{Suffix} .= "</a>";
                }
            }
            elsif ( $Class eq 'RT::Tickets' ) {
                if ( $Link eq "Display" ) {
                    $column{Prefix} .= q{<a HREF="__WebPath__/Ticket/Display.html?id=__id__">};
                    $column{Suffix} .= "</a>";
                }
                elsif ( $Link eq "Take" ) {
                    $column{Prefix} .= q{<a HREF="__WebPath__/Ticket/Display.html?Action=Take&id=__id__">};
                    $column{Suffix} .= "</a>";
                }
                elsif ( $Link eq "Respond" ) {
                    $column{Prefix} .= q{<a HREF="__WebPath__/Ticket/Update.html?Action=Respond&id=__id__">};
                    $column{Suffix} .= "</a>";
                }
                elsif ( $Link eq "Comment" ) {
                    $column{Prefix} .= q{<a HREF="__WebPath__/Ticket/Update.html?Action=Comment&id=__id__">};
                    $column{Suffix} .= "</a>";
                }
                elsif ( $Link eq "Resolve" ) {
                    $column{Prefix} .= q{<a HREF="__WebPath__/Ticket/Update.html?Action=Comment&DefaultStatus=resolved&id=__id__">};
                    $column{Suffix} .= "</a>";
                }
            }

            if ($Title) {
                $column{Suffix} .= "/TITLE:" . $m->interp->apply_escapes( $Title, 'h' );
            }
            push @seen, \%column;
        }
    }
}
elsif ( $ColUp ) {
    my ($index) = ($CurrentDisplayColumns // '') =~ /^(\d+)/;
    if ( defined $index && ( $index - 1 ) >= 0 ) {
        my $column = $seen[$index];
        $seen[$index]       = $seen[ $index - 1 ];
        $seen[ $index - 1 ] = $column;
        $CurrentDisplayColumns     = $index - 1;
    }
}
elsif ( $ColDown ) {
    my ($index) = ($CurrentDisplayColumns // '') =~ /^(\d+)/;
    if ( defined $index && ( $index + 1 ) < scalar @seen ) {
        my $column = $seen[$index];
        $seen[$index]       = $seen[ $index + 1 ];
        $seen[ $index + 1 ] = $column;
        $CurrentDisplayColumns     = $index + 1;
    }
}


my @format_string;
foreach my $field (@seen) {
    next unless $field;
    my $row = "";
    if ( $field->{'original_string'} ) {
        $row = $field->{'original_string'};
    }
    else {
        $row .= $field->{'Prefix'} if defined $field->{'Prefix'};
        $row .= "__$field->{'Column'}__"
          unless ( $field->{'Column'} eq "<blank>" );
        $row .= $field->{'Suffix'} if defined $field->{'Suffix'};
        $row =~ s!([\\'])!\\$1!g;
        $row = "'$row'";
    }
    push( @format_string, $row );
}

$Format = join(",\n", @format_string);


return($Format, \@fields, \@seen);

</%init><|MERGE_RESOLUTION|>--- conflicted
+++ resolved
@@ -145,7 +145,6 @@
     }
 
 }
-<<<<<<< HEAD
 else {
     $Format ||= RT->Config->Get('DefaultSearchResultFormat');
 
@@ -212,38 +211,33 @@
         next unless $queue->Id;
         $CustomRoles->LimitToObjectId( $queue->Id );
     }
-    while ( my $Role = $CustomRoles->Next ) {
-        push @fields, "CustomRole.{" . $Role->Name . "}";
+
+    my @user_fields = qw/id Name EmailAddress Organization RealName City Country/;
+    my $user_cfs    = RT::CustomFields->new( $session{CurrentUser} );
+    $user_cfs->Limit( FIELD => 'LookupType', VALUE => RT::User->CustomFieldLookupType );
+    while ( my $user_cf = $user_cfs->Next ) {
+        push @user_fields, join '.', 'CustomField', '{' . $user_cf->Name . '}';
+    }
+
+    for my $watcher (qw/AdminCc Cc Owner Requestor/) {
+        for my $user_field (@user_fields) {
+            my $field = join '.', $watcher, $user_field;
+            push @fields, $field;
+        }
+    }
+
+    while ( my $role = $CustomRoles->Next ) {
+        push @fields, 'CustomRole.{' . $role->Name . '}';
+
+        # Add all available CustomRoles to the list of sortable columns.
+        for my $user_field (@user_fields) {
+            push @fields, join '.', 'CustomRole.{' . $role->Name . '}', $user_field;
+        }
     }
 
     my %ranges = RT::Ticket->CustomDateRanges;
     push @fields, sort keys %ranges;
 
-=======
-
-my @user_fields = qw/id Name EmailAddress Organization RealName City Country/;
-my $user_cfs    = RT::CustomFields->new( $session{CurrentUser} );
-$user_cfs->Limit( FIELD => 'LookupType', VALUE => RT::User->CustomFieldLookupType );
-while ( my $user_cf = $user_cfs->Next ) {
-    push @user_fields, join '.', 'CustomField', '{' . $user_cf->Name . '}';
-}
-
-for my $watcher (qw/AdminCc Cc Owner Requestor/) {
-    for my $user_field (@user_fields) {
-        my $field = join '.', $watcher, $user_field;
-        push @fields, $field;
-    }
-}
-
-# Add all available CustomRoles to the list of sortable columns.
-while ( my $role = $CustomRoles->Next ) {
-    push @fields, 'CustomRole.{' . $role->Name . '}';
-
-    # Add all available CustomRoles to the list of sortable columns.
-    for my $user_field (@user_fields) {
-        push @fields, join '.', 'CustomRole.{' . $role->Name . '}', $user_field;
-    }
->>>>>>> e5d0991b
 }
 
 $m->callback( Fields => \@fields, ARGSRef => \%ARGS );

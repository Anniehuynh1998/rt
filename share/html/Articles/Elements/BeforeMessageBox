--- conflicted
+++ resolved
@@ -122,17 +122,8 @@
     my $article = RT::Article->new($session{'CurrentUser'});
     my ($ret, $msg) = $article->Load($ARGS{'IncludeArticleId'});
 
-<<<<<<< HEAD
-    if ($ret && $article->Id) {
+    if ($ret && $article->Id and not $article->ClassObj->FirstAttribute('Skip-LinkToTicket')) {
         unless ( $QueueObj && !$article->ClassObj->IsApplied(0) && !$article->ClassObj->IsApplied( $QueueObj->id ) ) {
-=======
-        my $article = RT::Article->new($session{'CurrentUser'});
-        $article->LoadByInclude(
-            Field => substr($arg, length($name_prefix)),
-            Value => $ARGS{$arg},
-        );
-        if ($article->Id and not $article->ClassObj->FirstAttribute('Skip-LinkToTicket')) {
->>>>>>> 14f6df2a
             $uri{$article->URI}++;
         }
     }

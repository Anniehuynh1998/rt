--- conflicted
+++ resolved
@@ -232,41 +232,13 @@
        jQuery('#recipients div.titlebox-content').addClass('refreshing');
        jQuery('#previewscrips div.titlebox-content').addClass('refreshing');
 
-<<<<<<< HEAD
-       var payload = jQuery('form[name=TicketUpdate]').serializeArray();
-
-       jQuery('#recipients div.titlebox-content div.card-body').load( '<% RT->Config->Get('WebPath')%>/Helpers/ShowSimplifiedRecipients',
-           payload,
-           function() {
-               jQuery('#recipients div.titlebox-content').removeClass('refreshing');
-               var txn_send_field = jQuery("#recipients input[name=TxnSendMailTo]");
-               txn_send_field.change( syncCheckboxes );
-               txn_send_field.click( function () { setCheckbox(this) } );
-               jQuery("#recipients input[name=TxnSendMailToAll]").click( function() { setCheckbox(this, 'TxnSendMailTo'); } );
-               if (txn_send_field.length > 0) {
-                   setCheckbox(txn_send_field[0]);
-               }
-           }
-       );
-
-       jQuery('#previewscrips div.titlebox-content div.card-body').load( '<% RT->Config->Get('WebPath')%>/Helpers/PreviewScrips',
-           payload,
-           function() {
-               jQuery('#previewscrips div.titlebox-content').removeClass('refreshing');
-               var txn_send_field = jQuery("#previewscrips input[name=TxnSendMailTo]");
-               txn_send_field.change( syncCheckboxes );
-               txn_send_field.click( function () { setCheckbox(this) } );
-               jQuery("#previewscrips input[name=TxnSendMailToAll]").click( function() { setCheckbox(this, 'TxnSendMailTo'); } );
-               if (txn_send_field.length > 0) {
-                   setCheckbox(txn_send_field[0]);
-=======
        // Wait a little bit in case user leaves related inputs(which
        // could fire updateScrips) by checking/unchecking recipient
        // checkboxes, this is to get checkboxes' latest status
        setTimeout( function() {
            var payload = jQuery('form[name=TicketUpdate]').serializeArray();
 
-           jQuery('#recipients div.titlebox-content').load( '<% RT->Config->Get('WebPath')%>/Helpers/ShowSimplifiedRecipients',
+           jQuery('#recipients div.titlebox-content div.card-body').load( '<% RT->Config->Get('WebPath')%>/Helpers/ShowSimplifiedRecipients',
                payload,
                function() {
                    jQuery('#recipients div.titlebox-content').removeClass('refreshing');
@@ -280,7 +252,7 @@
                }
            );
 
-           jQuery('#previewscrips div.titlebox-content').load( '<% RT->Config->Get('WebPath')%>/Helpers/PreviewScrips',
+           jQuery('#previewscrips div.titlebox-content div.card-body').load( '<% RT->Config->Get('WebPath')%>/Helpers/PreviewScrips',
                payload,
                function() {
                    jQuery('#previewscrips div.titlebox-content').removeClass('refreshing');
@@ -291,7 +263,6 @@
                    if (txn_send_field.length > 0) {
                        setCheckbox(txn_send_field[0]);
                    }
->>>>>>> 9d339229
                }
            );
        }, 100);

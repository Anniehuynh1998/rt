%# BEGIN BPS TAGGED BLOCK {{{
%#
%# COPYRIGHT:
%#
%# This software is Copyright (c) 1996-2010 Best Practical Solutions, LLC
%#                                          <jesse@bestpractical.com>
%#
%# (Except where explicitly superseded by other copyright notices)
%#
%#
%# LICENSE:
%#
%# This work is made available to you under the terms of Version 2 of
%# the GNU General Public License. A copy of that license should have
%# been provided with this software, but in any event can be snarfed
%# from www.gnu.org.
%#
%# This work is distributed in the hope that it will be useful, but
%# WITHOUT ANY WARRANTY; without even the implied warranty of
%# MERCHANTABILITY or FITNESS FOR A PARTICULAR PURPOSE.  See the GNU
%# General Public License for more details.
%#
%# You should have received a copy of the GNU General Public License
%# along with this program; if not, write to the Free Software
%# Foundation, Inc., 51 Franklin Street, Fifth Floor, Boston, MA
%# 02110-1301 or visit their web page on the internet at
%# http://www.gnu.org/licenses/old-licenses/gpl-2.0.html.
%#
%#
%# CONTRIBUTION SUBMISSION POLICY:
%#
%# (The following paragraph is not intended to limit the rights granted
%# to you to modify and distribute this software under the terms of
%# the GNU General Public License and is only of importance to you if
%# you choose to contribute your changes and enhancements to the
%# community by submitting them to Best Practical Solutions, LLC.)
%#
%# By intentionally submitting any modifications, corrections or
%# derivatives to this work, or any other work intended for use with
%# Request Tracker, to Best Practical Solutions, LLC, you confirm that
%# you are the copyright holder for those contributions and you grant
%# Best Practical Solutions,  LLC a nonexclusive, worldwide, irrevocable,
%# royalty-free, perpetual, license to use, copy, create derivative
%# works based on those contributions, and sublicense and distribute
%# those contributions and any derivatives thereof.
%#
%# END BPS TAGGED BLOCK }}}
<& /Elements/Header, Title  => $title &>
<& /Elements/Tabs &>

% $m->callback(CallbackName => 'BeforeActionList', ARGSRef => \%ARGS, Ticket => $TicketObj);
<& /Elements/ListActions, actions => \@results &>

<form action="Update.html" name="TicketUpdate"
    method="post" enctype="multipart/form-data">
% $m->callback( CallbackName => 'FormStart', ARGSRef => \%ARGS, Ticket => $TicketObj, CanRespond => $CanRespond, CanComment => $CanComment, ResponseDefault => $ResponseDefault, CommentDefault => $CommentDefault );
<input type="hidden" class="hidden" name="QuoteTransaction" value="<% $ARGS{QuoteTransaction}||'' %>" />
<input type="hidden" class="hidden" name="DefaultStatus" value="<% $DefaultStatus ||''%>" />
<input type="hidden" class="hidden" name="Action" value="<% $ARGS{Action}||'' %>" />

<& /Elements/GnuPG/SignEncryptWidget:ShowIssues, self => $gnupg_widget &>

<div id="ticket-update-metadata">
  <&|/Widgets/TitleBox, title => loc('Ticket and Transaction') &>
<table width="100%" border="0">
% $m->callback(CallbackName => 'AfterTableOpens', ARGSRef => \%ARGS, Ticket => $TicketObj);

<<<<<<< HEAD
=======
<tr><td class="label"><&|/l&>Status</&>:</td>
<td>
<& /Elements/SelectStatus, Name=>"Status", DefaultLabel => loc("[_1] (Unchanged)", loc($TicketObj->Status)), Default => $ARGS{'Status'} || ($TicketObj->Status eq $DefaultStatus ? undef : $DefaultStatus)&>
<span class="label"><&|/l&>Owner</&>:</span>
<& /Elements/SelectOwner,
    Name         => "Owner",
    TicketObj    => $TicketObj,
    QueueObj     => $TicketObj->QueueObj,
    DefaultLabel => loc("[_1] (Unchanged)", $m->scomp('/Elements/ShowUser', User => $TicketObj->OwnerObj)),
    Default      => $ARGS{'Owner'}
&>
<span class="label"><&|/l&>Worked</&>:</span>
<& /Elements/EditTimeValue,
    Name => 'UpdateTimeWorked',
    Default => $ARGS{UpdateTimeWorked}||'',
    InUnits => $ARGS{'UpdateTimeWorked-TimeUnits'}||'minutes',
&>
</td></tr>
>>>>>>> a43cc31a
% my $skip;
% $m->callback( %ARGS, CallbackName => 'BeforeUpdateType', skip => \$skip );
% if (!$skip) {
<input type="hidden" class="hidden" name="id" value="<%$TicketObj->Id%>" /><br />
% }
<tr><td class="label"><&|/l&>Update Type</&>:</td>
<td><select name="UpdateType" id="UpdateType">
% if ($CanComment) {
<option value="private" <% ($ARGS{'UpdateType'} &&  $ARGS{'UpdateType'} eq "private") ? qq[ selected="selected"] : !$ARGS{'UpdateType'}&&$CommentDefault |n %>><&|/l&>Comments (Not sent to requestors)</&></option>
% }
% if ($CanRespond) {
<option value="response" <% ($ARGS{'UpdateType'} && $ARGS{'UpdateType'} eq "response") ? qq[ selected="selected"] : !$ARGS{'UpdateType'}&&$ResponseDefault |n %>><&|/l&>Reply to requestors</&></option>
% }
</select> 

<script type="text/javascript">
    jQuery(function() {
        jQuery("#UpdateType").change(function(ev) {
            jQuery(".messagebox-container")
                .removeClass("action-response action-private")
                .addClass("action-"+ev.target.value);
        });
    });
    jQuery(function() {
        jQuery("input[name=TxnSendMailTo]").change(function(ev) {
            jQuery("input[name=TxnSendMailTo][value="+ev.target.value+"]")
                  .attr("checked",jQuery(ev.target).attr('checked'));
        });
    });
</script>

% $m->callback( %ARGS, CallbackName => 'AfterUpdateType' );
</td></tr>

<& /Ticket/Elements/EditBasics,
    TicketObj => $TicketObj,
    InTable   => 1,
    fields    => [
        {   name => 'Status',
            comp => '/Elements/SelectStatus',
            args => {
                Name => 'Status',
                DefaultLabel => loc("[_1] (Unchanged)", loc($TicketObj->Status)),
                Default => $ARGS{'Status'} || ($TicketObj->Status eq $DefaultStatus ? undef : $DefaultStatus),
                TicketObj => $TicketObj,
                QueueObj => $TicketObj->QueueObj
            },
        },
        {   name => 'Owner',
            comp => '/Elements/SelectOwner',
            args => {
                Name         => "Owner",
                TicketObj    => $TicketObj,
                QueueObj     => $TicketObj->QueueObj,
                DefaultLabel => loc("[_1] (Unchanged)", $TicketObj->OwnerObj->Name),
                Default      => $ARGS{'Owner'}
            }
        },
        {   name => 'Worked',
            comp => '/Elements/EditTimeValue',
            args => {
                Name => 'UpdateTimeWorked',
                Default => $ARGS{UpdateTimeWorked}||'',
                InUnits => $ARGS{'UpdateTimeWorked-TimeUnits'}||'minutes',
            }
        },
    ]
&>

% $m->callback( %ARGS, CallbackName => 'AfterWorked', Ticket => $TicketObj );

<& /Ticket/Elements/EditTransactionCustomFields, %ARGS, TicketObj => $TicketObj, AsTable => 1 &>

  </table>
  </&>
</div>

<div id="ticket-update-message">
  <& /Ticket/Elements/ShowSimplifiedRecipients, TicketObj => $TicketObj, %ARGS &>

  <&|/Widgets/TitleBox, title => loc('Message'), class => 'messagedetails' &>
  <table width="100%" border="0">
<& /Ticket/Elements/UpdateCc, %ARGS, TicketObj => $TicketObj &>

% if ( $gnupg_widget ) {
<tr><td>&nbsp;</td><td>
<& /Elements/GnuPG/SignEncryptWidget,
    self => $gnupg_widget,
    TicketObj => $TicketObj,
&>
</td></tr>
% }
% $m->callback( %ARGS, CallbackName => 'AfterGnuPG' );

<tr><td class="label"><&|/l&>Subject</&>:</td><td> <input type="text" name="UpdateSubject" value="<% $ARGS{UpdateSubject} || $TicketObj->Subject()%>" />
% $m->callback( %ARGS, CallbackName => 'AfterSubject' );
</td></tr>

<tr><td class="label" valign="top"><&|/l&>Message</&>:</td>
<td class="messagebox-container action-<% $type %>">
% $m->callback( %ARGS, CallbackName => 'BeforeMessageBox' );
% if (exists $ARGS{UpdateContent}) {
% # preserve QuoteTransaction so we can use it to set up sane references/in/reply to
% my $temp = $ARGS{'QuoteTransaction'};
% delete $ARGS{'QuoteTransaction'};
<& /Elements/MessageBox, Name=>"UpdateContent", Default=>$ARGS{UpdateContent}, IncludeSignature => 0, %ARGS&>
% $ARGS{'QuoteTransaction'} = $temp;
% } else {
% my $IncludeSignature = 1;
% $IncludeSignature = 0 if $Action ne 'Respond' && !RT->Config->Get('MessageBoxIncludeSignatureOnComment');
<& /Elements/MessageBox, Name=>"UpdateContent", IncludeSignature => $IncludeSignature, %ARGS &>
% }
</td></tr>

    <& /Ticket/Elements/AddAttachments, %ARGS, TicketObj => $TicketObj &>
  </table>
</&>

  <& /Elements/Submit, Label => loc('Update Ticket'), Name => 'SubmitTicket', id => 'SubmitTicket' &>

% if ($TicketObj->CurrentUserHasRight('ShowOutgoingEmail')) {
  <&|/Widgets/TitleBox, title => loc('Scrips and Recipients'), id => 'previewscrips', rolledup => RT->Config->Get('SimplifiedRecipients', $session{'CurrentUser'}) &>
    <& /Ticket/Elements/PreviewScrips, TicketObj => $TicketObj, %ARGS &>
  </&>
% }
</div>

% if (my $recips = $m->notes("DryRun-Recipients-".$TicketObj->Id)) {
<input type="hidden" name="TxnRecipients" value="<% join ",",sort keys %{$recips} %>" />
% }

</form>
<hr class="clear" />
<%INIT>
my $CanRespond = 0;
my $CanComment = 0;
my $checks_failure = 0;
my $title;

my $TicketObj = LoadTicket($id);

my @results;

$m->callback( Ticket => $TicketObj, ARGSRef => \%ARGS, checks_failure => \$checks_failure, results => \@results, CallbackName => 'Initial' );

unless($DefaultStatus){
    $DefaultStatus=($ARGS{'Status'} ||$TicketObj->Status());
}

if ($DefaultStatus eq 'new'){
    $DefaultStatus='open';
}

if ($DefaultStatus eq 'resolved') {
    $title = loc("Resolve ticket #[_1] ([_2])", $TicketObj->id, $TicketObj->Subject);
} else {
    $title = loc("Update ticket #[_1] ([_2])", $TicketObj->id, $TicketObj->Subject);
}

# Things needed in the template - we'll do the processing here, just
# for the convenience:

my ($CommentDefault, $ResponseDefault);
if ($Action ne 'Respond') {
    $CommentDefault = qq[ selected="selected"]; 
    $ResponseDefault = "";
} else {
    $CommentDefault = ""; 
    $ResponseDefault = qq[ selected="selected"];
}

my $type =             $ARGS{'UpdateType'} ? $ARGS{'UpdateType'} :
           lc $ARGS{'Action'} eq 'respond' ? 'response'          :
           lc $ARGS{'Action'} eq 'comment' ? 'private'           :
                                             'none'              ;


$CanRespond = 1 if ( $TicketObj->CurrentUserHasRight('ReplyToTicket') or
                     $TicketObj->CurrentUserHasRight('ModifyTicket') ); 

$CanComment = 1 if ( $TicketObj->CurrentUserHasRight('CommentOnTicket') or
                     $TicketObj->CurrentUserHasRight('ModifyTicket') ); 


# deal with deleting uploaded attachments
foreach my $key (keys %ARGS) {
    if ($key =~ m/^DeleteAttach-(.+)$/) {
        delete $session{'Attachments'}{$1};
    }
    $session{'Attachments'} = { %{$session{'Attachments'} || {}} };
}

# store the uploaded attachment in session
if ($ARGS{'Attach'}) {            # attachment?
    my $attachment = MakeMIMEEntity(
        AttachmentFieldName => 'Attach'
    );

    my $file_path = Encode::decode_utf8("$ARGS{'Attach'}");
    $session{'Attachments'} = {
        %{$session{'Attachments'} || {}},
        $file_path => $attachment,
    };
}

# delete temporary storage entry to make WebUI clean
unless (keys %{$session{'Attachments'}} and $ARGS{'UpdateAttach'}) {
    delete $session{'Attachments'};
}

my $gnupg_widget = $m->comp('/Elements/GnuPG/SignEncryptWidget:new', Arguments => \%ARGS );
$m->comp( '/Elements/GnuPG/SignEncryptWidget:Process',
    self => $gnupg_widget,
    TicketObj => $TicketObj,
);

if ( $ARGS{'SubmitTicket'} ) {

    my %checked = map {$_ => 1} grep {defined}
        (ref $ARGS{'TxnSendMailTo'} eq "ARRAY" ? @{$ARGS{'TxnSendMailTo'}}
             : defined $ARGS{'TxnSendMailTo'} ? ($ARGS{'TxnSendMailTo'}) : ());

    my @squelchlist = grep {not $checked{$_}} split /,/, $ARGS{'TxnRecipients'};
    $ARGS{'SquelchMailTo'} = \@squelchlist if @squelchlist;

    my $CFs = $TicketObj->TransactionCustomFields;
    my $ValidCFs = $m->comp(
        '/Elements/ValidateCustomFields',
        CustomFields => $CFs,
        NamePrefix => "Object-RT::Transaction--CustomField-",
        ARGSRef => \%ARGS
    );
    unless ( $ValidCFs ) {
        $checks_failure = 1;
        while (my $CF = $CFs->Next) {
            my $msg = $m->notes('InvalidField-' . $CF->Id) or next;
            push @results, loc($CF->Name) . ': ' . $msg;
        }
    }
    my $status = $m->comp('/Elements/GnuPG/SignEncryptWidget:Check',
        self      => $gnupg_widget,
        TicketObj => $TicketObj,
    );
    $checks_failure = 1 unless $status;
}

# check email addresses for RT's
{
    foreach my $field ( qw(UpdateCc UpdateBcc) ) {
        my $value = $ARGS{ $field };
        next unless defined $value && length $value;

        my @emails = Email::Address->parse( $value );
        foreach my $email ( grep RT::EmailParser->IsRTAddress($_->address), @emails ) {
            push @results, loc("[_1] is an address RT receives mail at. Adding it as a '[_2]' would create a mail loop", $email->format, loc(substr($field, 6)) );
            $checks_failure = 1;
            $email = undef;
        }
        $ARGS{ $field } = join ', ', map $_->format, grep defined, @emails;
    }
}
my $skip_update = 0;
$m->callback( CallbackName => 'BeforeUpdate', ARGSRef => \%ARGS, skip_update => \$skip_update,
              checks_failure => $checks_failure, results => \@results, TicketObj => $TicketObj );

if ( !$checks_failure && !$skip_update && exists $ARGS{SubmitTicket} ) {
    $m->callback( Ticket => $TicketObj, ARGSRef => \%ARGS, CallbackName => 'BeforeDisplay' );
    return $m->comp('Display.html', TicketObj => $TicketObj, %ARGS);
}
</%INIT>

<%ARGS>
$id => undef
$Action => undef
$DefaultStatus => undef
</%ARGS><|MERGE_RESOLUTION|>--- conflicted
+++ resolved
@@ -65,27 +65,6 @@
 <table width="100%" border="0">
 % $m->callback(CallbackName => 'AfterTableOpens', ARGSRef => \%ARGS, Ticket => $TicketObj);
 
-<<<<<<< HEAD
-=======
-<tr><td class="label"><&|/l&>Status</&>:</td>
-<td>
-<& /Elements/SelectStatus, Name=>"Status", DefaultLabel => loc("[_1] (Unchanged)", loc($TicketObj->Status)), Default => $ARGS{'Status'} || ($TicketObj->Status eq $DefaultStatus ? undef : $DefaultStatus)&>
-<span class="label"><&|/l&>Owner</&>:</span>
-<& /Elements/SelectOwner,
-    Name         => "Owner",
-    TicketObj    => $TicketObj,
-    QueueObj     => $TicketObj->QueueObj,
-    DefaultLabel => loc("[_1] (Unchanged)", $m->scomp('/Elements/ShowUser', User => $TicketObj->OwnerObj)),
-    Default      => $ARGS{'Owner'}
-&>
-<span class="label"><&|/l&>Worked</&>:</span>
-<& /Elements/EditTimeValue,
-    Name => 'UpdateTimeWorked',
-    Default => $ARGS{UpdateTimeWorked}||'',
-    InUnits => $ARGS{'UpdateTimeWorked-TimeUnits'}||'minutes',
-&>
-</td></tr>
->>>>>>> a43cc31a
 % my $skip;
 % $m->callback( %ARGS, CallbackName => 'BeforeUpdateType', skip => \$skip );
 % if (!$skip) {
@@ -140,7 +119,7 @@
                 Name         => "Owner",
                 TicketObj    => $TicketObj,
                 QueueObj     => $TicketObj->QueueObj,
-                DefaultLabel => loc("[_1] (Unchanged)", $TicketObj->OwnerObj->Name),
+                DefaultLabel => loc("[_1] (Unchanged)", $m->scomp('/Elements/ShowUser', User => $TicketObj->OwnerObj)),
                 Default      => $ARGS{'Owner'}
             }
         },

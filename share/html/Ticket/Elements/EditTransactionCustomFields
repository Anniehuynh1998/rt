%# BEGIN BPS TAGGED BLOCK {{{
%#
%# COPYRIGHT:
%#
%# This software is Copyright (c) 1996-2010 Best Practical Solutions, LLC
%#                                          <jesse@bestpractical.com>
%#
%# (Except where explicitly superseded by other copyright notices)
%#
%#
%# LICENSE:
%#
%# This work is made available to you under the terms of Version 2 of
%# the GNU General Public License. A copy of that license should have
%# been provided with this software, but in any event can be snarfed
%# from www.gnu.org.
%#
%# This work is distributed in the hope that it will be useful, but
%# WITHOUT ANY WARRANTY; without even the implied warranty of
%# MERCHANTABILITY or FITNESS FOR A PARTICULAR PURPOSE.  See the GNU
%# General Public License for more details.
%#
%# You should have received a copy of the GNU General Public License
%# along with this program; if not, write to the Free Software
%# Foundation, Inc., 51 Franklin Street, Fifth Floor, Boston, MA
%# 02110-1301 or visit their web page on the internet at
%# http://www.gnu.org/licenses/old-licenses/gpl-2.0.html.
%#
%#
%# CONTRIBUTION SUBMISSION POLICY:
%#
%# (The following paragraph is not intended to limit the rights granted
%# to you to modify and distribute this software under the terms of
%# the GNU General Public License and is only of importance to you if
%# you choose to contribute your changes and enhancements to the
%# community by submitting them to Best Practical Solutions, LLC.)
%#
%# By intentionally submitting any modifications, corrections or
%# derivatives to this work, or any other work intended for use with
%# Request Tracker, to Best Practical Solutions, LLC, you confirm that
%# you are the copyright holder for those contributions and you grant
%# Best Practical Solutions,  LLC a nonexclusive, worldwide, irrevocable,
%# royalty-free, perpetual, license to use, copy, create derivative
%# works based on those contributions, and sublicense and distribute
%# those contributions and any derivatives thereof.
%#
%# END BPS TAGGED BLOCK }}}
% $m->callback( CallbackName => 'BeforeTransactionCustomFields', TicketObj => $TicketObj, QueueObj => $QueueObj, NamePrefix => $NamePrefix );
<div class="edit-transaction-custom-fields">
% if ($CustomFields->Count) {
% while (my $CF = $CustomFields->Next()) {
% next unless $CF->CurrentUserHasRight('ModifyCustomField');
<<% $FIELD %>>
<<% $CELL %> class="label cflabel">
  <span class="name"><% loc($CF->Name) %>:</span><br />
  <span class="type"><% $CF->FriendlyType %></span>
</<% $CELL %>>
<<% $CELL %>>
<& /Elements/EditCustomField,
    CustomField => $CF,
    NamePrefix => $NamePrefix
&>
<<<<<<< HEAD
</<% $CELL %>>
</<% $FIELD %>>
=======
<em><% $CF->FriendlyType %></em>
%  if (my $msg = $m->notes('InvalidField-' . $CF->Id)) {
        <br />
        <span class="cfinvalidfield"><% $msg %></span>
%  }
</td>
</td></tr>
>>>>>>> a43cc31a
% }
% }
</div>
% $m->callback( CallbackName => 'AfterTransactionCustomFields', TicketObj => $TicketObj, QueueObj => $QueueObj, NamePrefix => $NamePrefix );

<%INIT>
my $CustomFields;

if ($TicketObj) {
    $CustomFields = $TicketObj->TransactionCustomFields();
} else {
    $CustomFields = $QueueObj->TicketTransactionCustomFields();
}

$m->callback( CallbackName => 'MassageTransactionCustomFields', CustomFields => $CustomFields );

my $FIELD = $AsTable ? 'tr' : 'div';
my $CELL  = $AsTable ? 'td' : 'div';

</%INIT>
<%ARGS>
$NamePrefix => "Object-RT::Transaction--CustomField-"
$TicketObj => undef
$QueueObj => undef
$AsTable => 0
</%ARGS>
<|MERGE_RESOLUTION|>--- conflicted
+++ resolved
@@ -60,18 +60,12 @@
     CustomField => $CF,
     NamePrefix => $NamePrefix
 &>
-<<<<<<< HEAD
-</<% $CELL %>>
-</<% $FIELD %>>
-=======
-<em><% $CF->FriendlyType %></em>
 %  if (my $msg = $m->notes('InvalidField-' . $CF->Id)) {
         <br />
         <span class="cfinvalidfield"><% $msg %></span>
 %  }
-</td>
-</td></tr>
->>>>>>> a43cc31a
+</<% $CELL %>>
+</<% $FIELD %>>
 % }
 % }
 </div>

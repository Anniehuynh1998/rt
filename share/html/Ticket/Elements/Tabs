%# BEGIN BPS TAGGED BLOCK {{{
%# 
%# COPYRIGHT:
%# 
%# This software is Copyright (c) 1996-2010 Best Practical Solutions, LLC
%#                                          <jesse@bestpractical.com>
%# 
%# (Except where explicitly superseded by other copyright notices)
%# 
%# 
%# LICENSE:
%# 
%# This work is made available to you under the terms of Version 2 of
%# the GNU General Public License. A copy of that license should have
%# been provided with this software, but in any event can be snarfed
%# from www.gnu.org.
%# 
%# This work is distributed in the hope that it will be useful, but
%# WITHOUT ANY WARRANTY; without even the implied warranty of
%# MERCHANTABILITY or FITNESS FOR A PARTICULAR PURPOSE.  See the GNU
%# General Public License for more details.
%# 
%# You should have received a copy of the GNU General Public License
%# along with this program; if not, write to the Free Software
%# Foundation, Inc., 51 Franklin Street, Fifth Floor, Boston, MA
%# 02110-1301 or visit their web page on the internet at
%# http://www.gnu.org/licenses/old-licenses/gpl-2.0.html.
%# 
%# 
%# CONTRIBUTION SUBMISSION POLICY:
%# 
%# (The following paragraph is not intended to limit the rights granted
%# to you to modify and distribute this software under the terms of
%# the GNU General Public License and is only of importance to you if
%# you choose to contribute your changes and enhancements to the
%# community by submitting them to Best Practical Solutions, LLC.)
%# 
%# By intentionally submitting any modifications, corrections or
%# derivatives to this work, or any other work intended for use with
%# Request Tracker, to Best Practical Solutions, LLC, you confirm that
%# you are the copyright holder for those contributions and you grant
%# Best Practical Solutions,  LLC a nonexclusive, worldwide, irrevocable,
%# royalty-free, perpetual, license to use, copy, create derivative
%# works based on those contributions, and sublicense and distribute
%# those contributions and any derivatives thereof.
%# 
%# END BPS TAGGED BLOCK }}}
<%INIT>
my $tabs       = {};
my $searchtabs = {};
my $actions;

if ($Ticket) {

    my $id = $Ticket->id();

    my $current = $Ticket->Status;
    my $lifecycle  = $Ticket->QueueObj->lifecycle;
    my %has;
    my $i = 1;

    if ( defined $session{'tickets'} ) {

        # we have to update session data if we get new ItemMap
        my $updatesession = 1 unless ( $session{'tickets'}->{'item_map'} );

        my $item_map = $session{'tickets'}->ItemMap;

        if ($updatesession) {
            $session{'i'}++;
            $session{'tickets'}->PrepForSerialization();
        }

        # Don't display prev links if we're on the first ticket
        if ( $item_map->{ $Ticket->Id }->{prev} ) {
            if ( $item_map->{first} ) {
                $searchtabs->{'_a'} = {
                    class => "nav",
                    path  => "Ticket/Display.html?id=" . $item_map->{first},
                    title => '<< ' . loc('First')
                };
            }
            $searchtabs->{"_b"} = {
                class => "nav",
                path  => "Ticket/Display.html?id=" . $item_map->{ $Ticket->Id }->{prev},
                title => '< ' . loc('Prev')
            };
        }

        # Don't display next links if we're on the last ticket
        if ( $item_map->{ $Ticket->Id }->{next} ) {
            $searchtabs->{'d'} = {
                class => "nav",
                path  => "Ticket/Display.html?id=" . $item_map->{ $Ticket->Id }->{next},
                title => loc('Next') . ' >'
            };
            if ( $item_map->{last} ) {
                $searchtabs->{'e'} = {
                    class => "nav",
                    path  => "Ticket/Display.html?id=" . $item_map->{last},
                    title => loc('Last') . ' >>'
                };
            }
        }
    }

    $tabs->{"this"} = {
        class          => "currentnav",
        path           => "Ticket/Display.html?id=" . $Ticket->id,
        title          => "#" . $id,
        current_subtab => $current_subtab
    };

    my %can = (
        ModifyTicket      => $Ticket->CurrentUserHasRight('ModifyTicket'),
        OwnTicket         => $Ticket->CurrentUserHasRight('OwnTicket'),
        StealTicket         => $Ticket->CurrentUserHasRight('StealTicket'),
        TakeTicket         => $Ticket->CurrentUserHasRight('TakeTicket'),
        ReplyToTicket     => $Ticket->CurrentUserHasRight('ReplyToTicket'),
        CommentOnTicket     => $Ticket->CurrentUserHasRight('CommentOnTicket'),
        ModifyCustomField => $Ticket->CurrentUserHasRight('ModifyCustomField'),
        _ModifyOwner      => (
                   $Ticket->CurrentUserHasRight('OwnTicket')
                || $Ticket->CurrentUserHasRight('TakeTicket')
                || $Ticket->CurrentUserHasRight('StealTicket')
        )
    );

    my $ticket_page_tabs = {
        _A => {
            title => loc('Display'),
            path  => "Ticket/Display.html?id=" . $id,
        },

        _Ab => {
            title => loc('History'),
            path  => "Ticket/History.html?id=" . $id,
        },
    };

    if ( $can{ModifyTicket} || $can{ModifyCustomField} ) {
        $ticket_page_tabs->{_B} = {
            title => loc('Basics'),
            path  => "Ticket/Modify.html?id=" . $id,
        };
    }

    if ( $can{ModifyTicket} || $can{_ModifyOwner} ) {
        $ticket_page_tabs->{_D} = {
            title => loc('People'),
            path  => "Ticket/ModifyPeople.html?id=" . $id,
        };
    }

    if ( $can{ModifyTicket} ) {
        $ticket_page_tabs->{_C} = {
            title => loc('Dates'),
            path  => "Ticket/ModifyDates.html?id=" . $id,
        };
        $ticket_page_tabs->{_E} = {
            title => loc('Links'),
            path  => "Ticket/ModifyLinks.html?id=" . $id,
        };
    }

    if ( $can{ModifyTicket} || $can{ModifyCustomField} || $can{_ModifyOwner} ) {
        $ticket_page_tabs->{_X} = {
            title => loc('Jumbo'),
            path  => "Ticket/ModifyAll.html?id=" . $id,
        };
    }

    if ( RT->Config->Get('EnableReminders') ) {
        $ticket_page_tabs->{_F} = {
            title     => loc('Reminders'),
            path      => "Ticket/Reminders.html?id=" . $id,
            separator => 1,
        };
    }

    foreach my $tab ( sort keys %{$ticket_page_tabs} ) {
        if ( $ticket_page_tabs->{$tab}->{'path'} eq $current_tab ) {
            $ticket_page_tabs->{$tab}->{"subtabs"} = $subtabs;
            $tabs->{'this'}->{"current_subtab"} = $ticket_page_tabs->{$tab}->{"path"};
        }
    }
    $tabs->{'this'}->{"subtabs"} = $ticket_page_tabs;
    $current_tab = "Ticket/Display.html?id=" . $id;

    if ( $can{'ModifyTicket'} or $can{'ReplyToTicket'} ) {
        $actions->{'F'} = {
            title => loc('Reply'),
            path  => "Ticket/Update.html?Action=Respond;id=" . $id,
        };
    }

    if ( $Ticket->CurrentUserHasRight('ForwardMessage') ) {
        $actions->{'FA'} = {
            title => loc('Forward'),
            path  => "Ticket/Forward.html?id=" . $id,
        };
    }

    if ( $can{'ModifyTicket'} ) {
        foreach my $next ( $lifecycle->transitions($current) ) {
            my $action = $lifecycle->transition_action( $current => $next );
            next if $action eq 'hide';

            my $check = $lifecycle->check_right( $current => $next );
            $has{$check} = $Ticket->CurrentUserHasRight($check)
                unless exists $has{$check};
            next unless $has{$check};

            my $path = 'Ticket/';
            if ($action) {
                $path .= "Update.html?"
                    . $m->comp(
                    '/Elements/QueryString',
                    Action        => $action,
                    DefaultStatus => $next,
                    id            => $id
                    );
            } else {
                $path .= "Display.html?"
                    . $m->comp(
                    '/Elements/QueryString',
                    Status => $next,
                    id     => $id
                    );
            }
            $actions->{ 'G' . $i++ } = {
                path  => $path,
                title => loc( $lifecycle->transition_label( $current => $next ) ),
            };
        }
    }
    if ( $can{OwnTicket} ) {
        if ($Ticket->OwnerObj->Id == $RT::Nobody->id
            && (   $can{'ModifyTicket'} or $can{'TakeTicket'})
            )
        {
            $actions->{'B'} = {
                path  => "Ticket/Display.html?Action=Take;id=" . $id,
                title => loc('Take'),
                }

        } elsif ( $Ticket->OwnerObj->id != $RT::Nobody->id
                    && $Ticket->OwnerObj->id != $session{CurrentUser}->id
                    && ( $can{'ModifyTicket'} or $can{'StealTicket'})
                )
        {

            $actions->{'C'} = {
                path  => "Ticket/Display.html?Action=Steal;id=" . $id,
                title => loc('Steal'),
            };
        }
    }

    if (   $can{'ModifyTicket'} || $can{'CommentOnTicket'}) {
        $actions->{'E'} = {
            title => loc('Comment'),
            path  => "Ticket/Update.html?Action=Comment;id=" . $id,
        };
    }

    $actions->{'_ZZ'} = { html => $m->scomp( '/Ticket/Elements/Bookmark', id => $Ticket->id ), };


if (( defined $actions->{B} || defined $actions->{C} )
    && (   defined $actions->{E}
        || defined $actions->{F}
        || defined $actions->{G} )
    )
{

    if    ( defined $actions->{C} ) { $actions->{C}->{separator} = 1 }
    elsif ( defined $actions->{B} ) { $actions->{B}->{separator} = 1 }
}

<<<<<<< HEAD
$actions->{ 'G' . 1 }{pre_separator} = 1;

# Separator between the last status and the next set of actions
$actions->{ 'G' . ( $i - 1 ) }{separator} = 1;
}

my $args      = '';
=======
$actions = $ARGS{actions} if defined $ARGS{actions};

my $args = '';
>>>>>>> 64f5bd87
my $has_query = '';
my %query_args;
my $search_id
    = $ARGS{'SavedSearchId'}
    || $session{'CurrentSearchHash'}->{'SearchId'}
    || '';
my $chart_search_id = $ARGS{'SavedChartSearchId'} || '';

$has_query = 1 if ( $ARGS{'Query'} or $session{'CurrentSearchHash'}->{'Query'} );

%query_args = (
    SavedSearchId => ( $search_id eq 'new' ) ? undef : $search_id,
    SavedChartSearchId => $chart_search_id,
    Query              => $ARGS{'Query'} || $session{'CurrentSearchHash'}->{'Query'},
    Format             => $ARGS{'Format'} || $session{'CurrentSearchHash'}->{'Format'},
    OrderBy            => $ARGS{'OrderBy'} || $session{'CurrentSearchHash'}->{'OrderBy'},
    Order              => $ARGS{'Order'} || $session{'CurrentSearchHash'}->{'Order'},
    Page               => $ARGS{'Page'} || $session{'CurrentSearchHash'}->{'Page'},
    RowsPerPage        => $ARGS{'RowsPerPage'} || $session{'CurrentSearchHash'}->{'RowsPerPage'},
);

$args = "?" . $m->comp( '/Elements/QueryString', %query_args );

$tabs->{"f"} = {
    path  => "Search/Build.html?NewQuery=1",
    title => loc('New Search')
};
$tabs->{"g"} = {
    path => "Search/Build.html" . ( ($has_query) ? $args : '' ),
    title => loc('Edit Search')
};
$tabs->{"h"} = {
    path      => "Search/Edit.html$args",
    title     => loc('Advanced'),
    separator => 1
};

if ($has_query) {

    if ( $current_tab =~ m{Search/Results.html} ) {
        $current_tab = "Search/Results.html$args";

        if ( $session{'CurrentUser'}->HasRight( Right => 'SuperUser', Object => $RT::System ) ) {
            my $shred_args = $m->comp(
                '/Elements/QueryString',
                Search          => 1,
                Plugin          => 'Tickets',
                'Tickets:query' => $query_args{'Query'},
                'Tickets:limit' => $query_args{'Rows'}
            );

            $tabs->{"shredder"} = {
                path  => 'Admin/Tools/Shredder/?' . $shred_args,
                title => loc('Shredder')
            };

        }
    }
    if ( $current_tab =~ m{Search/(Bulk|Build|Edit)\.html} ) {
        $current_tab = "Search/$1.html$args";
    }

    $tabs->{"i"} = {
        path  => "Search/Results.html$args",
        title => loc('Show Results'),
    };

    $tabs->{"j"} = {
        path  => "Search/Bulk.html$args",
        title => loc('Bulk Update'),
    };

    $tabs->{"k"} = {
        path  => "Search/Chart.html$args",
        title => loc('Graph'),
    };

}

foreach my $searchtab ( keys %{$searchtabs} ) {
    ( $searchtab =~ /^_/ )
        ? $tabs->{ "s" . $searchtab }
        = $searchtabs->{$searchtab}
        : $tabs->{ "z_" . $searchtab } = $searchtabs->{$searchtab};
}

$m->callback( Ticket => $Ticket, actions => $actions, tabs => $tabs, %ARGS, args => \%ARGS );
$m->comp(
    "/Elements/Tabs",
    tabs           => $tabs,
    actions        => $actions,
    current_tab    => $current_tab,
    current_toptab => $ARGS{current_toptab} || 'Search/Build.html',
    Title          => $Title
);

return;

</%INIT>

  
<%ARGS>
$Ticket => undef
$subtabs => undef
$current_tab => ''
$current_subtab => ''
$Title => undef
$RowsPerPage => undef
</%ARGS><|MERGE_RESOLUTION|>--- conflicted
+++ resolved
@@ -278,19 +278,15 @@
     elsif ( defined $actions->{B} ) { $actions->{B}->{separator} = 1 }
 }
 
-<<<<<<< HEAD
 $actions->{ 'G' . 1 }{pre_separator} = 1;
 
 # Separator between the last status and the next set of actions
 $actions->{ 'G' . ( $i - 1 ) }{separator} = 1;
 }
 
+$actions = $ARGS{actions} if defined $ARGS{actions};
+
 my $args      = '';
-=======
-$actions = $ARGS{actions} if defined $ARGS{actions};
-
-my $args = '';
->>>>>>> 64f5bd87
 my $has_query = '';
 my %query_args;
 my $search_id

%# BEGIN BPS TAGGED BLOCK {{{
%#
%# COPYRIGHT:
%#
%# This software is Copyright (c) 1996-2021 Best Practical Solutions, LLC
%#                                          <sales@bestpractical.com>
%#
%# (Except where explicitly superseded by other copyright notices)
%#
%#
%# LICENSE:
%#
%# This work is made available to you under the terms of Version 2 of
%# the GNU General Public License. A copy of that license should have
%# been provided with this software, but in any event can be snarfed
%# from www.gnu.org.
%#
%# This work is distributed in the hope that it will be useful, but
%# WITHOUT ANY WARRANTY; without even the implied warranty of
%# MERCHANTABILITY or FITNESS FOR A PARTICULAR PURPOSE.  See the GNU
%# General Public License for more details.
%#
%# You should have received a copy of the GNU General Public License
%# along with this program; if not, write to the Free Software
%# Foundation, Inc., 51 Franklin Street, Fifth Floor, Boston, MA
%# 02110-1301 or visit their web page on the internet at
%# http://www.gnu.org/licenses/old-licenses/gpl-2.0.html.
%#
%#
%# CONTRIBUTION SUBMISSION POLICY:
%#
%# (The following paragraph is not intended to limit the rights granted
%# to you to modify and distribute this software under the terms of
%# the GNU General Public License and is only of importance to you if
%# you choose to contribute your changes and enhancements to the
%# community by submitting them to Best Practical Solutions, LLC.)
%#
%# By intentionally submitting any modifications, corrections or
%# derivatives to this work, or any other work intended for use with
%# Request Tracker, to Best Practical Solutions, LLC, you confirm that
%# you are the copyright holder for those contributions and you grant
%# Best Practical Solutions,  LLC a nonexclusive, worldwide, irrevocable,
%# royalty-free, perpetual, license to use, copy, create derivative
%# works based on those contributions, and sublicense and distribute
%# those contributions and any derivatives thereof.
%#
%# END BPS TAGGED BLOCK }}}
% $m->callback(CallbackName => 'BeforeCc', ARGSRef => \%ARGS, Ticket => $TicketObj, one_time_Ccs => \@one_time_Ccs, txn_addresses => \%txn_addresses);

<<<<<<< HEAD
<div class="form-row">
  <div class="label col-2">
    <&|/l&>One-time Cc</&>:
  </div>
  <div class="value col-9">
    <& /Elements/EmailInput, Name => 'UpdateCc', Size => undef, Default => $ARGS{UpdateCc}, AutocompleteMultiple => 1, Options => \@one_time_Ccs &>
    <input type="hidden" id="UpdateIgnoreAddressCheckboxes" name="UpdateIgnoreAddressCheckboxes" value="0">
  </div>
</div>
=======
<tr><td class="label"><&|/l&>One-time Cc</&>:</td><td><& /Elements/EmailInput, Name => 'UpdateCc', Size => undef, Default => $ARGS{UpdateCc}, AutocompleteMultiple => 1 &>
<input type="hidden" id="UpdateIgnoreAddressCheckboxes" name="UpdateIgnoreAddressCheckboxes" value="<% $ARGS{UpdateIgnoreAddressCheckboxes} || 0 %>">
        <br />
>>>>>>> 2c3a518c

<div class="form-row mt-0">
  <div class="label col-2"></div>
  <div class="value col-9">
    <div class="form-row">
%if (scalar @one_time_Ccs) {
%   if ($hide_cc_suggestions) {
      <a href="#" class="ToggleSuggestions" data-hide-label="<% $hide_label %>" data-show-label="<% $show_label %>">
        <i class="label">(<&|/l&>show suggestions</&>)</i>
      </a>
      <div class="OneTimeCcs d-flex flex-wrap hidden">
%   }
<<<<<<< HEAD

      <div class="col-auto"><span class="far fa-question-circle icon-helper" data-toggle="tooltip" data-placement="top" data-original-title="<&|/l&>check to add</&>"></span></div>
      <div class="custom-control custom-checkbox">
        <input type="checkbox" class="custom-control-input" id="AllSuggestedCc" name="AllSuggestedCc" value="1" onclick="setCheckbox(this, /^UpdateCc-/, null, true)">
        <label class="custom-control-label" for="AllSuggestedCc"><% loc('All recipients') %></label>
      </div>
=======
<i class="label">(<&|/l&>check to add</&>)</i>
<input type="checkbox" class="checkbox" id="AllSuggestedCc" name="AllSuggestedCc" value="1" onclick="setCheckbox(this, /^UpdateCc-/); checkboxesToInput('UpdateCc', 'input[name^=UpdateCc-]:checkbox');">
<label for="AllSuggestedCc"><% loc('All recipients') %></label>
>>>>>>> 2c3a518c
%}
%foreach my $addr ( @one_time_Ccs ) {
      <div class="col-auto">
        <span class="ticket-update-suggested-cc">
          <div class="custom-control custom-checkbox">
            <input
              id="UpdateCc-<%$addr%>"
              name="UpdateCc-<%$addr%>"
              class="onetime onetimecc custom-control-input"
              type="checkbox"
              autocomplete="off"
% my $clean_addr = $txn_addresses{$addr}->format;
<<<<<<< HEAD
              onClick="checkboxToInput('UpdateCc', <% "UpdateCc-$addr" |n,j%>, <%$clean_addr|n,j%> );"
              <% $ARGS{'UpdateCc-'.$addr} ? 'checked="checked"' : ''%> >
            <label class="custom-control-label" for="UpdateCc-<%$addr%>"><& /Elements/ShowUser, Address => $txn_addresses{$addr}&></label>
          </div>
        </span>
      </div>
=======
    onClick="checkboxToInput('UpdateCc', <% "UpdateCc-$addr" |n,j%>, <%$clean_addr|n,j%> );"
    data-address="<% $clean_addr %>"
    <% $ARGS{'UpdateCc-'.$addr} ? 'checked="checked"' : ''%> >
      <label for="UpdateCc-<%$addr%>"><& /Elements/ShowUser, Address => $txn_addresses{$addr}&></label>
</span>
>>>>>>> 2c3a518c
%}
%if (@one_time_Ccs && $hide_cc_suggestions) {
      </div>
%}
    </div>
  </div>
</div>

<div class="form-row">
  <div class="label col-2">
    <&|/l&>One-time Bcc</&>:
  </div>
  <div class="value col-9">
    <& /Elements/EmailInput, Name => 'UpdateBcc', Size => undef, Default => $ARGS{UpdateBcc}, AutocompleteMultiple => 1, Options => \@one_time_Ccs &>
  </div>
</div>

<div class="form-row mt-0">
  <div class="label col-2"></div>
  <div class="value col-9">
    <div class="form-row">
%if (scalar @one_time_Ccs) {
%   if ($hide_cc_suggestions) {
      <a href="#" class="ToggleSuggestions" data-hide-label="<% $hide_label %>" data-show-label="<% $show_label %>">
        <i class="label">(<&|/l&>show suggestions</&>)</i>
      </a>
      <div class="OneTimeCcs d-flex flex-wrap hidden">
%   }
<<<<<<< HEAD

      <div class="col-auto"><span class="far fa-question-circle icon-helper" data-toggle="tooltip" data-placement="top" data-original-title="<&|/l&>check to add</&>"></span></div>
      <div class="custom-control custom-checkbox">
        <input type="checkbox" class="checkbox custom-control-input" id="AllSuggestedBcc" name="AllSuggestedBcc" value="1" onclick="setCheckbox(this, /^UpdateBcc-/, null, true)">
        <label class="custom-control-label" for="AllSuggestedBcc"><% loc('All recipients') %></label>
      </div>
=======
<i class="label">(<&|/l&>check to add</&>)</i>
<input type="checkbox" class="checkbox" id="AllSuggestedBcc" name="AllSuggestedBcc" value="1" onclick="setCheckbox(this, /^UpdateBcc-/); checkboxesToInput('UpdateBcc', 'input[name^=UpdateBcc-]:checkbox');">
<label for="AllSuggestedBcc"><% loc('All recipients') %></label>
>>>>>>> 2c3a518c
%}
%foreach my $addr ( @one_time_Ccs ) {
      <div class="col-auto">
        <span class="ticket-update-suggested-cc">
          <div class="custom-control custom-checkbox">
            <input
              id="UpdateBcc-<%$addr%>"
              name="UpdateBcc-<%$addr%>"
              class="onetime onetimebcc custom-control-input"
              type="checkbox"
              autocomplete="off"
% my $clean_addr = $txn_addresses{$addr}->format;
<<<<<<< HEAD
              onClick="checkboxToInput('UpdateBcc', <% "UpdateBcc-$addr" |n,j%>, <%$clean_addr|n,j%> );"
              <% $ARGS{'UpdateBcc-'.$addr} ? 'checked="checked"' : ''%> >
            <label class="custom-control-label" for="UpdateBcc-<%$addr%>"><& /Elements/ShowUser, Address => $txn_addresses{$addr}&></label>
          </div>
        </span>
      </div>
=======
    onClick="checkboxToInput('UpdateBcc', <% "UpdateBcc-$addr" |n,j%>, <%$clean_addr|n,j%> );"
    data-address="<% $clean_addr %>"
    <% $ARGS{'UpdateBcc-'.$addr} ? 'checked="checked"' : ''%> >
      <label for="UpdateBcc-<%$addr%>"><& /Elements/ShowUser, Address => $txn_addresses{$addr}&></label>
</span>
>>>>>>> 2c3a518c
%}
%if (@one_time_Ccs && $hide_cc_suggestions) {
      </div>
<script type="text/javascript">
jQuery(function() {
    jQuery('a.ToggleSuggestions').click(function(e) {
        e.preventDefault();
        var toggleSuggestions = jQuery(this);
        var oneTimeCcs = toggleSuggestions.closest('div').find('.OneTimeCcs');
        oneTimeCcs.toggleClass('hidden');
        var hideOrShow = oneTimeCcs.hasClass('hidden') ? toggleSuggestions.data('showLabel') : toggleSuggestions.data('hideLabel');
        toggleSuggestions.find('i').html('(' + hideOrShow + ')');
    });
});
</script>
%}
    </div>
  </div>
</div>
<%args>
$TicketObj
</%args>
<%init>
my %txn_addresses = %{$TicketObj->TransactionAddresses};

# Get people already added as watchers on the ticket so we can filter
# them out of the one-time list
my @people_addresses = Email::Address->parse( $TicketObj->RequestorAddresses );
push @people_addresses, Email::Address->parse( $TicketObj->CcAddresses );
push @people_addresses, Email::Address->parse( $TicketObj->AdminCcAddresses );

my @one_time_Ccs;

foreach my $addr ( keys %txn_addresses) {
  next if ( grep {$addr eq lc $_->address} @people_addresses );
  push @one_time_Ccs,$addr;
}

@one_time_Ccs = sort @one_time_Ccs;

my $hide_cc_suggestions =  RT->Config->Get('HideOneTimeSuggestions', $session{CurrentUser});
my $show_label    = $m->interp->apply_escapes( loc("show suggestions"), 'h' );
my $hide_label    = $m->interp->apply_escapes( loc("hide suggestions"), 'h' );
</%init><|MERGE_RESOLUTION|>--- conflicted
+++ resolved
@@ -47,21 +47,15 @@
 %# END BPS TAGGED BLOCK }}}
 % $m->callback(CallbackName => 'BeforeCc', ARGSRef => \%ARGS, Ticket => $TicketObj, one_time_Ccs => \@one_time_Ccs, txn_addresses => \%txn_addresses);
 
-<<<<<<< HEAD
 <div class="form-row">
   <div class="label col-2">
     <&|/l&>One-time Cc</&>:
   </div>
   <div class="value col-9">
     <& /Elements/EmailInput, Name => 'UpdateCc', Size => undef, Default => $ARGS{UpdateCc}, AutocompleteMultiple => 1, Options => \@one_time_Ccs &>
-    <input type="hidden" id="UpdateIgnoreAddressCheckboxes" name="UpdateIgnoreAddressCheckboxes" value="0">
+    <input type="hidden" id="UpdateIgnoreAddressCheckboxes" name="UpdateIgnoreAddressCheckboxes" value="<% $ARGS{UpdateIgnoreAddressCheckboxes} || 0 %>">
   </div>
 </div>
-=======
-<tr><td class="label"><&|/l&>One-time Cc</&>:</td><td><& /Elements/EmailInput, Name => 'UpdateCc', Size => undef, Default => $ARGS{UpdateCc}, AutocompleteMultiple => 1 &>
-<input type="hidden" id="UpdateIgnoreAddressCheckboxes" name="UpdateIgnoreAddressCheckboxes" value="<% $ARGS{UpdateIgnoreAddressCheckboxes} || 0 %>">
-        <br />
->>>>>>> 2c3a518c
 
 <div class="form-row mt-0">
   <div class="label col-2"></div>
@@ -74,18 +68,12 @@
       </a>
       <div class="OneTimeCcs d-flex flex-wrap hidden">
 %   }
-<<<<<<< HEAD
 
       <div class="col-auto"><span class="far fa-question-circle icon-helper" data-toggle="tooltip" data-placement="top" data-original-title="<&|/l&>check to add</&>"></span></div>
       <div class="custom-control custom-checkbox">
-        <input type="checkbox" class="custom-control-input" id="AllSuggestedCc" name="AllSuggestedCc" value="1" onclick="setCheckbox(this, /^UpdateCc-/, null, true)">
+        <input type="checkbox" class="custom-control-input" id="AllSuggestedCc" name="AllSuggestedCc" value="1" onclick="setCheckbox(this, /^UpdateCc-/); checkboxesToInput('UpdateCc', 'input[name^=UpdateCc-]:checkbox');">
         <label class="custom-control-label" for="AllSuggestedCc"><% loc('All recipients') %></label>
       </div>
-=======
-<i class="label">(<&|/l&>check to add</&>)</i>
-<input type="checkbox" class="checkbox" id="AllSuggestedCc" name="AllSuggestedCc" value="1" onclick="setCheckbox(this, /^UpdateCc-/); checkboxesToInput('UpdateCc', 'input[name^=UpdateCc-]:checkbox');">
-<label for="AllSuggestedCc"><% loc('All recipients') %></label>
->>>>>>> 2c3a518c
 %}
 %foreach my $addr ( @one_time_Ccs ) {
       <div class="col-auto">
@@ -98,20 +86,13 @@
               type="checkbox"
               autocomplete="off"
 % my $clean_addr = $txn_addresses{$addr}->format;
-<<<<<<< HEAD
+              data-address="<% $clean_addr %>"
               onClick="checkboxToInput('UpdateCc', <% "UpdateCc-$addr" |n,j%>, <%$clean_addr|n,j%> );"
               <% $ARGS{'UpdateCc-'.$addr} ? 'checked="checked"' : ''%> >
             <label class="custom-control-label" for="UpdateCc-<%$addr%>"><& /Elements/ShowUser, Address => $txn_addresses{$addr}&></label>
           </div>
         </span>
       </div>
-=======
-    onClick="checkboxToInput('UpdateCc', <% "UpdateCc-$addr" |n,j%>, <%$clean_addr|n,j%> );"
-    data-address="<% $clean_addr %>"
-    <% $ARGS{'UpdateCc-'.$addr} ? 'checked="checked"' : ''%> >
-      <label for="UpdateCc-<%$addr%>"><& /Elements/ShowUser, Address => $txn_addresses{$addr}&></label>
-</span>
->>>>>>> 2c3a518c
 %}
 %if (@one_time_Ccs && $hide_cc_suggestions) {
       </div>
@@ -140,18 +121,12 @@
       </a>
       <div class="OneTimeCcs d-flex flex-wrap hidden">
 %   }
-<<<<<<< HEAD
 
       <div class="col-auto"><span class="far fa-question-circle icon-helper" data-toggle="tooltip" data-placement="top" data-original-title="<&|/l&>check to add</&>"></span></div>
       <div class="custom-control custom-checkbox">
-        <input type="checkbox" class="checkbox custom-control-input" id="AllSuggestedBcc" name="AllSuggestedBcc" value="1" onclick="setCheckbox(this, /^UpdateBcc-/, null, true)">
+        <input type="checkbox" class="checkbox custom-control-input" id="AllSuggestedBcc" name="AllSuggestedBcc" value="1" onclick="setCheckbox(this, /^UpdateBcc-/); checkboxesToInput('UpdateBcc', 'input[name^=UpdateBcc-]:checkbox');">
         <label class="custom-control-label" for="AllSuggestedBcc"><% loc('All recipients') %></label>
       </div>
-=======
-<i class="label">(<&|/l&>check to add</&>)</i>
-<input type="checkbox" class="checkbox" id="AllSuggestedBcc" name="AllSuggestedBcc" value="1" onclick="setCheckbox(this, /^UpdateBcc-/); checkboxesToInput('UpdateBcc', 'input[name^=UpdateBcc-]:checkbox');">
-<label for="AllSuggestedBcc"><% loc('All recipients') %></label>
->>>>>>> 2c3a518c
 %}
 %foreach my $addr ( @one_time_Ccs ) {
       <div class="col-auto">
@@ -164,20 +139,13 @@
               type="checkbox"
               autocomplete="off"
 % my $clean_addr = $txn_addresses{$addr}->format;
-<<<<<<< HEAD
+              data-address="<% $clean_addr %>"
               onClick="checkboxToInput('UpdateBcc', <% "UpdateBcc-$addr" |n,j%>, <%$clean_addr|n,j%> );"
               <% $ARGS{'UpdateBcc-'.$addr} ? 'checked="checked"' : ''%> >
             <label class="custom-control-label" for="UpdateBcc-<%$addr%>"><& /Elements/ShowUser, Address => $txn_addresses{$addr}&></label>
           </div>
         </span>
       </div>
-=======
-    onClick="checkboxToInput('UpdateBcc', <% "UpdateBcc-$addr" |n,j%>, <%$clean_addr|n,j%> );"
-    data-address="<% $clean_addr %>"
-    <% $ARGS{'UpdateBcc-'.$addr} ? 'checked="checked"' : ''%> >
-      <label for="UpdateBcc-<%$addr%>"><& /Elements/ShowUser, Address => $txn_addresses{$addr}&></label>
-</span>
->>>>>>> 2c3a518c
 %}
 %if (@one_time_Ccs && $hide_cc_suggestions) {
       </div>

%# BEGIN BPS TAGGED BLOCK {{{
%#
%# COPYRIGHT:
%#
%# This software is Copyright (c) 1996-2017 Best Practical Solutions, LLC
%#                                          <sales@bestpractical.com>
%#
%# (Except where explicitly superseded by other copyright notices)
%#
%#
%# LICENSE:
%#
%# This work is made available to you under the terms of Version 2 of
%# the GNU General Public License. A copy of that license should have
%# been provided with this software, but in any event can be snarfed
%# from www.gnu.org.
%#
%# This work is distributed in the hope that it will be useful, but
%# WITHOUT ANY WARRANTY; without even the implied warranty of
%# MERCHANTABILITY or FITNESS FOR A PARTICULAR PURPOSE.  See the GNU
%# General Public License for more details.
%#
%# You should have received a copy of the GNU General Public License
%# along with this program; if not, write to the Free Software
%# Foundation, Inc., 51 Franklin Street, Fifth Floor, Boston, MA
%# 02110-1301 or visit their web page on the internet at
%# http://www.gnu.org/licenses/old-licenses/gpl-2.0.html.
%#
%#
%# CONTRIBUTION SUBMISSION POLICY:
%#
%# (The following paragraph is not intended to limit the rights granted
%# to you to modify and distribute this software under the terms of
%# the GNU General Public License and is only of importance to you if
%# you choose to contribute your changes and enhancements to the
%# community by submitting them to Best Practical Solutions, LLC.)
%#
%# By intentionally submitting any modifications, corrections or
%# derivatives to this work, or any other work intended for use with
%# Request Tracker, to Best Practical Solutions, LLC, you confirm that
%# you are the copyright holder for those contributions and you grant
%# Best Practical Solutions,  LLC a nonexclusive, worldwide, irrevocable,
%# royalty-free, perpetual, license to use, copy, create derivative
%# works based on those contributions, and sublicense and distribute
%# those contributions and any derivatives thereof.
%#
%# END BPS TAGGED BLOCK }}}
% $m->callback(CallbackName => 'BeforeCc', ARGSRef => \%ARGS, Ticket => $TicketObj, one_time_Ccs => \@one_time_Ccs, txn_addresses => \%txn_addresses);

<tr><td class="label"><&|/l&>One-time Cc</&>:</td><td><& /Elements/EmailInput, Name => 'UpdateCc', Size => undef, Default => $ARGS{UpdateCc}, AutocompleteMultiple => 1 &>
<input type="hidden" id="UpdateIgnoreAddressCheckboxes" name="UpdateIgnoreAddressCheckboxes" value="0">
        <br />

%if (scalar @one_time_Ccs) {
%   if ($hide_cc_suggestions) {
        <a href="#" class="ToggleSuggestions" data-hide-label="<% $hide_label %>" data-show-label="<% $show_label %>">
            <i class="label">(<&|/l&>show suggestions</&>)</i>
        </a>
        <div class="OneTimeCcs hidden">
%   }
<i class="label">(<&|/l&>check to add</&>)</i>
<input type="checkbox" class="checkbox" id="AllSuggestedCc" name="AllSuggestedCc" value="1" onclick="setCheckbox(this, /^UpdateCc-/, null, true)">
<label for="AllSuggestedCc"><% loc('All recipients') %></label>
%}
%foreach my $addr ( @one_time_Ccs ) {
<span class="ticket-update-suggested-cc">
<input
    id="UpdateCc-<%$addr%>"
    name="UpdateCc-<%$addr%>"
    class="onetime onetimecc"
    type="checkbox"
% my $clean_addr = $txn_addresses{$addr}->format;
    onClick="checkboxToInput('UpdateCc', <% "UpdateCc-$addr" |n,j%>, <%$clean_addr|n,j%> );"
    <% $ARGS{'UpdateCc-'.$addr} ? 'checked="checked"' : ''%> >
      <label for="UpdateCc-<%$addr%>"><& /Elements/ShowUser, Address => $txn_addresses{$addr}&></label>
</span>
%}
%if (@one_time_Ccs && $hide_cc_suggestions) {
</div>
%}
</td></tr>
<tr><td class="label"><&|/l&>One-time Bcc</&>:</td><td><& /Elements/EmailInput, Name => 'UpdateBcc', Size => undef, Default => $ARGS{UpdateBcc}, AutocompleteMultiple => 1 &><br />
%if (scalar @one_time_Ccs) {
%   if ($hide_cc_suggestions) {
        <a href="#" class="ToggleSuggestions" data-hide-label="<% $hide_label %>" data-show-label="<% $show_label %>">
            <i class="label">(<&|/l&>show suggestions</&>)</i>
        </a>
        <div class="OneTimeCcs hidden">
%   }
<i class="label">(<&|/l&>check to add</&>)</i>
<input type="checkbox" class="checkbox" id="AllSuggestedBcc" name="AllSuggestedBcc" value="1" onclick="setCheckbox(this, /^UpdateBcc-/, null, true)">
<label for="AllSuggestedBcc"><% loc('All recipients') %></label>
%}
%foreach my $addr ( @one_time_Ccs ) {
<span class="ticket-update-suggested-cc">
<input
    id="UpdateBcc-<%$addr%>"
    name="UpdateBcc-<%$addr%>"
    class="onetime onetimebcc"
    type="checkbox"
% my $clean_addr = $txn_addresses{$addr}->format;
    onClick="checkboxToInput('UpdateBcc', <% "UpdateBcc-$addr" |n,j%>, <%$clean_addr|n,j%> );"
    <% $ARGS{'UpdateBcc-'.$addr} ? 'checked="checked"' : ''%> >
      <label for="UpdateBcc-<%$addr%>"><& /Elements/ShowUser, Address => $txn_addresses{$addr}&></label>
</span>
%}
%if (@one_time_Ccs && $hide_cc_suggestions) {
</div>
<script type="text/javascript">
jQuery(function() {
    jQuery('a.ToggleSuggestions').click(function(e) {
        e.preventDefault();
        var toggleSuggestions = jQuery(this);
        var oneTimeCcs = toggleSuggestions.closest('td').find('.OneTimeCcs');
        oneTimeCcs.toggleClass('hidden');
        var hideOrShow = oneTimeCcs.hasClass('hidden') ? toggleSuggestions.data('showLabel') : toggleSuggestions.data('hideLabel');
        toggleSuggestions.find('i').html('(' + hideOrShow + ')');
    });
});
</script>
%}
</td></tr>
<%args>
$TicketObj
</%args>
<%init>
my %txn_addresses = %{$TicketObj->TransactionAddresses};

# Get people already added as watchers on the ticket so we can filter
# them out of the one-time list
my @people_addresses = Email::Address->parse( $TicketObj->RequestorAddresses );
push @people_addresses, Email::Address->parse( $TicketObj->CcAddresses );
push @people_addresses, Email::Address->parse( $TicketObj->AdminCcAddresses );

my @one_time_Ccs;

foreach my $addr ( keys %txn_addresses) {
  next if ( grep {$addr eq lc $_->address} @people_addresses );
  push @one_time_Ccs,$addr;
}

<<<<<<< HEAD
my $hide_cc_suggestions =  RT->Config->Get('HideOneTimeSuggestions', $session{CurrentUser});
my $show_label    = $m->interp->apply_escapes( loc("show suggestions"), 'h' );
my $hide_label    = $m->interp->apply_escapes( loc("hide suggestions"), 'h' );
=======
@one_time_Ccs = sort @one_time_Ccs;
>>>>>>> bce3d73f
</%init><|MERGE_RESOLUTION|>--- conflicted
+++ resolved
@@ -139,11 +139,9 @@
   push @one_time_Ccs,$addr;
 }
 
-<<<<<<< HEAD
+@one_time_Ccs = sort @one_time_Ccs;
+
 my $hide_cc_suggestions =  RT->Config->Get('HideOneTimeSuggestions', $session{CurrentUser});
 my $show_label    = $m->interp->apply_escapes( loc("show suggestions"), 'h' );
 my $hide_label    = $m->interp->apply_escapes( loc("hide suggestions"), 'h' );
-=======
-@one_time_Ccs = sort @one_time_Ccs;
->>>>>>> bce3d73f
 </%init>
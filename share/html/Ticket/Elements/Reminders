--- conflicted
+++ resolved
@@ -151,21 +151,17 @@
 $Index
 </%args>
 <tr class="<% $Index%2 ? 'oddline' : 'evenline' %>">
-<<<<<<< HEAD
 <td class="entry">
 % unless ( $Reminder->CurrentUserHasRight('ModifyTicket') ) {
 <input name="Complete-Reminder-<% $Reminder->id %>" type="hidden" 
-value=<% $Reminder->Status eq 'resolved' ? 1 : 0 %> />
-% }
-
-<input type="checkbox" value="1" name="Complete-Reminder-<% $Reminder->id %>" <% $Reminder->Status eq 'resolved' ? 'checked="checked"' : '' |n %> 
+value=<% $Reminder->Status eq $Reminder->QueueObj->Lifecycle->ReminderStatusOnResolve ? 1 : 0 %> />
+% }
+
+<input type="checkbox" value="1" name="Complete-Reminder-<% $Reminder->id %>" <% $Reminder->Status eq $Reminder->QueueObj->Lifecycle->ReminderStatusOnResolve ? 'checked="checked"' : '' |n %> 
 % unless ( $Reminder->CurrentUserHasRight('ModifyTicket') ) {
 disabled="disabled" 
 % }
 /></td>
-=======
-<td class="entry"><input type="checkbox" value="1" name="Complete-Reminder-<% $Reminder->id %>" <% $Reminder->Status eq $Reminder->QueueObj->Lifecycle->ReminderStatusOnResolve ? 'checked="checked"' : '' |n %> /></td>
->>>>>>> 2931b56e
 <td class="label"><&|/l&>Subject</&>:</td>
 <td class="entry" colspan="3">
 <input type="text" size="50" name="Reminder-Subject-<% $Reminder->id %>" value="<% $Reminder->Subject %>" 
@@ -197,21 +193,17 @@
 % my $dueobj = $Reminder->DueObj;
 % my $overdue = $dueobj->Unix > 0 && $dueobj->Diff < 0 ? 1 : 0;
 <tr class="<% $Index%2 ? 'oddline' : 'evenline' %>">
-<<<<<<< HEAD
 
 <td class="collection-as-table">
 % unless ( $Reminder->CurrentUserHasRight('ModifyTicket') ) {
 <input name="Complete-Reminder-<% $Reminder->id %>" type="hidden" 
-value=<% $Reminder->Status eq 'resolved' ? 1 : 0 %> />
-% }
-<input type="checkbox" value="1" name="Complete-Reminder-<% $Reminder->id %>" <% $Reminder->Status eq 'resolved' ? 'checked="checked"' : '' |n %> 
+value=<% $Reminder->Status eq $Reminder->QueueObj->Lifecycle->ReminderStatusOnResolve ? 1 : 0 %> />
+% }
+<input type="checkbox" value="1" name="Complete-Reminder-<% $Reminder->id %>" <% $Reminder->Status eq $Reminder->QueueObj->Lifecycle->ReminderStatusOnResolve ? 'checked="checked"' : '' |n %> 
 % unless ( $Reminder->CurrentUserHasRight('ModifyTicket') ) {
 disabled="disabled" 
 % }
 /></td>
-=======
-<td class="collection-as-table"><input type="checkbox" value="1" name="Complete-Reminder-<% $Reminder->id %>" <% $Reminder->Status eq $Reminder->QueueObj->Lifecycle->ReminderStatusOnResolve ? 'checked="checked"' : '' |n %> /></td>
->>>>>>> 2931b56e
 <td class="collection-as-table"><% $Reminder->Subject %></td>
 <td class="collection-as-table"><% $overdue ? '<span class="overdue">' : '' |n %><% $dueobj->AgeAsString || loc('Not set') %><% $overdue ? '</span>' : '' |n %></td>
 <td class="collection-as-table"><& /Elements/ShowUser, User => $Reminder->OwnerObj &></td>

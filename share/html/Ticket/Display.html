%# BEGIN BPS TAGGED BLOCK {{{
%#
%# COPYRIGHT:
%#
%# This software is Copyright (c) 1996-2018 Best Practical Solutions, LLC
%#                                          <sales@bestpractical.com>
%#
%# (Except where explicitly superseded by other copyright notices)
%#
%#
%# LICENSE:
%#
%# This work is made available to you under the terms of Version 2 of
%# the GNU General Public License. A copy of that license should have
%# been provided with this software, but in any event can be snarfed
%# from www.gnu.org.
%#
%# This work is distributed in the hope that it will be useful, but
%# WITHOUT ANY WARRANTY; without even the implied warranty of
%# MERCHANTABILITY or FITNESS FOR A PARTICULAR PURPOSE.  See the GNU
%# General Public License for more details.
%#
%# You should have received a copy of the GNU General Public License
%# along with this program; if not, write to the Free Software
%# Foundation, Inc., 51 Franklin Street, Fifth Floor, Boston, MA
%# 02110-1301 or visit their web page on the internet at
%# http://www.gnu.org/licenses/old-licenses/gpl-2.0.html.
%#
%#
%# CONTRIBUTION SUBMISSION POLICY:
%#
%# (The following paragraph is not intended to limit the rights granted
%# to you to modify and distribute this software under the terms of
%# the GNU General Public License and is only of importance to you if
%# you choose to contribute your changes and enhancements to the
%# community by submitting them to Best Practical Solutions, LLC.)
%#
%# By intentionally submitting any modifications, corrections or
%# derivatives to this work, or any other work intended for use with
%# Request Tracker, to Best Practical Solutions, LLC, you confirm that
%# you are the copyright holder for those contributions and you grant
%# Best Practical Solutions,  LLC a nonexclusive, worldwide, irrevocable,
%# royalty-free, perpetual, license to use, copy, create derivative
%# works based on those contributions, and sublicense and distribute
%# those contributions and any derivatives thereof.
%#
%# END BPS TAGGED BLOCK }}}
<& /Elements/Header, 
    Title => $title,
    LinkRel => \%link_rel &>
<& /Elements/Tabs &>

% $m->callback(CallbackName => 'BeforeActionList', %ARGS, Actions => \@Actions, ARGSRef => \%ARGS, Ticket => $TicketObj);

<& /Elements/ListActions, actions => \@Actions &>
<& Elements/ShowUpdateStatus, Ticket => $TicketObj &>
<& Elements/ShowDependencyStatus, Ticket => $TicketObj &>

% $m->callback( %ARGS, Ticket => $TicketObj, Transactions => $transactions, Attachments => $attachments, CallbackName => 'BeforeShowSummary' );

<%PERL>
my $show_label    = $m->interp->apply_escapes( loc("Show unset fields"), 'h' );
my $hide_label    = $m->interp->apply_escapes( loc("Hide unset fields"), 'h' );
my $initial_label = $HideUnsetFields ? $show_label : $hide_label;

my $url = "?HideUnsetFields=" . ($HideUnsetFields ? 0 : 1) . ";id=$id";
my $url_html = $m->interp->apply_escapes($url, 'h');

my $titleright = qq{<a href="$url_html" data-show-label="$show_label" data-hide-label="$hide_label" onclick="return toggle_hide_unset(this)">$initial_label</a>};
</%PERL>

<div class="summary unset-fields-container<% $HideUnsetFields ? ' unset-fields-hidden' : '' %>">
<&| /Widgets/TitleBox, title => loc('Ticket metadata'), titleright_raw => $titleright &>
<& /Ticket/Elements/ShowSummary,  Ticket => $TicketObj, Attachments => $attachments &>
</&>
</div>
<br />

% $m->callback( Ticket => $TicketObj, %ARGS, Transactions => $transactions, Attachments => $attachments, CallbackName => 'BeforeShowHistory' );

% my $ShowHistory = RT->Config->Get("ShowHistory", $session{'CurrentUser'});
% if ($ShowHistory eq "scroll") {
    <& /Ticket/Elements/ScrollShowHistory,
        Ticket => $TicketObj,
        ShowHeaders => $ARGS{'ShowHeaders'},
    &>
% } elsif ($ShowHistory eq "delay") {
    <& /Ticket/Elements/DelayShowHistory,
        Ticket => $TicketObj,
        ShowHeaders => $ARGS{'ShowHeaders'},
    &>
% } elsif (not $ForceShowHistory and $ShowHistory eq "click") {
    <& /Ticket/Elements/ClickToShowHistory,
        Ticket => $TicketObj,
        ShowHeaders => $ARGS{'ShowHeaders'},
    &>
% } else {
    <& /Elements/ShowHistory ,
          Object => $TicketObj,
          Transactions => $transactions,
          ShowHeaders => $ARGS{'ShowHeaders'},
          Attachments => $attachments,
          AttachmentContent => $attachment_content
    &>
% }

% $m->callback( %ARGS,
%     Ticket       => $TicketObj,
%     Transactions => $transactions,
%     Attachments  => $attachments,
%     CallbackName => 'AfterShowHistory',
% );

<%ARGS>
$TicketObj => undef
$ShowHeaders => 0
$HideUnsetFields => RT->Config->Get('HideUnsetFieldsOnDisplay', $session{CurrentUser})
$ForceShowHistory => 0
</%ARGS>

<%INIT>

$m->callback( TicketObj => $TicketObj, ARGSRef => \%ARGS, CallbackName => 'Initial' );

if ( ! $ARGS{'NoRedirect'} && RT::Interface::Web->MobileClient()) {
    $ARGS{'id'} ||= $TicketObj->id if $TicketObj;
    RT::Interface::Web::Redirect(RT->Config->Get('WebURL').'m/ticket/show?id='.$ARGS{'id'});
    $m->abort;
}


my (@Actions, $title);


<<<<<<< HEAD
unless ($id || $TicketObj) {
    Abort('No ticket specified', Code => HTTP::Status::HTTP_BAD_REQUEST);
=======
unless ($ARGS{'id'} || $TicketObj) {
    Abort('No ticket specified');
>>>>>>> d51f1788
}

if ($ARGS{'id'} eq 'new') {
    # Create a new ticket

    my $Queue = RT::Queue->new( $session{'CurrentUser'} );
    $Queue->Load($ARGS{'Queue'});
    unless ( $Queue->id ) {
        Abort('Queue not found', Code => HTTP::Status::HTTP_NOT_FOUND);
    }

    unless ( $Queue->CurrentUserHasRight('CreateTicket') ) {
        Abort('You have no permission to create tickets in that queue.', Code => HTTP::Status::HTTP_FORBIDDEN);
    }

    ($TicketObj, @Actions) = CreateTicket( %ARGS );
    unless ( $TicketObj->CurrentUserHasRight('ShowTicket') ) {
        Abort("No permission to view newly created ticket #".$TicketObj->id.".", Code => HTTP::Status::HTTP_FORBIDDEN);
    }
} else { 
    $TicketObj ||= LoadTicket($ARGS{'id'});

    $TicketObj->CurrentUser->PrincipalObj->HasRights( Object => $TicketObj );

    my $SkipProcessing;

    $TicketObj->Atomic(sub{
        $m->callback( CallbackName => 'BeforeProcessArguments',
            TicketObj => $TicketObj,
            ActionsRef => \@Actions, ARGSRef => \%ARGS,
            SkipProcessing => \$SkipProcessing );
        return if $SkipProcessing;

        if ( defined $ARGS{'Action'} ) {
            if ($ARGS{'Action'} =~ /^(Steal|Delete|Take|Untake|SetTold)$/) {
                my $action = $1;
                my ($res, $msg) = $TicketObj->$action();
                push(@Actions, $msg);
            }
        }

        $m->callback(CallbackName => 'ProcessArguments',
                Ticket => $TicketObj,
                ARGSRef => \%ARGS,
                Actions => \@Actions);

        push @Actions, ProcessUpdateMessage(
            ARGSRef   => \%ARGS,
            Actions   => \@Actions,
            TicketObj => $TicketObj,
        );

        #Process status updates
        push @Actions, ProcessTicketWatchers(ARGSRef => \%ARGS, TicketObj => $TicketObj );
        push @Actions, ProcessTicketBasics(  ARGSRef => \%ARGS, TicketObj => $TicketObj );
        push @Actions, ProcessTicketLinks(   ARGSRef => \%ARGS, TicketObj => $TicketObj );
        push @Actions, ProcessTicketDates(   ARGSRef => \%ARGS, TicketObj => $TicketObj );
        push @Actions, ProcessObjectCustomFieldUpdates(ARGSRef => \%ARGS, TicketObj => $TicketObj );
        push @Actions, ProcessTicketReminders( ARGSRef => \%ARGS, TicketObj => $TicketObj );
    });
    if ( !$SkipProcessing ) {
        unless ($TicketObj->CurrentUserHasRight('ShowTicket')) {
            if (@Actions) {
                Abort("A change was applied successfully, but you no longer have permissions to view the ticket", Actions => \@Actions, Code => HTTP::Status::HTTP_FORBIDDEN);
            } else {
                Abort("No permission to view ticket", Code => HTTP::Status::HTTP_FORBIDDEN);
            }
        }
        if ( $ARGS{'MarkAsSeen'} ) {
            $TicketObj->SetAttribute(
                Name => 'User-'. $TicketObj->CurrentUser->id .'-SeenUpTo',
                Content => $TicketObj->LastUpdated,
            );
            push @Actions, loc('Marked all messages as seen');
        }
        $TicketObj->CurrentUser->AddRecentlyViewedTicket($TicketObj);
    }
}


$title = loc("#[_1]: [_2]", $TicketObj->Id, $TicketObj->Subject || '');

$m->callback(
    CallbackName => 'BeforeDisplay',
    TicketObj => \$TicketObj,
    Actions => \@Actions,
    title => \$title,
    ARGSRef => \%ARGS,
);

# This code does automatic redirection if any updates happen. 
MaybeRedirectForResults(
    Actions   => \@Actions,
    $TicketObj->Type eq 'approval' && RT->Config->Get('ForceApprovalsView')
        ? (Path      => "/Approvals/Display.html", Force => 1)
        : (Path      => "/Ticket/Display.html")
    ,
    Anchor    => $ARGS{'Anchor'},
    Arguments => { id => $TicketObj->id },
);

my $transactions = $TicketObj->SortedTransactions;
my $attachments = $TicketObj->Attachments;
my $attachment_content = $TicketObj->TextAttachments;

my %link_rel;
if (defined $session{'tickets'} and ($ARGS{'Query'} or $session{'CurrentSearchHash'}->{'Query'})) {
    my $item_map = $session{'tickets'}->ItemMap;
    $link_rel{first} = "/Ticket/Display.html?id=" . $item_map->{first}                if $item_map->{$TicketObj->Id}{prev};
    $link_rel{prev}  = "/Ticket/Display.html?id=" . $item_map->{$TicketObj->Id}{prev} if $item_map->{$TicketObj->Id}{prev};
    $link_rel{next}  = "/Ticket/Display.html?id=" . $item_map->{$TicketObj->Id}{next} if $item_map->{$TicketObj->Id}{next};
    $link_rel{last}  = "/Ticket/Display.html?id=" . $item_map->{last}                 if $item_map->{$TicketObj->Id}{next} && $item_map->{last};
}
</%INIT><|MERGE_RESOLUTION|>--- conflicted
+++ resolved
@@ -63,7 +63,7 @@
 my $hide_label    = $m->interp->apply_escapes( loc("Hide unset fields"), 'h' );
 my $initial_label = $HideUnsetFields ? $show_label : $hide_label;
 
-my $url = "?HideUnsetFields=" . ($HideUnsetFields ? 0 : 1) . ";id=$id";
+my $url = "?HideUnsetFields=" . ($HideUnsetFields ? 0 : 1) . ";id=$ARGS{id}";
 my $url_html = $m->interp->apply_escapes($url, 'h');
 
 my $titleright = qq{<a href="$url_html" data-show-label="$show_label" data-hide-label="$hide_label" onclick="return toggle_hide_unset(this)">$initial_label</a>};
@@ -132,13 +132,8 @@
 my (@Actions, $title);
 
 
-<<<<<<< HEAD
-unless ($id || $TicketObj) {
-    Abort('No ticket specified', Code => HTTP::Status::HTTP_BAD_REQUEST);
-=======
 unless ($ARGS{'id'} || $TicketObj) {
     Abort('No ticket specified');
->>>>>>> d51f1788
 }
 
 if ($ARGS{'id'} eq 'new') {

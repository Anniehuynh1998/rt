%# BEGIN BPS TAGGED BLOCK {{{
%#
%# COPYRIGHT:
<<<<<<< HEAD
%#
=======
%# 
>>>>>>> 38e5295a
%# This software is Copyright (c) 1996-2010 Best Practical Solutions, LLC
%#                                          <jesse@bestpractical.com>
%#
%# (Except where explicitly superseded by other copyright notices)
%#
%#
%# LICENSE:
%#
%# This work is made available to you under the terms of Version 2 of
%# the GNU General Public License. A copy of that license should have
%# been provided with this software, but in any event can be snarfed
%# from www.gnu.org.
%#
%# This work is distributed in the hope that it will be useful, but
%# WITHOUT ANY WARRANTY; without even the implied warranty of
%# MERCHANTABILITY or FITNESS FOR A PARTICULAR PURPOSE.  See the GNU
%# General Public License for more details.
%#
%# You should have received a copy of the GNU General Public License
%# along with this program; if not, write to the Free Software
%# Foundation, Inc., 51 Franklin Street, Fifth Floor, Boston, MA
%# 02110-1301 or visit their web page on the internet at
%# http://www.gnu.org/licenses/old-licenses/gpl-2.0.html.
%#
%#
%# CONTRIBUTION SUBMISSION POLICY:
%#
%# (The following paragraph is not intended to limit the rights granted
%# to you to modify and distribute this software under the terms of
%# the GNU General Public License and is only of importance to you if
%# you choose to contribute your changes and enhancements to the
%# community by submitting them to Best Practical Solutions, LLC.)
%#
%# By intentionally submitting any modifications, corrections or
%# derivatives to this work, or any other work intended for use with
%# Request Tracker, to Best Practical Solutions, LLC, you confirm that
%# you are the copyright holder for those contributions and you grant
%# Best Practical Solutions,  LLC a nonexclusive, worldwide, irrevocable,
%# royalty-free, perpetual, license to use, copy, create derivative
%# works based on those contributions, and sublicense and distribute
%# those contributions and any derivatives thereof.
%#
%# END BPS TAGGED BLOCK }}}
<<<<<<< HEAD
% my %done;
% foreach ($tickets, $group_tickets) {
%   while (my $ticket = $_->Next() ) {
%     next if !$ARGS{'ShowDependent'} and $ticket->HasUnresolvedDependencies( Type => 'approval' );
%     next if $done{$ticket->Id}++; # don't show duplicate tickets
=======
<script type="text/javascript"><!--
    onLoadHook('createCalendarLink("CreatedBefore");');
    onLoadHook('createCalendarLink("CreatedAfter");');
--></script>
% while (my $ticket = $tickets->Next() ) {
%   next if !$ARGS{'ShowDependent'} and $ticket->HasUnresolvedDependencies( Type => 'approval' );
>>>>>>> 38e5295a
<& Approve, ticket => $ticket &>
% }

<&| /Widgets/TitleBox, title => loc("Search for approvals") &>
<input type="checkbox" class="checkbox" value="1" name="ShowPending"
        <%((!$ARGS{'ShowRejected'} && !$ARGS{'ShowResolved'}) ||
         $ARGS{'ShowPending'})
        && qq[checked="checked"] |n%> /> <&|/l&>Show pending requests</&><br />
<input type="checkbox" class="checkbox" value="1" name="ShowResolved" <% defined($ARGS{'ShowResolved'}) && $ARGS{'ShowResolved'} && qq[checked="checked"] |n%> /> <&|/l&>Show approved requests</&><br />
<input type="checkbox" class="checkbox" value="1" name="ShowRejected" <% defined($ARGS{'ShowRejected'}) && $ARGS{'ShowRejected'} && qq[checked="checked"] |n%> /> <&|/l&>Show denied requests</&><br />
<input type="checkbox" class="checkbox" value="1" name="ShowDependent" <% defined($ARGS{'ShowDependent'}) && $ARGS{'ShowDependent'} && qq[checked="checked"] |n%> /> <&|/l&>Show requests awaiting other approvals</&><br />

<<<<<<< HEAD
<&|/l, qq{<input size='15' class="ui-datepicker" value='}.($created_before->Unix > 0 &&$created_before->ISO)."' name='CreatedBefore' id='CreatedBefore' />"&>Only show approvals for requests created before [_1]</&><br />

<&|/l, qq{<input size='15' class="ui-datepicker" value='}.( $created_after->Unix >0 && $created_after->ISO)."' name='CreatedAfter' id='CreatedAfter' />"&>Only show approvals for requests created after [_1]</&>
=======
<&|/l,"<input size='15' value='".($created_before->Unix > 0 &&$created_before->ISO(Timezone => 'user'))."' name='CreatedBefore' id='CreatedBefore' />"&>Only show approvals for requests created before [_1]</&><br />

<&|/l, "<input size='15' value='".( $created_after->Unix >0 && $created_after->ISO(Timezone => 'user'))."' name='CreatedAfter' id='CreatedAfter' />"&>Only show approvals for requests created after [_1]</&>
>>>>>>> 38e5295a
</&>

<%init>
my $tickets = RT::Tickets->new( $session{'CurrentUser'} );
my $created_before = RT::Date->new( $session{'CurrentUser'} );
my $created_after = RT::Date->new( $session{'CurrentUser'} );

my @clauses;
push @clauses,
    "Owner = '".$session{CurrentUser}->Id."' OR AdminCc = '".$session{CurrentUser}->UserObj->EmailAddress."'";
push @clauses, "Type = 'approval'";

my @statuses;
if ( $ARGS{'ShowResolved'} ) {
    push @statuses,'resolved';
}
if ( $ARGS{'ShowRejected'} ) {
    push @statuses,'rejected';
}
if ( $ARGS{'ShowPending'} || ( !$ARGS{'ShowRejected'} && !$ARGS{'Resolved'} ) ) {
    push @statuses,qw(open new stalled);
}

push @clauses, join(' OR ', map { " Status = '$_' " } @statuses);

if ( $ARGS{'CreatedBefore'} ) {
    $created_before->Set( Format => 'unknown', Value => $ARGS{'CreatedBefore'} );
    push @clauses, "Created <= ".$created_before->ISO;
}
if ( $ARGS{'CreatedAfter'} ) {
    $created_after->Set( Format => 'unknown', Value => $ARGS{'CreatedAfter'} );
    push @clauses, "Created >= ".$created_after->ISO;
}

$m->callback(CallbackName => 'Search', clauses => \@clauses);
my $query = join (' AND ', map { "( $_ )" } @clauses);
$tickets->FromSQL($query);
$tickets->OrderBy( FIELD => 'id' );

</%init><|MERGE_RESOLUTION|>--- conflicted
+++ resolved
@@ -1,11 +1,7 @@
 %# BEGIN BPS TAGGED BLOCK {{{
 %#
 %# COPYRIGHT:
-<<<<<<< HEAD
 %#
-=======
-%# 
->>>>>>> 38e5295a
 %# This software is Copyright (c) 1996-2010 Best Practical Solutions, LLC
 %#                                          <jesse@bestpractical.com>
 %#
@@ -49,21 +45,13 @@
 %# those contributions and any derivatives thereof.
 %#
 %# END BPS TAGGED BLOCK }}}
-<<<<<<< HEAD
 % my %done;
 % foreach ($tickets, $group_tickets) {
 %   while (my $ticket = $_->Next() ) {
 %     next if !$ARGS{'ShowDependent'} and $ticket->HasUnresolvedDependencies( Type => 'approval' );
 %     next if $done{$ticket->Id}++; # don't show duplicate tickets
-=======
-<script type="text/javascript"><!--
-    onLoadHook('createCalendarLink("CreatedBefore");');
-    onLoadHook('createCalendarLink("CreatedAfter");');
---></script>
-% while (my $ticket = $tickets->Next() ) {
-%   next if !$ARGS{'ShowDependent'} and $ticket->HasUnresolvedDependencies( Type => 'approval' );
->>>>>>> 38e5295a
 <& Approve, ticket => $ticket &>
+%   }
 % }
 
 <&| /Widgets/TitleBox, title => loc("Search for approvals") &>
@@ -75,52 +63,45 @@
 <input type="checkbox" class="checkbox" value="1" name="ShowRejected" <% defined($ARGS{'ShowRejected'}) && $ARGS{'ShowRejected'} && qq[checked="checked"] |n%> /> <&|/l&>Show denied requests</&><br />
 <input type="checkbox" class="checkbox" value="1" name="ShowDependent" <% defined($ARGS{'ShowDependent'}) && $ARGS{'ShowDependent'} && qq[checked="checked"] |n%> /> <&|/l&>Show requests awaiting other approvals</&><br />
 
-<<<<<<< HEAD
-<&|/l, qq{<input size='15' class="ui-datepicker" value='}.($created_before->Unix > 0 &&$created_before->ISO)."' name='CreatedBefore' id='CreatedBefore' />"&>Only show approvals for requests created before [_1]</&><br />
+<&|/l, qq{<input size='15' class="ui-datepicker" value='}.($created_before->Unix > 0 &&$created_before->ISO(Timezone => 'user'))."' name='CreatedBefore' id='CreatedBefore' />"&>Only show approvals for requests created before [_1]</&><br />
 
-<&|/l, qq{<input size='15' class="ui-datepicker" value='}.( $created_after->Unix >0 && $created_after->ISO)."' name='CreatedAfter' id='CreatedAfter' />"&>Only show approvals for requests created after [_1]</&>
-=======
-<&|/l,"<input size='15' value='".($created_before->Unix > 0 &&$created_before->ISO(Timezone => 'user'))."' name='CreatedBefore' id='CreatedBefore' />"&>Only show approvals for requests created before [_1]</&><br />
-
-<&|/l, "<input size='15' value='".( $created_after->Unix >0 && $created_after->ISO(Timezone => 'user'))."' name='CreatedAfter' id='CreatedAfter' />"&>Only show approvals for requests created after [_1]</&>
->>>>>>> 38e5295a
+<&|/l, qq{<input size='15' class="ui-datepicker" value='}.( $created_after->Unix >0 && $created_after->ISO(Timezone => 'user'))."' name='CreatedAfter' id='CreatedAfter' />"&>Only show approvals for requests created after [_1]</&>
 </&>
 
 <%init>
 my $tickets = RT::Tickets->new( $session{'CurrentUser'} );
+$tickets->LimitOwner( VALUE => $session{'CurrentUser'}->Id );
+
+# also consider AdminCcs as potential approvers.
+my $group_tickets = RT::Tickets->new( $session{'CurrentUser'} );
+$group_tickets->LimitWatcher( VALUE => $session{'CurrentUser'}->UserObj->EmailAddress, TYPE => 'AdminCc' );
+
 my $created_before = RT::Date->new( $session{'CurrentUser'} );
 my $created_after = RT::Date->new( $session{'CurrentUser'} );
 
-my @clauses;
-push @clauses,
-    "Owner = '".$session{CurrentUser}->Id."' OR AdminCc = '".$session{CurrentUser}->UserObj->EmailAddress."'";
-push @clauses, "Type = 'approval'";
+foreach ($tickets, $group_tickets) {
+    $_->Limit( FIELD      => 'Type', VALUE => 'approval' );
 
-my @statuses;
-if ( $ARGS{'ShowResolved'} ) {
-    push @statuses,'resolved';
-}
-if ( $ARGS{'ShowRejected'} ) {
-    push @statuses,'rejected';
-}
-if ( $ARGS{'ShowPending'} || ( !$ARGS{'ShowRejected'} && !$ARGS{'Resolved'} ) ) {
-    push @statuses,qw(open new stalled);
+    if ( $ARGS{'ShowResolved'} ) {
+	$_->LimitStatus( VALUE => 'resolved' );
+    }
+    if ( $ARGS{'ShowRejected'} ) {
+	$_->LimitStatus( VALUE => 'rejected' );
+    }
+    if ( $ARGS{'ShowPending'} || ( !$ARGS{'ShowRejected'} && !$ARGS{'Resolved'} ) ) {
+	$_->LimitStatus( VALUE => 'open' );
+	$_->LimitStatus( VALUE => 'new' );
+	$_->LimitStatus( VALUE => 'stalled' );
+    }
+
+    if ( $ARGS{'CreatedBefore'} ) {
+	$created_before->Set( Format => 'unknown', Value => $ARGS{'CreatedBefore'} );
+	$_->LimitCreated( OPERATOR => "<=", VALUE => $created_before->ISO );
+    }
+    if ( $ARGS{'CreatedAfter'} ) {
+	$created_after->Set( Format => 'unknown', Value => $ARGS{'CreatedAfter'} );
+	$_->LimitCreated( OPERATOR => ">=", VALUE => $created_after->ISO );
+    }
 }
 
-push @clauses, join(' OR ', map { " Status = '$_' " } @statuses);
-
-if ( $ARGS{'CreatedBefore'} ) {
-    $created_before->Set( Format => 'unknown', Value => $ARGS{'CreatedBefore'} );
-    push @clauses, "Created <= ".$created_before->ISO;
-}
-if ( $ARGS{'CreatedAfter'} ) {
-    $created_after->Set( Format => 'unknown', Value => $ARGS{'CreatedAfter'} );
-    push @clauses, "Created >= ".$created_after->ISO;
-}
-
-$m->callback(CallbackName => 'Search', clauses => \@clauses);
-my $query = join (' AND ', map { "( $_ )" } @clauses);
-$tickets->FromSQL($query);
-$tickets->OrderBy( FIELD => 'id' );
-
 </%init>
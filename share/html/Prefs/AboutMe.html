--- conflicted
+++ resolved
@@ -50,156 +50,7 @@
 
 <& /Elements/ListActions, actions => \@results &>
 
-<<<<<<< HEAD
-<form action="<%RT->Config->Get('WebPath')%>/Prefs/AboutMe.html" method="post">
-<input type="hidden" class="hidden" name="id" value="<%$UserObj->Id%>" />
-
-<table width="100%" border="0">
-<tr>
-
-<td valign="top" class="boxcontainer">
-<&| /Widgets/TitleBox, title => loc('Identity'), id => "user-prefs-identity" &>
-
-<input type="hidden" class="hidden" name="Name" value="<%$UserObj->Name%>" />
-<table cellspacing="0" cellpadding="0">
-  <tr>
-    <td class="label"><&|/l&>Email</&>: </td>
-    <td class="value"><input type="email" name="EmailAddress" value="<%$UserObj->EmailAddress%>" /></td>
-  </tr>
-  <tr>
-    <td class="label"><&|/l&>Real Name</&>:</td>
-    <td class="value"><input type="text" name="RealName" value="<%$UserObj->RealName%>" /></td>  </tr>
-  <tr>
-    <td class="label"><&|/l&>Nickname</&>:</td>
-    <td class="value"><input type="text" name="NickName" value="<%$UserObj->NickName || ''%>" /></td>
-  </tr>
-  <tr>
-    <td class="label"><&|/l&>Language</&>:</td>
-    <td class="value"><& /Elements/SelectLang, Name => 'Lang', Default => $UserObj->Lang &></td>
-  </tr>
-  <tr>
-    <td class="label"><&|/l&>Timezone</&>:</td>
-    <td class="value"><& /Elements/SelectTimezone, Name => 'Timezone', Default => $UserObj->Timezone &></td>
-  </tr>
-<& /Elements/EditCustomFields, Object => $UserObj, Grouping => 'Identity', InTable => 1 &>
-</table>
-</&>
-<&| /Widgets/TitleBox, title => loc('Phone numbers'), id => "user-prefs-phone" &>
-<table cellspacing="0" cellpadding="0">
-  <tr>
-    <td class="label"><&|/l&>Residence</&>:</td>
-    <td class="value"><input type="tel" name="HomePhone" value="<%$UserObj->HomePhone || ''%>" size="13" /></td>
-  </tr>
-  <tr>
-    <td class="label"><&|/l&>Work</&>:</td>
-    <td class="value"><input type="tel" name="WorkPhone" value="<%$UserObj->WorkPhone || ''%>" size="13" /></td>
-  </tr>
-  <tr>
-    <td class="label"><&|/l&>Mobile</&>:</td>
-    <td class="value"><input type="tel" name="MobilePhone" value="<%$UserObj->MobilePhone || ''%>" size="13" /></td>
-  </tr>
-  <tr>
-    <td class="label"><&|/l&>Pager</&>:</td>
-    <td class="value"><input type="tel" name="PagerPhone" value="<%$UserObj->PagerPhone || ''%>" size="13" /></td>
-  </tr>
-<& /Elements/EditCustomFields, Object => $UserObj, Grouping => 'Phones', InTable => 1 &>
-</table>
-</&>
-
-%if ($UserObj->Privileged) {
-<&| /Widgets/TitleBox, title => loc('Signature'), id => "user-prefs-signature" &>
-<textarea cols="80" rows="5" name="Signature" class="signature" wrap="hard">
-<%$UserObj->Signature || ''%></textarea>
-</&>
-% }
-
-% $m->callback( %ARGS, UserObj => $UserObj, CallbackName => 'FormLeftColumn' );
-</td>
-<td valign="top" class="boxcontainer">
-
-<&| /Widgets/TitleBox, title => loc('Access control'), id => "user-prefs-access-control" &>
-% if ( $UserObj->__Value('Password') ne '*NO-PASSWORD*' ) {
-<& /Elements/EditPassword,
-    User => $UserObj,
-    Name => [qw(CurrentPass Pass1 Pass2)],
-&>
-% }
-
-<& /Elements/EditCustomFields, Object => $UserObj, Grouping => 'Access control' &>
-
-</&>
-
-<&| /Widgets/TitleBox, title => loc('Location'), id => "user-prefs-location" &>
-<table cellspacing="0" cellpadding="0">
-  <tr>
-    <td class="label"><&|/l&>Organization</&>:</td>
-    <td class="value"><input type="text" name="Organization" value="<%$UserObj->Organization || ''%>" /></td>
-  </tr>
-  <tr>
-    <td class="label"><&|/l&>Address1</&>:</td>
-    <td class="value"><input type="text" name="Address1" value="<%$UserObj->Address1 || ''%>" /></td>
-  </tr>
-  <tr>
-    <td class="label"><&|/l&>Address2</&>:</td>
-    <td class="value"><input type="text" name="Address2" value="<%$UserObj->Address2 || ''%>" /></td>
-  </tr>
-  <tr>
-    <td class="label"><&|/l&>City</&>:</td>
-    <td><input type="text" name="City" value="<%$UserObj->City || ''%>" size="14" /></td>
-  </tr>
-  <tr>
-    <td class="label"><&|/l&>State</&>:</td>
-    <td class="value"><input type="text" name="State" value="<%$UserObj->State || ''%>" size="3" /></td>
-  </tr>
-  <tr>
-    <td class="label"><&|/l&>Zip</&>:</td>
-    <td class="value"><input type="text" name="Zip" value="<%$UserObj->Zip || ''%>" size="9" /></td>
-  </tr>
-  <tr>
-    <td class="label"><&|/l&>Country</&>:</td>
-    <td class="value"><input type="text" name="Country" value="<%$UserObj->Country || ''%>" /></td>
-  </tr>
-<& /Elements/EditCustomFields, Object => $UserObj, Grouping => 'Location', InTable => 1 &>
-</table>
-</&>
-
-
-
-<& /Elements/EditCustomFieldCustomGroupings, Object => $UserObj &>
-
-
-
-<& /Elements/Submit, Label => loc('Save Preferences') &>
-
-<&| /Widgets/TitleBox, title => loc('Secret authentication token'), id => "user-prefs-feeds" &>
-
-<&|/l&>All iCal feeds embed a secret token which authorizes you.  If the URL for one of your iCal feeds was exposed to the outside world, you can get a new secret, <b>breaking all existing iCal feeds</b>, below.</&>
-
-<a href="#" id="ResetAuthTokenPrompt" style="display: none">
-  <&|/l&>I want to reset my secret token.</&>
-</a>
-<& /Elements/Submit,
-    Label       => loc('Reset secret authentication token'),
-    Name        => "ResetAuthToken",
-    id          => "ResetAuthTokenContainer" &>
-<script>
-    jQuery("#ResetAuthTokenContainer").hide();
-    jQuery("#ResetAuthTokenPrompt").show().click(function(ev){
-        jQuery(this).slideUp();
-        jQuery("#ResetAuthTokenContainer").slideDown();
-        ev.preventDefault();
-    });
-</script>
-</&>
-
-% $m->callback( %ARGS, UserObj => $UserObj, CallbackName => 'FormRightColumn' );
-</td>
-</tr>
-
-</table>
-=======
 <& Elements/EditAboutMe, UserObj => $UserObj, PasswordName => [ qw(CurrentPass Pass1 Pass2) ] &>
->>>>>>> c017009e
 
 % $m->callback( %ARGS, UserObj => $UserObj, CallbackName => 'FormEnd' );
 

%# BEGIN BPS TAGGED BLOCK {{{
%#
%# COPYRIGHT:
%#
%# This software is Copyright (c) 1996-2017 Best Practical Solutions, LLC
%#                                          <sales@bestpractical.com>
%#
%# (Except where explicitly superseded by other copyright notices)
%#
%#
%# LICENSE:
%#
%# This work is made available to you under the terms of Version 2 of
%# the GNU General Public License. A copy of that license should have
%# been provided with this software, but in any event can be snarfed
%# from www.gnu.org.
%#
%# This work is distributed in the hope that it will be useful, but
%# WITHOUT ANY WARRANTY; without even the implied warranty of
%# MERCHANTABILITY or FITNESS FOR A PARTICULAR PURPOSE.  See the GNU
%# General Public License for more details.
%#
%# You should have received a copy of the GNU General Public License
%# along with this program; if not, write to the Free Software
%# Foundation, Inc., 51 Franklin Street, Fifth Floor, Boston, MA
%# 02110-1301 or visit their web page on the internet at
%# http://www.gnu.org/licenses/old-licenses/gpl-2.0.html.
%#
%#
%# CONTRIBUTION SUBMISSION POLICY:
%#
%# (The following paragraph is not intended to limit the rights granted
%# to you to modify and distribute this software under the terms of
%# the GNU General Public License and is only of importance to you if
%# you choose to contribute your changes and enhancements to the
%# community by submitting them to Best Practical Solutions, LLC.)
%#
%# By intentionally submitting any modifications, corrections or
%# derivatives to this work, or any other work intended for use with
%# Request Tracker, to Best Practical Solutions, LLC, you confirm that
%# you are the copyright holder for those contributions and you grant
%# Best Practical Solutions,  LLC a nonexclusive, worldwide, irrevocable,
%# royalty-free, perpetual, license to use, copy, create derivative
%# works based on those contributions, and sublicense and distribute
%# those contributions and any derivatives thereof.
%#
%# END BPS TAGGED BLOCK }}}
<& /Elements/Header, Title=>loc("Preferences") &>
<& /Elements/Tabs &>

<& /Elements/ListActions, actions => \@results &>

<form action="<%RT->Config->Get('WebPath')%>/Prefs/AboutMe.html" method="post">
<input type="hidden" class="hidden" name="id" value="<%$UserObj->Id%>" />

<table width="100%" border="0">
<tr>

<td valign="top" class="boxcontainer">
<&| /Widgets/TitleBox, title => loc('Identity'), id => "user-prefs-identity" &>

<input type="hidden" class="hidden" name="Name" value="<%$UserObj->Name%>" />
<table cellspacing="0" cellpadding="0">
  <tr>
    <td class="label"><&|/l&>Email</&>: </td>
    <td class="value"><input name="EmailAddress" value="<%$UserObj->EmailAddress%>" /></td>
  </tr>
  <tr>
    <td class="label"><&|/l&>Real Name</&>:</td>
    <td class="value"><input name="RealName" value="<%$UserObj->RealName%>" /></td>  </tr>
  <tr>
    <td class="label"><&|/l&>Nickname</&>:</td>
    <td class="value"><input name="NickName" value="<%$UserObj->NickName || ''%>" /></td>
  </tr>
  <tr>
    <td class="label"><&|/l&>Language</&>:</td>
    <td class="value"><& /Elements/SelectLang, Name => 'Lang', Default => $UserObj->Lang &></td>
  </tr>
  <tr>
    <td class="label"><&|/l&>Timezone</&>:</td>
    <td class="value"><& /Elements/SelectTimezone, Name => 'Timezone', Default => $UserObj->Timezone &></td>
  </tr>
<& /Elements/EditCustomFields, Object => $UserObj, Grouping => 'Identity', InTable => 1 &>
</table>
</&>
<&| /Widgets/TitleBox, title => loc('Phone numbers'), id => "user-prefs-phone" &>
<table cellspacing="0" cellpadding="0">
  <tr>
    <td class="label"><&|/l&>Residence</&>:</td>
    <td class="value"><input name="HomePhone" value="<%$UserObj->HomePhone || ''%>" size="13" /></td>
  </tr>
  <tr>
    <td class="label"><&|/l&>Work</&>:</td>
    <td class="value"><input name="WorkPhone" value="<%$UserObj->WorkPhone || ''%>" size="13" /></td>
  </tr>
  <tr>
    <td class="label"><&|/l&>Mobile</&>:</td>
    <td class="value"><input name="MobilePhone" value="<%$UserObj->MobilePhone || ''%>" size="13" /></td>
  </tr>
  <tr>
    <td class="label"><&|/l&>Pager</&>:</td>
    <td class="value"><input name="PagerPhone" value="<%$UserObj->PagerPhone || ''%>" size="13" /></td>
  </tr>
<& /Elements/EditCustomFields, Object => $UserObj, Grouping => 'Phones', InTable => 1 &>
</table>
</&>

%if ($UserObj->Privileged) {
<&| /Widgets/TitleBox, title => loc('Signature'), id => "user-prefs-signature" &>
<textarea cols="80" rows="5" name="Signature" class="signature" wrap="hard">
<%$UserObj->Signature || ''%></textarea>
</&>
% }

% $m->callback( %ARGS, UserObj => $UserObj, CallbackName => 'FormLeftColumn' );
</td>
<td valign="top" class="boxcontainer">

<<<<<<< HEAD
<&| /Widgets/TitleBox, title => loc('Access control'), id => "user-prefs-access-control" &>
=======
<&| /Widgets/TitleBox, title => loc('Access control'), id => "user-prefs-password" &>
>>>>>>> 91a920d8
% if ( $UserObj->__Value('Password') ne '*NO-PASSWORD*' ) {
<& /Elements/EditPassword,
    User => $UserObj,
    Name => [qw(CurrentPass Pass1 Pass2)],
&>
% }

<& /Elements/EditCustomFields, Object => $UserObj, Grouping => 'Access control' &>

</&>

<&| /Widgets/TitleBox, title => loc('Location'), id => "user-prefs-location" &>
<table cellspacing="0" cellpadding="0">
  <tr>
    <td class="label"><&|/l&>Organization</&>:</td>
    <td class="value"><input name="Organization" value="<%$UserObj->Organization || ''%>" /></td>
  </tr>
  <tr>
    <td class="label"><&|/l&>Address1</&>:</td>
    <td class="value"><input name="Address1" value="<%$UserObj->Address1 || ''%>" /></td>
  </tr>
  <tr>
    <td class="label"><&|/l&>Address2</&>:</td>
    <td class="value"><input name="Address2" value="<%$UserObj->Address2 || ''%>" /></td>
  </tr>
  <tr>
    <td class="label"><&|/l&>City</&>:</td>
    <td><input name="City" value="<%$UserObj->City || ''%>" size="14" /></td>
  </tr>
  <tr>
    <td class="label"><&|/l&>State</&>:</td>
    <td class="value"><input name="State" value="<%$UserObj->State || ''%>" size="3" /></td>
  </tr>
  <tr>
    <td class="label"><&|/l&>Zip</&>:</td>
    <td class="value"><input name="Zip" value="<%$UserObj->Zip || ''%>" size="9" /></td>
  </tr>
  <tr>
    <td class="label"><&|/l&>Country</&>:</td>
    <td class="value"><input name="Country" value="<%$UserObj->Country || ''%>" /></td>
  </tr>
<& /Elements/EditCustomFields, Object => $UserObj, Grouping => 'Location', InTable => 1 &>
</table>
</&>



<& /Elements/EditCustomFieldCustomGroupings, Object => $UserObj &>



<& /Elements/Submit, Label => loc('Save Preferences') &>

<&| /Widgets/TitleBox, title => loc('Secret authentication token'), id => "user-prefs-feeds" &>

<&|/l&>All iCal feeds embed a secret token which authorizes you.  If the URL for one of your iCal feeds was exposed to the outside world, you can get a new secret, <b>breaking all existing iCal feeds</b>, below.</&>

<a href="#" id="ResetAuthTokenPrompt" style="display: none">
  <&|/l&>I want to reset my secret token.</&>
</a>
<& /Elements/Submit,
    Label       => loc('Reset secret authentication token'),
    Name        => "ResetAuthToken",
    id          => "ResetAuthTokenContainer" &>
<script>
    jQuery("#ResetAuthTokenContainer").hide();
    jQuery("#ResetAuthTokenPrompt").show().click(function(ev){
        jQuery(this).slideUp();
        jQuery("#ResetAuthTokenContainer").slideDown();
        ev.preventDefault();
    });
</script>
</&>

% $m->callback( %ARGS, UserObj => $UserObj, CallbackName => 'FormRightColumn' );
</td>
</tr>

</table>

% $m->callback( %ARGS, UserObj => $UserObj, CallbackName => 'FormEnd' );

</form>


<%INIT>

my $UserObj = RT::User->new( $session{'CurrentUser'} );
$UserObj->Load($id) if $id;
$UserObj->Load($Name) if $Name && !$UserObj->id;
unless ( $UserObj->id ) {
    Abort(loc("Couldn't load user #[_1] or user '[_2]'", $id, $Name))
        if $id && $Name;
    Abort(loc("Couldn't load user #[_1]", $id))
        if $id;
    Abort(loc("Couldn't load user '[_1]'", $Name))
        if $Name;
    Abort(loc("Couldn't load user"));
}
$id = $UserObj->id;

my @results;

if ( $ARGS{'ResetAuthToken'} ) {
    my ($status, $msg) = $UserObj->GenerateAuthToken;
    push @results, $msg;
}
else {
    my @fields = qw(
        Name Comments Signature EmailAddress FreeformContactInfo 
        Organization RealName NickName Lang Gecos HomePhone WorkPhone
        MobilePhone PagerPhone Address1 Address2 City State Zip Country
        Timezone
    );

    $m->callback(
        CallbackName => 'UpdateLogic',
        fields       => \@fields,
        results      => \@results,
        UserObj      => $UserObj,
        ARGSRef      => \%ARGS,
    );

    push @results, UpdateRecordObject (
        AttributesRef => \@fields,
        Object => $UserObj,
        ARGSRef => \%ARGS,
    );

    push @results, ProcessObjectCustomFieldUpdates( ARGSRef => \%ARGS, Object => $UserObj );

    # Deal with special fields: Privileged, Enabled, and Password
    if  ( $SetPrivileged and $Privileged != $UserObj->Privileged ) {
        my ($code, $msg) = $UserObj->SetPrivileged( $Privileged );
        push @results, loc('Privileged status: [_1]', loc_fuzzy($msg));
    }

    my %password_cond = $UserObj->CurrentUserRequireToSetPassword;
    if (defined $Pass1 && length $Pass1 ) {
        my ($status, $msg) = $UserObj->SafeSetPassword(
            Current      => $CurrentPass,
            New          => $Pass1,
            Confirmation => $Pass2,
        );
        push @results, loc("Password: [_1]", $msg);
    }
}


MaybeRedirectForResults(
    Actions   => \@results,
);

</%INIT>


<%ARGS>
$id => $session{'CurrentUser'}->Id
$Name  => undef
$Comments  => undef
$Signature  => undef
$EmailAddress  => undef
$FreeformContactInfo => undef
$Organization  => undef
$RealName  => undef
$NickName  => undef
$Privileged => undef
$SetPrivileged => undef
$Enabled => undef
$SetEnabled => undef
$Lang  => undef
$Gecos => undef
$HomePhone => undef
$WorkPhone  => undef
$MobilePhone  => undef
$PagerPhone  => undef
$Address1 => undef
$Address2  => undef
$City  => undef
$State  => undef
$Zip  => undef
$Country => undef
$CurrentPass => undef
$Pass1 => undef
$Pass2 => undef
$Create=> undef
</%ARGS><|MERGE_RESOLUTION|>--- conflicted
+++ resolved
@@ -116,11 +116,7 @@
 </td>
 <td valign="top" class="boxcontainer">
 
-<<<<<<< HEAD
 <&| /Widgets/TitleBox, title => loc('Access control'), id => "user-prefs-access-control" &>
-=======
-<&| /Widgets/TitleBox, title => loc('Access control'), id => "user-prefs-password" &>
->>>>>>> 91a920d8
 % if ( $UserObj->__Value('Password') ne '*NO-PASSWORD*' ) {
 <& /Elements/EditPassword,
     User => $UserObj,

%# BEGIN BPS TAGGED BLOCK {{{
%#
%# COPYRIGHT:
%#
%# This software is Copyright (c) 1996-2021 Best Practical Solutions, LLC
%#                                          <sales@bestpractical.com>
%#
%# (Except where explicitly superseded by other copyright notices)
%#
%#
%# LICENSE:
%#
%# This work is made available to you under the terms of Version 2 of
%# the GNU General Public License. A copy of that license should have
%# been provided with this software, but in any event can be snarfed
%# from www.gnu.org.
%#
%# This work is distributed in the hope that it will be useful, but
%# WITHOUT ANY WARRANTY; without even the implied warranty of
%# MERCHANTABILITY or FITNESS FOR A PARTICULAR PURPOSE.  See the GNU
%# General Public License for more details.
%#
%# You should have received a copy of the GNU General Public License
%# along with this program; if not, write to the Free Software
%# Foundation, Inc., 51 Franklin Street, Fifth Floor, Boston, MA
%# 02110-1301 or visit their web page on the internet at
%# http://www.gnu.org/licenses/old-licenses/gpl-2.0.html.
%#
%#
%# CONTRIBUTION SUBMISSION POLICY:
%#
%# (The following paragraph is not intended to limit the rights granted
%# to you to modify and distribute this software under the terms of
%# the GNU General Public License and is only of importance to you if
%# you choose to contribute your changes and enhancements to the
%# community by submitting them to Best Practical Solutions, LLC.)
%#
%# By intentionally submitting any modifications, corrections or
%# derivatives to this work, or any other work intended for use with
%# Request Tracker, to Best Practical Solutions, LLC, you confirm that
%# you are the copyright holder for those contributions and you grant
%# Best Practical Solutions,  LLC a nonexclusive, worldwide, irrevocable,
%# royalty-free, perpetual, license to use, copy, create derivative
%# works based on those contributions, and sublicense and distribute
%# those contributions and any derivatives thereof.
%#
%# END BPS TAGGED BLOCK }}}
<& /Admin/Elements/Header, Title => $title &>
<& /Elements/Tabs &>
<& /Elements/ListActions, actions => \@results &>

<form method="post" action="DefaultValues.html" name="ModifyDefaultValues" id="ModifyDefaultValues" class="mx-auto max-width-lg">
<input type="hidden" name="id" value="<% $queue->id %>" />

<div class="ticket-info-basics">
<<<<<<< HEAD
  <&| /Widgets/TitleBox, title => loc('Basics'), content_class => 'mx-auto width-sm' &>
  <div class="form-row">
    <div class="label col-3">
      <&|/l&>Priority</&>:
    </div>
    <div class="value col-9">
      <& /Elements/SelectPriority, Name => "InitialPriority", Default => $queue->DefaultValue('InitialPriority'), QueueObj => $queue &>
    </div>
  </div>

  <div class="form-row">
    <div class="label col-3">
      <&|/l&>Final Priority</&>:
    </div>
    <div class="value col-9">
      <& /Elements/SelectPriority, Name => "FinalPriority", Default => $queue->DefaultValue('FinalPriority'), QueueObj => $queue &>
      <span><em><&|/l&>requires running rt-crontool</&></em></span>
    </div>
  </div>

  <& /Elements/EditCustomFields,
      Object => RT::Ticket->new($session{CurrentUser}),
      CustomFields => $queue->TicketCustomFields->LimitToDefaultValuesSupportedTypes,
      Grouping => 'Basics',
  &>

  <div class="form-row">
    <div class="label col-3">
      <&|/l&>Article</&>:
    </div>
    <div class="value col-9">
      <& /Elements/SelectArticle, QueueObj => $queue, Default => $queue->DefaultValue('Article'), Name => 'Article' &>
    </div>
  </div>

  </&>
</div>

<div class="ticket-info-dates">
  <&|/Widgets/TitleBox, title => loc("Dates"), content_class => 'mx-auto width-sm' &>
  <div class="form-row">
    <div class="label col-3">
      <&|/l&>Starts</&>:
    </div>
    <div class="value col-9">
      <& /Elements/SelectDate, Name => "Starts", Default => $queue->DefaultValue('Starts') || '' &>
    </div>
  </div>

  <div class="form-row">
    <div class="label col-3">
      <&|/l&>Due</&>:
    </div>
    <div class="value col-9">
      <& /Elements/SelectDate, Name => "Due", Default => $queue->DefaultValue('Due') || '' &>
    </div>
  </div>

  <& /Elements/EditCustomFields,
      Object => RT::Ticket->new($session{CurrentUser}),
      CustomFields => $queue->TicketCustomFields->LimitToDefaultValuesSupportedTypes,
      Grouping => 'Dates',
  &>
  </&>
=======
    <&| /Widgets/TitleBox, title => loc('Basics') &>
    <table>
    <tr><td class="label"><&|/l&>Priority</&>:</td>
    <td><& /Elements/SelectPriority,
        Name => "InitialPriority",
        Default => $queue->DefaultValue('InitialPriority'),
    &></td></tr>
    <tr><td class="label"><&|/l&>Final Priority</&>:</td>
    <td><& /Elements/SelectPriority,
        Name => "FinalPriority",
        Default => $queue->DefaultValue('FinalPriority'),
    &><br /><span><em><&|/l&>requires running rt-crontool</&></em></span></td></tr>
    <& /Elements/EditCustomFields,
        Object => RT::Ticket->new($session{CurrentUser}),
        CustomFields => $queue->TicketCustomFields->LimitToDefaultValuesSupportedTypes,
        Grouping => 'Basics',
        InTable => 1,
        CategoryObj => $queue,
    &>
    </table>
    </&>
</div>

<div class="ticket-info-dates">
    <&|/Widgets/TitleBox, title => loc("Dates") &>
    <table>
    <tr><td class="label"><&|/l&>Starts</&>:</td><td><& /Elements/SelectDate, Name => "Starts", Default => $queue->DefaultValue('Starts') || '' &></td></tr>
    <tr><td class="label"><&|/l&>Due</&>:</td><td><& /Elements/SelectDate, Name => "Due", Default => $queue->DefaultValue('Due') || '' &></td></tr>
    <& /Elements/EditCustomFields,
        Object => RT::Ticket->new($session{CurrentUser}),
        CustomFields => $queue->TicketCustomFields->LimitToDefaultValuesSupportedTypes,
        Grouping => 'Dates',
        InTable => 1,
        CategoryObj => $queue,
    &>
    </table>
    </&>
>>>>>>> 3ddc7a65
</div>

% if ( RT->Config->ObjectHasCustomFieldGrouping(Object => RT::Ticket->new($session{CurrentUser}), CategoryObj => $queue, Grouping => 'People') ) {
<div class="ticket-info-people">
<<<<<<< HEAD
  <&|/Widgets/TitleBox, title => loc("People"), content_class => 'mx-auto width-sm' &>
  <& /Elements/EditCustomFields,
      Object => RT::Ticket->new($session{CurrentUser}),
      CustomFields => $queue->TicketCustomFields->LimitToDefaultValuesSupportedTypes,
      Grouping => 'People',
  &>
  </&>
=======
    <&|/Widgets/TitleBox, title => loc("People") &>
    <table>
    <& /Elements/EditCustomFields,
        Object => RT::Ticket->new($session{CurrentUser}),
        CustomFields => $queue->TicketCustomFields->LimitToDefaultValuesSupportedTypes,
        Grouping => 'People',
        InTable => 1,
        CategoryObj => $queue,
    &>
    </table>
    </&>
>>>>>>> 3ddc7a65
</div>
% }

% if ( RT->Config->ObjectHasCustomFieldGrouping(Object => RT::Ticket->new($session{CurrentUser}), CategoryObj => $queue, Grouping => 'Links') ) {
<div class="ticket-info-links">
  <&|/Widgets/TitleBox, title => loc("Links"), content_class => 'mx-auto width-sm' &>
  <& /Elements/EditCustomFields,
      Object => RT::Ticket->new($session{CurrentUser}),
      CustomFields => $queue->TicketCustomFields->LimitToDefaultValuesSupportedTypes,
      Grouping => 'Links',
  &>
  </&>
</div>
% }

<& /Elements/EditCustomFieldCustomGroupings, CustomFieldGenerator => sub { $queue->TicketCustomFields->LimitToDefaultValuesSupportedTypes }, Object => RT::Ticket->new($session{CurrentUser}), Groupings => \@groupings &>

<div class="ticket-info-cfs">
  <&|/Widgets/TitleBox, title => loc("Transaction Custom Fields"), content_class => 'mx-auto width-sm' &>
  <& /Elements/EditCustomFields, CustomFields => $queue->TicketTransactionCustomFields->LimitToDefaultValuesSupportedTypes, Object => RT::Transaction->new($session{CurrentUser}), QueueObj => $queue, &>
  </&>
</div>

<div class="form-row">
  <div class="col-12">
    <& /Elements/Submit, Name => 'Update', Label => loc('Save Changes') &>
  </div>
</div>
<div class="form-row">
  <div class="col-12">
    <& /Elements/Submit, Name => 'Reset', Label => loc('Reset Custom Field Values to Default') &>
  </div>
</div>
</form>

<%INIT>
my $queue = RT::Queue->new( $session{CurrentUser} );
$queue->Load($id) || Abort( loc( "Couldn't load object [_1]", $id ) );

my $title = loc( 'Default Values for queue [_1]', $queue->Name );
my @groupings = (RT::CustomField->CustomGroupings('RT::Ticket'), '');

$m->callback( CallbackName => 'Init', ARGSRef => \%ARGS, Queue => $queue, Title => \$title, Groupings => \@groupings );

my @results;
if ( $ARGS{Reset} ) {
    my $attr = $queue->FirstAttribute( 'CustomFieldDefaultValues' );
    if ( $attr ) {
        $attr->Delete;
        push @results, "Custom Field default values are reset";
    }
}
elsif ( $ARGS{Update} ) {
    for my $field ( qw/InitialPriority FinalPriority Starts Due Article/ ) {
        my ($ret, $msg) = $queue->SetDefaultValue(
            Name => $field,
            Value => $ARGS{$field},
        );
        push @results, $msg;
    }
    my $cfs = _ParseObjectCustomFieldArgs(\%ARGS)->{'RT::Ticket'}{0};
    for my $cf_id (keys %$cfs) {
        # In the case of inconsistent CFV submission,
        # we'll get the 1st grouping in the hash, alphabetically
        my ($ret, $grouping_name) = _ValidateConsistentCustomFieldValues($cf_id, $cfs->{$cf_id});

        my $grouping = $cfs->{$cf_id}{$grouping_name};
        my $value = $grouping->{Value} // $grouping->{Values};

        my $cf = RT::CustomField->new($session{CurrentUser});
        $cf->Load($cf_id);
        if ( $cf->id && $cf->SupportDefaultValues ) {
            my ($ret, $msg) = $cf->SetDefaultValues(
                Object => $queue,
                Values => $value,
            );
            push @results, $msg;
        }
    }
}

MaybeRedirectForResults(
    Actions   => \@results,
    Arguments => { id => $queue->id },
);
</%INIT>
<%ARGS>
$id => undef
</%ARGS><|MERGE_RESOLUTION|>--- conflicted
+++ resolved
@@ -53,7 +53,6 @@
 <input type="hidden" name="id" value="<% $queue->id %>" />
 
 <div class="ticket-info-basics">
-<<<<<<< HEAD
   <&| /Widgets/TitleBox, title => loc('Basics'), content_class => 'mx-auto width-sm' &>
   <div class="form-row">
     <div class="label col-3">
@@ -78,6 +77,7 @@
       Object => RT::Ticket->new($session{CurrentUser}),
       CustomFields => $queue->TicketCustomFields->LimitToDefaultValuesSupportedTypes,
       Grouping => 'Basics',
+      CategoryObj => $queue,
   &>
 
   <div class="form-row">
@@ -116,72 +116,21 @@
       Object => RT::Ticket->new($session{CurrentUser}),
       CustomFields => $queue->TicketCustomFields->LimitToDefaultValuesSupportedTypes,
       Grouping => 'Dates',
-  &>
-  </&>
-=======
-    <&| /Widgets/TitleBox, title => loc('Basics') &>
-    <table>
-    <tr><td class="label"><&|/l&>Priority</&>:</td>
-    <td><& /Elements/SelectPriority,
-        Name => "InitialPriority",
-        Default => $queue->DefaultValue('InitialPriority'),
-    &></td></tr>
-    <tr><td class="label"><&|/l&>Final Priority</&>:</td>
-    <td><& /Elements/SelectPriority,
-        Name => "FinalPriority",
-        Default => $queue->DefaultValue('FinalPriority'),
-    &><br /><span><em><&|/l&>requires running rt-crontool</&></em></span></td></tr>
-    <& /Elements/EditCustomFields,
-        Object => RT::Ticket->new($session{CurrentUser}),
-        CustomFields => $queue->TicketCustomFields->LimitToDefaultValuesSupportedTypes,
-        Grouping => 'Basics',
-        InTable => 1,
-        CategoryObj => $queue,
-    &>
-    </table>
-    </&>
-</div>
-
-<div class="ticket-info-dates">
-    <&|/Widgets/TitleBox, title => loc("Dates") &>
-    <table>
-    <tr><td class="label"><&|/l&>Starts</&>:</td><td><& /Elements/SelectDate, Name => "Starts", Default => $queue->DefaultValue('Starts') || '' &></td></tr>
-    <tr><td class="label"><&|/l&>Due</&>:</td><td><& /Elements/SelectDate, Name => "Due", Default => $queue->DefaultValue('Due') || '' &></td></tr>
-    <& /Elements/EditCustomFields,
-        Object => RT::Ticket->new($session{CurrentUser}),
-        CustomFields => $queue->TicketCustomFields->LimitToDefaultValuesSupportedTypes,
-        Grouping => 'Dates',
-        InTable => 1,
-        CategoryObj => $queue,
-    &>
-    </table>
-    </&>
->>>>>>> 3ddc7a65
+      CategoryObj => $queue,
+  &>
+  </&>
 </div>
 
 % if ( RT->Config->ObjectHasCustomFieldGrouping(Object => RT::Ticket->new($session{CurrentUser}), CategoryObj => $queue, Grouping => 'People') ) {
 <div class="ticket-info-people">
-<<<<<<< HEAD
   <&|/Widgets/TitleBox, title => loc("People"), content_class => 'mx-auto width-sm' &>
   <& /Elements/EditCustomFields,
       Object => RT::Ticket->new($session{CurrentUser}),
       CustomFields => $queue->TicketCustomFields->LimitToDefaultValuesSupportedTypes,
       Grouping => 'People',
-  &>
-  </&>
-=======
-    <&|/Widgets/TitleBox, title => loc("People") &>
-    <table>
-    <& /Elements/EditCustomFields,
-        Object => RT::Ticket->new($session{CurrentUser}),
-        CustomFields => $queue->TicketCustomFields->LimitToDefaultValuesSupportedTypes,
-        Grouping => 'People',
-        InTable => 1,
-        CategoryObj => $queue,
-    &>
-    </table>
-    </&>
->>>>>>> 3ddc7a65
+      CategoryObj => $queue,
+  &>
+  </&>
 </div>
 % }
 

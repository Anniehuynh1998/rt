--- conflicted
+++ resolved
@@ -53,33 +53,6 @@
 <input type="hidden" name="id" value="<% $queue->id %>" />
 
 <div class="ticket-info-basics">
-<<<<<<< HEAD
-    <&| /Widgets/TitleBox, title => loc('Basics') &>
-    <table>
-    <tr><td class="label"><&|/l&>Priority</&>:</td>
-    <td><& /Elements/SelectPriority,
-        Name => "InitialPriority",
-        Default => $queue->DefaultValue('InitialPriority'),
-    &></td></tr>
-    <tr><td class="label"><&|/l&>Final Priority</&>:</td>
-    <td><& /Elements/SelectPriority,
-        Name => "FinalPriority",
-        Default => $queue->DefaultValue('FinalPriority'),
-    &><br /><span><em><&|/l&>requires running rt-crontool</&></em></span></td></tr>
-    <& /Elements/EditCustomFields,
-        Object => RT::Ticket->new($session{CurrentUser}),
-        CustomFields => $queue->TicketCustomFields->LimitToDefaultValuesSupportedTypes,
-        Grouping => 'Basics',
-        InTable => 1,
-    &>
-
-    <tr><td class="label"><&|/l&>Article</&>:</td>
-        <td><& /Elements/SelectArticle, QueueObj => $queue, Default => $queue->DefaultValue('Article'), Name => 'Article' &>
-    </td></tr>
-
-    </table>
-    </&>
-=======
   <&| /Widgets/TitleBox, title => loc('Basics') &>
   <div class="form-row">
     <div class="col-md-3 label">
@@ -105,8 +78,17 @@
       CustomFields => $queue->TicketCustomFields->LimitToDefaultValuesSupportedTypes,
       Grouping => 'Basics',
   &>
-  </&>
->>>>>>> e6878e03
+
+  <div class="form-row">
+    <div class="col-md-3 label">
+      <&|/l&>Article</&>:
+    </div>
+    <div class="col-md-9 value">
+      <& /Elements/SelectArticle, QueueObj => $queue, Default => $queue->DefaultValue('Article'), Name => 'Article' &>
+    </div>
+  </div>
+
+  </&>
 </div>
 
 <div class="ticket-info-dates">

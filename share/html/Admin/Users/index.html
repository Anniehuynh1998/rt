--- conflicted
+++ resolved
@@ -136,12 +136,20 @@
   </div>
 
   <div class="form-row">
-    <div class="col-12">
+    <div class="label col-3 text-left pt-1">
+      <&|/l&>Include all</&>
+    </div>
+    <div class="col-auto mt-1">
+      <div class="custom-control custom-checkbox">
+        <input type="checkbox" class="custom-control-input checkbox" id="FindEnabledUsers" name="FindEnabledUsers" value="1" <% $FindEnabledUsers? 'checked="checked"': '' %> />
+        <label class="custom-control-label" for="FindEnabledUsers"><&|/l&>Enabled users</&></label>
+      </div>
+    </div>
+    <div class="col-auto mt-1">
       <div class="custom-control custom-checkbox">
         <input type="checkbox" class="custom-control-input checkbox" id="FindDisabledUsers" name="FindDisabledUsers" value="1" <% $FindDisabledUsers? 'checked="checked"': '' %> />
-        <label class="custom-control-label" for="FindDisabledUsers"><&|/l&>Include disabled users in search.</&></label>
+        <label class="custom-control-label" for="FindDisabledUsers"><&|/l&>Disabled users</&></label>
       </div>
-<<<<<<< HEAD
     </div>
   </div>
 
@@ -155,32 +163,6 @@
   </form>
 </&>
 </div>
-=======
-    </tr>
-
-    <tr><td><&|/l&>Find all users whose</&> <& /Elements/SelectUsers, %ARGS, Fields => \@fields &></td></tr>
-    <tr><td><&|/l&>And all users whose</&> <& /Elements/SelectUsers, %ARGS, Fields => \@fields,
-                SelectFieldName => 'UserField2',
-                SelectOpName    => 'UserOp2',
-                InputStringName => 'UserString2',
-                UserField       => $UserField2,
-                UserOp          => $UserOp2,
-                UserString      => $UserString2,
-            &></td></tr>
-    <tr><td><&|/l&>And all users whose</&> <& /Elements/SelectUsers, %ARGS, Fields => \@fields,
-                SelectFieldName => 'UserField3',
-                SelectOpName    => 'UserOp3',
-                InputStringName => 'UserString3',
-                UserField       => $UserField3,
-                UserOp          => $UserOp3,
-                UserString      => $UserString3,
-            &></td></tr>
-</table>
-<p>Include all <input type="checkbox" class="checkbox" id="FindEnabledUsers" name="FindEnabledUsers" value="1" <% $FindEnabledUsers ? 'checked="checked"' : '' %> /><label for="FindEnabledUsers"><&|/l&>Enabled users</&></label>
-<input type="checkbox" class="checkbox" id="FindDisabledUsers" name="FindDisabledUsers" value="1" <% $FindDisabledUsers ? 'checked="checked"' : '' %> /><label for="FindDisabledUsers"><&|/l&>Disabled users</&></label>
-</p>
-% $m->callback( %ARGS, UsersObj => $users, CallbackName => 'InUsersAdminForm' );
->>>>>>> e5d0991b
 <br />
 % unless ( $users->Count ) {
 <p class="font-weight-bold"><&|/l&>No users matching search criteria found.</&></p>

--- conflicted
+++ resolved
@@ -82,51 +82,6 @@
 %     next unless defined $ARGS{ $field } && length $ARGS{ $field };
 <input type="hidden" name="<% $field %>" value="<% $ARGS{ $field } %>" />
 % }
-<<<<<<< HEAD
-=======
-<table>
-    <tr>
-      <td>
-        <&|/l&>Include</&>
-        <select name="IncludeSystemGroups">
-% my $group_selected;
-% for my $group_value ( qw(Privileged Unprivileged All) ) {
-%   $group_selected = '';
-%   if ( $group_value eq $IncludeSystemGroups ) {
-%     $group_selected = 'selected="selected"';
-%   }
-          <option value="<% $group_value %>" <% $group_selected |n %>><% loc($group_value) %></option>
-% }
-        </select>
-      </div>
-    </tr>
-
-    <tr><td><&|/l&>Find all users whose</&> <& /Elements/SelectUsers, %ARGS, Fields => \@fields &></td></tr>
-    <tr><td><&|/l&>And all users whose</&> <& /Elements/SelectUsers, %ARGS, Fields => \@fields,
-                SelectFieldName => 'UserField2',
-                SelectOpName    => 'UserOp2',
-                InputStringName => 'UserString2',
-                UserField       => $UserField2,
-                UserOp          => $UserOp2,
-                UserString      => $UserString2,
-            &></td></tr>
-    <tr><td><&|/l&>And all users whose</&> <& /Elements/SelectUsers, %ARGS, Fields => \@fields,
-                SelectFieldName => 'UserField3',
-                SelectOpName    => 'UserOp3',
-                InputStringName => 'UserString3',
-                UserField       => $UserField3,
-                UserOp          => $UserOp3,
-                UserString      => $UserString3,
-            &></td></tr>
-</table>
-<input type="checkbox" class="checkbox" id="FindDisabledUsers" name="FindDisabledUsers" value="1" <% $FindDisabledUsers? 'checked="checked"': '' %> />
-<label for="FindDisabledUsers"><&|/l&>Include disabled users in search.</&></label>
-% $m->callback( %ARGS, UsersObj => $users, CallbackName => 'InUsersAdminForm' );
-
-<br />
-<div align="right"><input type="submit" class="button" value="<&|/l&>Go!</&>" name="Go" /></div>
-</form>
->>>>>>> 1768ea86
 
   <div class="form-row">
     <div class="label col-3 text-left">
@@ -280,11 +235,8 @@
     # Must be all
     $caption = loc("All users");
 }
-<<<<<<< HEAD
-=======
 
 $users->LimitToEndUsers;
->>>>>>> 1768ea86
 
 $Format ||= RT->Config->Get('AdminSearchResultFormat')->{'Users'};
 my $Rows = RT->Config->Get('AdminSearchResultRows')->{'Users'} || 50;

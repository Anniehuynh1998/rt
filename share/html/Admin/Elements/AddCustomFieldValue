--- conflicted
+++ resolved
@@ -79,17 +79,8 @@
 </tr>
 
 </table>
-<<<<<<< HEAD
+</form>
 
-<%init>
-my $BasedOnObj = $CustomField->BasedOnObj;
-my $Categories;
-if ($BasedOnObj and $BasedOnObj->Id) {
-    $Categories = $BasedOnObj->Values;
-}
-</%init>
-=======
-</form>
 <script type="text/javascript">
 jQuery( function() {
     jQuery('form[name=AddCustomFieldValue]').submit(function() {
@@ -116,8 +107,13 @@
     });
 });
 </script>
->>>>>>> b16c120e
-
+<%init>
+my $BasedOnObj = $CustomField->BasedOnObj;
+my $Categories;
+if ($BasedOnObj and $BasedOnObj->Id) {
+    $Categories = $BasedOnObj->Values;
+}
+</%init>
 <%args>
 $CustomField => undef
 </%args>
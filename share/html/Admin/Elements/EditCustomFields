%# BEGIN BPS TAGGED BLOCK {{{
%#
%# COPYRIGHT:
%#
%# This software is Copyright (c) 1996-2019 Best Practical Solutions, LLC
%#                                          <sales@bestpractical.com>
%#
%# (Except where explicitly superseded by other copyright notices)
%#
%#
%# LICENSE:
%#
%# This work is made available to you under the terms of Version 2 of
%# the GNU General Public License. A copy of that license should have
%# been provided with this software, but in any event can be snarfed
%# from www.gnu.org.
%#
%# This work is distributed in the hope that it will be useful, but
%# WITHOUT ANY WARRANTY; without even the implied warranty of
%# MERCHANTABILITY or FITNESS FOR A PARTICULAR PURPOSE.  See the GNU
%# General Public License for more details.
%#
%# You should have received a copy of the GNU General Public License
%# along with this program; if not, write to the Free Software
%# Foundation, Inc., 51 Franklin Street, Fifth Floor, Boston, MA
%# 02110-1301 or visit their web page on the internet at
%# http://www.gnu.org/licenses/old-licenses/gpl-2.0.html.
%#
%#
%# CONTRIBUTION SUBMISSION POLICY:
%#
%# (The following paragraph is not intended to limit the rights granted
%# to you to modify and distribute this software under the terms of
%# the GNU General Public License and is only of importance to you if
%# you choose to contribute your changes and enhancements to the
%# community by submitting them to Best Practical Solutions, LLC.)
%#
%# By intentionally submitting any modifications, corrections or
%# derivatives to this work, or any other work intended for use with
%# Request Tracker, to Best Practical Solutions, LLC, you confirm that
%# you are the copyright holder for those contributions and you grant
%# Best Practical Solutions,  LLC a nonexclusive, worldwide, irrevocable,
%# royalty-free, perpetual, license to use, copy, create derivative
%# works based on those contributions, and sublicense and distribute
%# those contributions and any derivatives thereof.
%#
%# END BPS TAGGED BLOCK }}}
<& /Elements/ListActions, actions => \@results &>

<form action="<%RT->Config->Get('WebPath')%><% $m->request_comp->path |n %>" method="post" name="EditCustomFields">
<input type="hidden" class="hidden" name="id" value="<% $Object->Id || ''%>" />
<input type="hidden" class="hidden" name="ObjectType" value="<% $ObjectType %>" />
<input type="hidden" class="hidden" name="SubType" value="<% $SubType %>" />

<h2><&|/l&>Selected Custom Fields</&></h2>
<& /Elements/CollectionList,
    %ARGS,
    Collection    => $added_cfs,
    Rows          => 0,
    Page          => 1,
    Format        => $format,
    DisplayFormat => $display_format,
    AllowSorting  => 0,
    ShowEmpty     => 0,
    PassArguments => [
        qw(Page Order OrderBy),
        qw(id ObjectType SubType),
    ],
&>

<h2><&|/l&>Unselected Custom Fields</&></h2>
<& /Elements/CollectionList,
    OrderBy       => 'Name',
    Order         => 'ASC',
    %ARGS,
    Collection    => $not_added_cfs,
    Rows          => $rows,
    Format        => $format,
    DisplayFormat => "'__CheckBox.{AddCustomField}__',". $format,
    AllowSorting  => 1,
    ShowEmpty     => 0,
    PassArguments => [
        qw(Page Order OrderBy),
        qw(id ObjectType SubType),
    ],
&>

<<<<<<< HEAD
<div class="form-row">
  <div class="col-md-12">
    <& /Elements/Submit, Name => 'UpdateCFs' &>
  </div>
</div>
=======
  <div class="form-row">
    <div class="col-md-12">
      <& /Elements/Submit, Name => 'UpdateCFs' &>
    </div>
  </div>
>>>>>>> 4759d3c4
</form>


<%INIT>
my $id = $Object->Id || 0;
if ($id and !$Object->CurrentUserHasRight('AssignCustomFields')) {
    $m->out('<p><i>', loc('(No custom fields)'), '</i></p>');
    return;
}

my @results;

my $lookup = $ObjectType;
$lookup .= "-$SubType" if $SubType;

## deal with moving sortorder of custom fields
if ( $MoveCustomFieldUp ) { {
    my $record = RT::ObjectCustomField->new( $session{'CurrentUser'} );
    $record->LoadByCols( ObjectId => $id, CustomField => $MoveCustomFieldUp );
    unless ( $record->id ) {
        push @results, loc("Custom field #[_1] is not applied to this object", $MoveCustomFieldUp);
        last;
    }

    my ($status, $msg) = $record->MoveUp;
    push @results, $msg;
} }
if ( $MoveCustomFieldDown ) { {
    my $record = RT::ObjectCustomField->new( $session{'CurrentUser'} );
    $record->LoadByCols( ObjectId => $id, CustomField => $MoveCustomFieldDown );
    unless ( $record->id ) {
        push @results, loc("Custom field #[_1] is not applied to this object", $MoveCustomFieldDown);
        last;
    }

    my ($status, $msg) = $record->MoveDown;
    push @results, $msg;
} }

if ( $UpdateCFs ) {
    foreach my $cf_id ( @AddCustomField ) {
        my $CF = RT::CustomField->new( $session{'CurrentUser'} );
        $CF->SetContextObject( $Object );
        $CF->Load( $cf_id );
        unless ( $CF->id ) {
            push @results, loc("Couldn't load CustomField #[_1]", $cf_id);
            next;
        }
        my ($status, $msg) = $CF->AddToObject( $Object );
        push @results, $msg;
    }
    foreach my $cf_id ( @RemoveCustomField ) {
        my $CF = RT::CustomField->new( $session{'CurrentUser'} );
        $CF->SetContextObject( $Object );
        $CF->Load( $cf_id );
        unless ( $CF->id ) {
            push @results, loc("Couldn't load CustomField #[_1]", $cf_id);
            next;
        }
        my ($status, $msg) = $CF->RemoveFromObject( $Object );
        push @results, $msg;
    }
}

$m->callback(CallbackName => 'UpdateExtraFields', Results => \@results, Object => $Object, %ARGS);

my $added_cfs = RT::CustomFields->new( $session{'CurrentUser'} );
$added_cfs->LimitToLookupType($lookup);
$added_cfs->LimitToGlobalOrObjectId($id);
$added_cfs->SetContextObject( $Object );
$added_cfs->ApplySortOrder;

my $not_added_cfs = RT::CustomFields->new( $session{'CurrentUser'} );
$not_added_cfs->LimitToLookupType($lookup);
$not_added_cfs->LimitToNotAdded( $id ? ($id, 0) : (0) );

my $format = RT->Config->Get('AdminSearchResultFormat')->{'CustomFields'};
my $rows = RT->Config->Get('AdminSearchResultRows')->{'CustomFields'} || 50;

my $display_format = $id
            ? ("'__RemoveCheckBox.{$id}__',". $format .", '__MoveCF.{$id}__'")
            : ("'__CheckBox.{RemoveCustomField}__',". $format .", '__MoveCF.{$id}__'");
$m->callback(CallbackName => 'EditDisplayFormat', DisplayFormat => \$display_format, id => $id);

</%INIT>
<%ARGS>
$Object
$ObjectType
$SubType => ''

$UpdateCFs           => undef
@RemoveCustomField   => ()
@AddCustomField      => ()
$MoveCustomFieldUp   => undef
$MoveCustomFieldDown => undef
</%ARGS><|MERGE_RESOLUTION|>--- conflicted
+++ resolved
@@ -85,19 +85,11 @@
     ],
 &>
 
-<<<<<<< HEAD
-<div class="form-row">
-  <div class="col-md-12">
-    <& /Elements/Submit, Name => 'UpdateCFs' &>
-  </div>
-</div>
-=======
   <div class="form-row">
     <div class="col-md-12">
       <& /Elements/Submit, Name => 'UpdateCFs' &>
     </div>
   </div>
->>>>>>> 4759d3c4
 </form>
 
 

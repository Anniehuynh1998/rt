--- conflicted
+++ resolved
@@ -70,23 +70,12 @@
 % } else {
       <h4><&|/l&>Users</&></h4>
 % my $Users = $Group->UserMembersObj( Recursively => 0 );
-<<<<<<< HEAD
-<%perl>
-my @users = map {$_->[1]}
-            sort { lc($a->[0]) cmp lc($b->[0]) }
-            map { [$_->Format, $_] }
-            @{ $Users->ItemsArrayRef };
-</%perl>
-      <ul class="list-group list-group-compact">
-% for my $user (@users) {
-=======
 % $Users->RowsPerPage($Rows);
 % $Users->GotoPage($Page - 1);
-<ul>
+      <ul class="list-group list-group-compact">
 % while ( my $user = $Users->Next ) {
->>>>>>> 1768ea86
 % $UsersSeen{ $user->id } = 1 if $SkipSeenUsers;
-% my $id= 'DeleteMember-' . $user->PrincipalObj->Id;
+% my $id = 'DeleteMember-' . $user->PrincipalObj->Id;
         <li class="list-group-item">
           <div class="custom-control custom-checkbox">
             <input type="checkbox" class="checkbox custom-control-input" id="<% $id %>" name="<% $id %>" value="1" />
@@ -94,40 +83,27 @@
           </div>
         </li>
 % }
-<<<<<<< HEAD
       </ul>
       <h4><&|/l&>Groups</&></h4>
       <ul class="list-group list-group-compact">
-% my $GroupMembers = $Group->MembersObj;
-% $GroupMembers->LimitToGroups();
-% while ( my $member = $GroupMembers->Next ) {
-% $GroupsSeen{ $member->MemberId } = 1 if $SkipSeenGroups;
-% my $id= 'DeleteMember-' .  $member->MemberId;
-      <li class="list-group-item">
-        <div class="custom-control custom-checkbox">
-          <input type="checkbox" class="checkbox custom-control-input" id="<% $id%>" name="<% $id %>" value="1" />
-          <label class="custom-control-label" for="<% $id %>">
-            <a href="<% RT->Config->Get('WebPath') %>/Admin/Groups/Modify.html?id=<% $member->MemberObj->Object->id %>"><% $member->MemberObj->Object->Name %></a>
-          </label>
-        </div>
-      </li>
-=======
-</ul>
-<&|/l&>Groups</&>
-<ul>
 % my $Groups = $Group->GroupMembersObj( Recursively => 0 );
 % $Groups->RowsPerPage($Rows);
 % $Groups->GotoPage($Page - 1);
 % while ( my $group = $Groups->Next ) {
 % $GroupsSeen{ $group->id } = 1 if $SkipSeenGroups;
-<li><input type="checkbox" class="checkbox" name="DeleteMember-<% $group->id %>" value="1" />
-<a href="<% RT->Config->Get('WebPath') %>/Admin/Groups/Modify.html?id=<% $group->id %>"><% $group->Name %></a>
->>>>>>> 1768ea86
+% my $id= 'DeleteMember-' .  $group->id;
+      <li class="list-group-item">
+        <div class="custom-control custom-checkbox">
+          <input type="checkbox" class="checkbox custom-control-input" id="<% $id%>" name="<% $id %>" value="1" />
+          <label class="custom-control-label" for="<% $id %>">
+            <a href="<% RT->Config->Get('WebPath') %>/Admin/Groups/Modify.html?id=<% $group->id %>"><% $group->Name %></a>
+          </label>
+        </div>
+      </li>
 % }
       </ul>
       <em><&|/l&>(Check box to delete)</&></em>
 % }
-<<<<<<< HEAD
 
   </div>
   <div class="col-6">
@@ -136,14 +112,6 @@
         SkipUsers => \%UsersSeen, SkipGroups => \%GroupsSeen &>
   </div>
 </div>
-=======
-</td>
-<td valign="top">
-<& /Admin/Elements/SelectNewGroupMembers, Name => "AddMembers", Group => $Group,
-    SkipUsers => \%UsersSeen, SkipGroups => \%GroupsSeen &>
-</td>
-</tr>
-</table>
 
 % if ( $Pages ) {
     <& /Elements/CollectionListPaging,
@@ -156,7 +124,6 @@
     &>
 % }
 
->>>>>>> 1768ea86
 </&>
   <div class="form-row">
     <div class="col-12">

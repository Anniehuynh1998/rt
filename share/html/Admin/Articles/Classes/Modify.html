--- conflicted
+++ resolved
@@ -57,40 +57,6 @@
 <input type="hidden" name="id" value="<%$ClassObj->Id%>" />
 % }
 
-<<<<<<< HEAD
-<table>
-<tr>
-<td align="right"><&|/l&>Class Name</&>: </td>
-<td><input name="Name" value="<% $ClassObj->Name || $Name || ''%>" /></td>
-</tr>
-<tr>
-<td align="right"><&|/l&>Description</&>:</td>
-<td><input name="Description" value="<% $ClassObj->Description || $Description || '' %>" size=60 /></td>
-</tr>
-<tr>
-<td>&nbsp;</td>
-<td>
-    <input type="checkbox" id="Enabled" name="Enabled" value="1" <%$EnabledChecked%>>
-    <label for="Enabled"><&|/l&>Enabled (Unchecking this box disables this class)</&></label>
-</td>
-</tr>
-</table>
-
-<h3><&|/l&>When inserting articles in this class into emails:</&></h3>
-<ul>
-<li>
-    <input type="checkbox" id="Include-Name" name="Include-Name" value="1" <% $include{Name} %>>
-    <label for="Include-Name"><&|/l&>Include article name</&></label>
-</li>
-<li>
-    <input type="checkbox" id="Include-Summary" name="Include-Summary" value="1" <% $include{Summary} %>>
-    <label for="Include-Summary"><&|/l&>Include article summary</&></label>
-</li>
-<li>
-     <input type="checkbox" id="Include-EscapeHTML" name="Include-EscapeHTML" value="1" <% $include{EscapeHTML} %>>
-     <label for="Include-EscapeHTML"><&|/l&>Escape HTML (Unchecking this box is potentially unsafe)</&></label>
-</li>
-=======
   <div class="form-row">
     <div class="col-md-3 label">
       <&|/l&>Class Name</&>:
@@ -121,17 +87,6 @@
   </div>
 
   <div class="form-row">
-    <div class="col-md-3 label">
-    </div>
-    <div class="col-md-9 value">
-      <div class="custom-control custom-checkbox">
-        <input type="checkbox" class="custom-control-input checkbox" id="HotList" name="HotList" value="1" <%$HotListChecked%>>
-        <label class="custom-control-label" for="HotList"><&|/l&>All Articles in this class should be listed in a dropdown of the ticket reply page</&></label>
-      </div>
-    </div>
-  </div>
-
-  <div class="form-row">
     <div class="col-md-12">
       <h3><&|/l&>When inserting articles in this class into emails:</&></h3>
     </div>
@@ -170,7 +125,6 @@
     </div>
   </div>
 
->>>>>>> e6878e03
 % if ( $cfs ) {
 % while (my $cf = $cfs->Next) {
   <div class="form-row">

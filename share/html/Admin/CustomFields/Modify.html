%# BEGIN BPS TAGGED BLOCK {{{
%#
%# COPYRIGHT:
%#
%# This software is Copyright (c) 1996-2016 Best Practical Solutions, LLC
%#                                          <sales@bestpractical.com>
%#
%# (Except where explicitly superseded by other copyright notices)
%#
%#
%# LICENSE:
%#
%# This work is made available to you under the terms of Version 2 of
%# the GNU General Public License. A copy of that license should have
%# been provided with this software, but in any event can be snarfed
%# from www.gnu.org.
%#
%# This work is distributed in the hope that it will be useful, but
%# WITHOUT ANY WARRANTY; without even the implied warranty of
%# MERCHANTABILITY or FITNESS FOR A PARTICULAR PURPOSE.  See the GNU
%# General Public License for more details.
%#
%# You should have received a copy of the GNU General Public License
%# along with this program; if not, write to the Free Software
%# Foundation, Inc., 51 Franklin Street, Fifth Floor, Boston, MA
%# 02110-1301 or visit their web page on the internet at
%# http://www.gnu.org/licenses/old-licenses/gpl-2.0.html.
%#
%#
%# CONTRIBUTION SUBMISSION POLICY:
%#
%# (The following paragraph is not intended to limit the rights granted
%# to you to modify and distribute this software under the terms of
%# the GNU General Public License and is only of importance to you if
%# you choose to contribute your changes and enhancements to the
%# community by submitting them to Best Practical Solutions, LLC.)
%#
%# By intentionally submitting any modifications, corrections or
%# derivatives to this work, or any other work intended for use with
%# Request Tracker, to Best Practical Solutions, LLC, you confirm that
%# you are the copyright holder for those contributions and you grant
%# Best Practical Solutions,  LLC a nonexclusive, worldwide, irrevocable,
%# royalty-free, perpetual, license to use, copy, create derivative
%# works based on those contributions, and sublicense and distribute
%# those contributions and any derivatives thereof.
%#
%# END BPS TAGGED BLOCK }}}
<& /Admin/Elements/Header,
    Title => $title,
    &>
<& /Elements/Tabs &>
<& /Elements/ListActions, actions => \@results &>


<form method="post" action="Modify.html" name="ModifyCustomField" id="ModifyCustomField">
<input type="hidden" class="hidden" name="id" value="<% $id %>" />

<table>

<tr><td class="label"><&|/l&>Name</&></td>
<td><input name="Name" value="<% $CustomFieldObj->Name || $Name || '' %>" size="20" /></td></tr>

<tr><td class="label"><&|/l&>Description</&></td>
<td><input name="Description" value="<% $CustomFieldObj->Description || $Description || '' %>" size="80" /></td></tr>

<tr><td class="label"><&|/l&>Type</&></td>
<td><& /Admin/Elements/SelectCustomFieldType, 
        Name => "TypeComposite", 
        Default => $CustomFieldObj->TypeComposite, &>
</td></tr>

% if ( $CustomFieldObj->Id and $CustomFieldObj->HasRenderTypes ) {
<tr>
  <td class="label"><&|/l&>Render Type</&></td>
  <td>
    <& /Admin/Elements/SelectCustomFieldRenderType,
        Name            => "RenderType",
        TypeComposite   => $CustomFieldObj->TypeComposite,
        Default         => $CustomFieldObj->RenderType, 
        BasedOn         => $CustomFieldObj->BasedOnObj->id, &>
  </td>
</tr>
% }

% if ( $CustomFieldObj->Id and $CustomFieldObj->IsSelectionType and RT->Config->Get('CustomFieldValuesSources') and ( scalar(@{RT->Config->Get('CustomFieldValuesSources')}) > 0 ) ) {
<tr><td class="label"><&|/l&>Field values source:</&></td><td>
<& /Admin/Elements/EditCustomFieldValuesSource, CustomField => $CustomFieldObj &>
</td></tr>
% }

% if ( $CustomFieldObj->Id and $CustomFieldObj->IsCanonicalizeType and RT->Config->Get('CustomFieldValuesCanonicalizers') and ( scalar(@{RT->Config->Get('CustomFieldValuesCanonicalizers')}) > 0 ) ) {
<tr><td class="label"><&|/l&>Canonicalizer:</&></td><td>
<& /Admin/Elements/EditCustomFieldValuesCanonicalizer, CustomField => $CustomFieldObj &>
</td></tr>
% }

<tr><td class="label"><&|/l&>Applies to</&></td>
<td><& /Admin/Elements/SelectCustomFieldLookupType, 
        Name => "LookupType", 
        Default => $CustomFieldObj->LookupType || $LookupType, &>
</td></tr>

<script type="text/javascript">
jQuery( function() {
    var select = jQuery('select[name=TypeComposite]');
    var default_hint = select.find('option:selected').text();
    var hint_input = jQuery('input[name=EntryHint]');
    select.change(function() {
        var new_hint = jQuery(this).find('option:selected').text();
        if ( hint_input.val() == default_hint ) {
            hint_input.val(new_hint);
        }
        default_hint = new_hint;
    });
% if ( $id eq 'new' && not defined $EntryHint) {
    hint_input.val(default_hint);
% }
});
</script>

<tr><td class="label"><&|/l&>Entry Hint</&></td>
<td><input name="EntryHint" value="<% $CustomFieldObj->EntryHint // $EntryHint // '' %>" size="80" /></td></tr>


<tr class="edit_validation"><td class="label"><&|/l&>Validation</&></td>
<td><& /Widgets/ComboBox,
    Name    => 'Pattern',
    Default => $CustomFieldObj->Pattern || $Pattern,
    Size    => 20,
    Values  => \@CFvalidations,
&></td></tr>

% if ( $CustomFieldObj->SupportDefaultValues ) {
<tr class="edit_default_values"><td class="label"><&|/l, $CustomFieldObj->MaxValues &>Default [numerate,_1,value,values]</&></td>
<td>
<& /Elements/EditCustomField, NamePrefix => 'Default-', CustomField => $CustomFieldObj, ShowEmptyOption => 1 &>
</td>
</tr>
% }

<tr><td class="label"><&|/l&>Link values to</&></td><td>
<input size="60" name="LinkValueTo"  value="<% $CustomFieldObj->LinkValueTo || $LinkValueTo || '' %>" />
<div class="hints">
<&|/l&>RT can make this custom field's values into hyperlinks to another service.</&>
<&|/l&>Fill in this field with a URL.</&>
<&|/l_unsafe, '<tt>__id__</tt>', '<tt>__CustomField__</tt>' &>RT will replace [_1] and [_2] with the record's id and the custom field's value, respectively.</&>
</div></td></tr>

<tr><td class="label"><&|/l&>Include page</&></td><td>
<input size="60" name="IncludeContentForValue" value="<% $CustomFieldObj->IncludeContentForValue || $IncludeContentForValue || '' %>" />
<div class="hints">
<&|/l&>RT can include content from another web service when showing this custom field.</&>
<&|/l&>Fill in this field with a URL.</&>
<&|/l_unsafe, '<tt>__id__</tt>', '<tt>__CustomField__</tt>' &>RT will replace [_1] and [_2] with the record's id and the custom field's value, respectively.</&>
<i><&|/l&>Some browsers may only load content from the same domain as your RT server.</&></i>
</div></td></tr>

% if ( $CustomFieldObj->Id && $CustomFieldObj->IsSelectionType ) {
<tr class="categoriesbasedon"><td class="label"><&|/l&>Categories are based on</&></td><td>
<& /Admin/Elements/SelectCustomField,
    Name => "BasedOn",
    LookupType => $CustomFieldObj->LookupType,
    Default => $CustomFieldObj->BasedOnObj || $BasedOn,
    Not => $CustomFieldObj->id,
&>
</td></tr>
% }

<tr><td class="label">&nbsp;</td><td>
<input type="hidden" class="hidden" name="SetUniqueValues" value="1" />
<input type="checkbox" class="checkbox" id="UniqueValues" name="UniqueValues" value="1" <% $UniqueValuesChecked |n %> />
<label for="UniqueValues"><&|/l&>New values must be unique</&></label>
</td></tr>

% $m->callback(CallbackName => 'BeforeEnabled', CustomField => $CustomFieldObj, CFvalidations => \@CFvalidations);

<tr><td class="label">&nbsp;</td><td>
<input type="hidden" class="hidden" name="SetEnabled" value="1" />
<input type="checkbox" class="checkbox" id="Enabled" name="Enabled" value="1" <% $EnabledChecked |n %> />
<label for="Enabled"><&|/l&>Enabled (Unchecking this box disables this custom field)</&></label>
</td></tr>

% $m->callback(CallbackName => 'EndOfTable', CustomField => $CustomFieldObj, CFvalidations => \@CFvalidations);

</table>

% if ( $CustomFieldObj->Id && $CustomFieldObj->IsSelectionType && !$CustomFieldObj->IsExternalValues ) {
<h2><&|/l&>Values</&></h2>
<div class="edit_custom_field_values">
<& /Admin/Elements/EditCustomFieldValues, CustomField => $CustomFieldObj &>
</div>
% }

<& /Elements/Submit, Name => 'Update', Label => $id eq 'new'? loc('Create'): loc('Save Changes') &>

</form>
<<<<<<< HEAD

% if ( $CustomFieldObj->Id && $CustomFieldObj->IsSelectionType && !$CustomFieldObj->IsExternalValues ) {
<div class="add_custom_field_value">
<& /Admin/Elements/AddCustomFieldValue, CustomField => $CustomFieldObj &>
</div>
% }
=======
% $m->callback(%ARGS, CallbackName => 'EndOfPage', CustomFieldObj => $CustomFieldObj);
>>>>>>> ed8c7333
<%INIT>
my ($title, @results, $added_cfv);

my $CustomFieldObj = RT::CustomField->new( $session{'CurrentUser'} );

$m->callback(CallbackName => 'Initial', Pattern => \$Pattern, Results => \@results, ARGSRef => \%ARGS);

unless ( $id ) {
    $title = loc("Create a CustomField");
    $id    = 'new';
}
else {
    if ( $id eq 'new' ) {
        my ( $val, $msg ) = $CustomFieldObj->Create(
            Name          => $Name,
            TypeComposite => $TypeComposite,
            LookupType    => $LookupType,
            Description   => $Description,
            Pattern       => $Pattern,
            LinkValueTo   => $LinkValueTo,
            IncludeContentForValue => $IncludeContentForValue,
            BasedOn       => $BasedOn,
            Disabled      => ($Enabled ? 0 : 1),
            EntryHint     => $EntryHint,
            UniqueValues  => $UniqueValues,
        );
        if (!$val) {
            push @results, loc("Could not create CustomField: [_1]", $msg);
            $title = loc( 'Create a CustomField');
        }
        else {
            push @results, loc("Object created");
            $title = loc( 'Created CustomField [_1]', $CustomFieldObj->Name );
        }
    } else {
        push @results, loc('No CustomField')
            unless  $CustomFieldObj->Load( $id );

        $title = loc( 'Editing CustomField [_1]', $CustomFieldObj->Name );
    }
}

if ( $ARGS{'Update'} && $id ne 'new' ) {

    #we're asking about enabled on the web page but really care about disabled.
    $ARGS{'Disabled'} = $Enabled? 0 : 1;

    # make sure the unchecked checkbox still causes an update
    $ARGS{UniqueValues} ||= 0 if $SetUniqueValues;

    my @attribs = qw(Disabled Pattern Name TypeComposite LookupType Description LinkValueTo IncludeContentForValue EntryHint UniqueValues);

    push @results, UpdateRecordObject(
        AttributesRef => \@attribs,
        Object        => $CustomFieldObj,
        ARGSRef       => \%ARGS
    );
    if ( ($ValuesClass||'RT::CustomFieldValues') ne $CustomFieldObj->ValuesClass ) {
        my $original = $CustomFieldObj->ValuesClass;
        my ($good, $msg) = $CustomFieldObj->SetValuesClass( $ValuesClass );
        if ( $good ) {
            $msg = loc("[_1] changed from '[_2]' to '[_3]'",
                        loc("Field values source"), $original, $ValuesClass );
        }
        else {
            RT->Logger->debug("Unable to SetValuesClass to '$ValuesClass': $msg");
        }
        push @results, $msg;
    }
    if ( ($CanonicalizeClass||'') ne ($CustomFieldObj->CanonicalizeClass||'') ) {
        my $original = $CustomFieldObj->CanonicalizeClass;
        my ($good, $msg) = $CustomFieldObj->SetCanonicalizeClass( $CanonicalizeClass );
        if ( $good ) {
            # Improve message from class names to their friendly descriptions
            $original = $original->Description
                if $original && $original->require;
            $CanonicalizeClass = $CanonicalizeClass->Description
                if $CanonicalizeClass && $CanonicalizeClass->require;

            if (!$original) {
                $msg = loc("[_1] '[_2]' added",
                            loc("Canonicalizer"), $CanonicalizeClass);
            }
            elsif (!$CanonicalizeClass) {
                $msg = loc("[_1] '[_2]' removed",
                            loc("Canonicalizer"), $original);
            }
            else {
                $msg = loc("[_1] changed from '[_2]' to '[_3]'",
                            loc("Canonicalizer"), $original, $CanonicalizeClass );
            }
        }
        else {
            RT->Logger->debug("Unable to SetCanonicalizeClass to '$CanonicalizeClass': $msg");
        }

        push @results, $msg;
    }

    # Set the render type if we have it, but unset it if the new type doesn't
    # support render types
    if ( $CustomFieldObj->HasRenderTypes($TypeComposite) ) {
        my $original = $CustomFieldObj->RenderType;

        if ( defined $RenderType and $RenderType ne $original ) {
            # It's changed!  Let's update it.
            my ($good, $msg) = $CustomFieldObj->SetRenderType( $RenderType );

            if ( $good ) {
                $msg = loc("[_1] changed from '[_2]' to '[_3]'",
                            loc("Render Type"), $original, $RenderType );
            }
            else {
                RT->Logger->debug("Unable to SetRenderType to '$RenderType': $msg");
            }

            push @results, $msg;
        }
    }
    else {
        # Delete it if we no longer support render types
        $CustomFieldObj->SetRenderType( undef );
    }

    if (($CustomFieldObj->BasedOn||'') ne ($BasedOn||'')) {
        my ($good, $msg) = $CustomFieldObj->SetBasedOn( $BasedOn );
        push @results, $msg;
    }

    if ( $CustomFieldObj->SupportDefaultValues ) {
        my ($ret, $msg) = $CustomFieldObj->SetDefaultValues(
            Object => RT->System,
            Values => $ARGS{'Default-' . $CustomFieldObj->id . '-Value'} // $ARGS{'Default-' . $CustomFieldObj->id . '-Values'},
        );
        push @results, $msg;
    }

    # Update any existing values
    my $paramtag = "CustomField-". $CustomFieldObj->Id ."-Value";
    my $values = $CustomFieldObj->ValuesObj;
    while ( my $value = $values->Next ) {
        foreach my $attr (qw(Name Description SortOrder Category)) {
            my $param = join("-", $paramtag, $value->Id, $attr);
            next unless exists $ARGS{$param};
            $ARGS{$param} =~ s/^\s+//;
            $ARGS{$param} =~ s/\s+$//;
            next if ($value->$attr()||'') eq ($ARGS{$param}||'');

            my $mutator = "Set$attr";
            my ($id, $msg) = $value->$mutator( $ARGS{$param} );
            push (@results, $msg);
        }
        $m->callback(CallbackName => 'AfterUpdateCustomFieldValue', CustomFieldObj => $CustomFieldObj, CustomFieldValueObj => $value, ARGSRef => \%ARGS );
    }

}

# for old tests only, users should use ajax calls and this should never be called in real usage.
if ( $ARGS{'AddValue'} ) {
    # Add any new values
    my $paramtag = "CustomField-". $CustomFieldObj->Id ."-Value";
    if ( defined $ARGS{ $paramtag ."-new-Name" } && length $ARGS{ $paramtag ."-new-Name" } ) {
        my ($id, $msg) = $CustomFieldObj->AddValue(
            map { 
                $ARGS{$paramtag."-new-$_"} =~ s/^\s+//;
                $ARGS{$paramtag."-new-$_"} =~ s/\s+$//;
                $_ => $ARGS{ $paramtag ."-new-$_" } } grep { defined $ARGS{ $paramtag ."-new-$_" } } qw/ Name Description SortOrder Category/
        );
        push (@results, $msg);
    }
}

if ( $CustomFieldObj->id && $CustomFieldObj->IsOnlyGlobal ) {
    my ( $ret, $msg );
    my $object = $CustomFieldObj->RecordClassFromLookupType->new( $session{'CurrentUser'} );

    if ( $CustomFieldObj->Disabled && $CustomFieldObj->IsGlobal ) {
        ( $ret, $msg ) = $CustomFieldObj->RemoveFromObject($object);
    }
    elsif ( !$CustomFieldObj->Disabled && !$CustomFieldObj->IsGlobal ) {
        ( $ret, $msg ) = $CustomFieldObj->AddToObject($object);
    }

    # successful msg("object created" or "object deleted ) is useless here
    push @results, $msg unless $ret;
}

$id = $CustomFieldObj->id if $CustomFieldObj->id;

# This code does automatic redirection if any updates happen.
MaybeRedirectForResults(
    Actions     => \@results,
    Arguments   => { id => $id },
) if $CustomFieldObj->id;


my $EnabledChecked = qq[checked="checked"];
$EnabledChecked = '' if $CustomFieldObj->Disabled;

my $UniqueValuesChecked = qq[checked="checked"];
$UniqueValuesChecked = '' if !$CustomFieldObj->UniqueValues;

my @CFvalidations = (
    '(?#Mandatory).',
    '(?#Digits)^[\d.]+$',
    '(?#Year)^[12]\d{3}$',
);

$m->callback(CallbackName => 'ValidationPatterns', Values => \@CFvalidations);

</%INIT>
<%ARGS>
$id => undef
$TypeComposite => undef
$LookupType => RT::Ticket->CustomFieldLookupType
$MaxValues => undef
$SortOrder => undef
$Description => undef
$Pattern => undef
$Name => undef
$SetEnabled => undef
$Enabled => 0
$SetUniqueValues => undef
$UniqueValues => 0
$ValuesClass => 'RT::CustomFieldValues'
$CanonicalizeClass => undef
$RenderType => undef
$LinkValueTo => undef
$IncludeContentForValue => undef
$BasedOn => undef
$EntryHint => undef
</%ARGS><|MERGE_RESOLUTION|>--- conflicted
+++ resolved
@@ -194,16 +194,13 @@
 <& /Elements/Submit, Name => 'Update', Label => $id eq 'new'? loc('Create'): loc('Save Changes') &>
 
 </form>
-<<<<<<< HEAD
 
 % if ( $CustomFieldObj->Id && $CustomFieldObj->IsSelectionType && !$CustomFieldObj->IsExternalValues ) {
 <div class="add_custom_field_value">
 <& /Admin/Elements/AddCustomFieldValue, CustomField => $CustomFieldObj &>
 </div>
 % }
-=======
 % $m->callback(%ARGS, CallbackName => 'EndOfPage', CustomFieldObj => $CustomFieldObj);
->>>>>>> ed8c7333
 <%INIT>
 my ($title, @results, $added_cfv);
 

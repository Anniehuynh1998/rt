--- conflicted
+++ resolved
@@ -273,8 +273,6 @@
     }
 }
 
-<<<<<<< HEAD
-=======
 if ( $CustomFieldObj->id && $CustomFieldObj->LookupType =~ /^RT::(?:User|Group)$/ ) {
     my ( $ret, $msg );
     my $object = $CustomFieldObj->RecordClassFromLookupType->new( $session{'CurrentUser'} );
@@ -290,9 +288,6 @@
     push @results, $msg unless $ret;
 }
 
-
-
->>>>>>> 69e2ec67
 $id = $CustomFieldObj->id if $CustomFieldObj->id;
 
 # This code does automatic redirection if any updates happen.

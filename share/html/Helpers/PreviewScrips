--- conflicted
+++ resolved
@@ -111,36 +111,25 @@
                   <li class="list-group-item">
 %                 my $checked = $submitted{$addr->address} ? not $squelched{$addr->address} : $squelched_config;
 %                 $m->callback(CallbackName => 'BeforeAddress', Ticket => $TicketObj, Address => $addr, Type => $type, Checked => \$checked);
-<<<<<<< HEAD
-%                 $recips{$addr->address}++;
                     <div class="form-row">
                       <div class="col-auto">
                         <b><%loc($type)%></b>:
                       </div>
                       <div class="col-auto">
-=======
-                  <b><%loc($type)%></b>:
->>>>>>> 2c3a518c
 %                 my $show_checkbox = 1;
 %                 if ( grep {$_ eq $addr->address} @{$action->{NoSquelch}{$type}} ) {
 %                     $show_checkbox = 0;
 %                 }
                         <div class="custom-control custom-checkbox">
 %                 if ( $show_checkbox ) {
-<<<<<<< HEAD
+%                     $recips{$addr->address}++;
                           <input type="checkbox" class="custom-control-input" name="TxnSendMailTo" <% $checked ? 'checked="checked"' : '' |n%> value="<%$addr->address%>" id="TxnSendMailTo-<% $addr->address %>-<% $recips{$addr->address} %>" />
 %                 }
-                          <label <% $show_checkbox ? 'class="custom-control-label"' : '' |n%> for="TxnSendMailTo-<% $addr->address %>-<% $recips{$addr->address} %>"><& /Elements/ShowUser, Address => $addr &></label>
-=======
-%                     $recips{$addr->address}++;
-                      <input type="checkbox" class="checkbox" name="TxnSendMailTo" <% $checked ? 'checked="checked"' : '' |n%> value="<%$addr->address%>" id="TxnSendMailTo-<% $addr->address %>-<% $recips{$addr->address} %>" />
-%                 }
-                  <label
-%                   if ( $show_checkbox ) {
-                        for="TxnSendMailTo-<% $addr->address %>-<% $recips{$addr->address} %>"
-%                   }
-                  ><& /Elements/ShowUser, Address => $addr &></label>
->>>>>>> 2c3a518c
+                          <label <% $show_checkbox ? 'class="custom-control-label"' : '' |n%>
+%                         if ( $show_checkbox ) {
+                            for="TxnSendMailTo-<% $addr->address %>-<% $recips{$addr->address} %>"
+%                         }
+                          ><& /Elements/ShowUser, Address => $addr &></label>
 %                 $m->callback(CallbackName => 'AfterAddress', Ticket => $TicketObj, Address => $addr, Type => $type);
 %                 unless ( $show_checkbox ) {
 %                     if ( $type eq 'Cc' ) {

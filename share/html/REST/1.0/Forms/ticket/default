--- conflicted
+++ resolved
@@ -99,15 +99,13 @@
     if (!keys(%data)) {
         # GET ticket/new: Return a suitable default form.
         # We get defaults from queue/1 (XXX: What if it isn't there?).
+        my $due = RT::Date->new($session{CurrentUser});
         my $queue = RT::Queue->new($session{CurrentUser});
+        my $starts = RT::Date->new($session{CurrentUser});
         $queue->Load(1);
-<<<<<<< HEAD
         if ( $queue->DefaultValue('Due') ) {
             $due->Set( Format => 'unknown', Value => $queue->DefaultValue('Due') );
         }
-        else {
-            $due->SetToNow;
-        }
 
         if ( $queue->DefaultValue('Starts') ) {
             $starts->Set( Format => 'unknown', Value => $queue->DefaultValue('Starts') );
@@ -115,17 +113,6 @@
         else {
             $starts->SetToNow;
         }
-=======
-
-        my $due;
-        if ($queue->DefaultDueIn) {
-            $due = RT::Date->new($session{CurrentUser});
-            $due->SetToNow;
-            $due->AddDays($queue->DefaultDueIn);
-        }
-        my $starts = RT::Date->new($session{CurrentUser});
-        $starts->SetToNow;
->>>>>>> aa2210aa
 
         return [
             "# Required: id, Queue",
@@ -145,7 +132,7 @@
                 FinalPriority    => $queue->DefaultValue('FinalPriority'),
                 TimeEstimated    => 0,
                 Starts           => $starts->ISO(Timezone => 'user'),
-                Due              => $due ? $due->ISO(Timezone => 'user') : undef,
+                Due              => $due->IsSet ? $due->ISO(Timezone => 'user') : undef,
                 Attachment       => '',
                 Text             => "",
             },

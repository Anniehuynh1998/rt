--- conflicted
+++ resolved
@@ -3,13 +3,8 @@
 #
 # COPYRIGHT:
 #
-<<<<<<< HEAD
 # This software is Copyright (c) 1996-2010 Best Practical Solutions, LLC
 #                                          <jesse@bestpractical.com>
-=======
-# This software is Copyright (c) 1996-2011 Best Practical Solutions, LLC
-#                                          <sales@bestpractical.com>
->>>>>>> 5a62cc5a
 #
 # (Except where explicitly superseded by other copyright notices)
 #

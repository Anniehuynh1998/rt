#!@PERL@
# BEGIN BPS TAGGED BLOCK {{{
#
# COPYRIGHT:
#
# This software is Copyright (c) 1996-2022 Best Practical Solutions, LLC
#                                          <sales@bestpractical.com>
#
# (Except where explicitly superseded by other copyright notices)
#
#
# LICENSE:
#
# This work is made available to you under the terms of Version 2 of
# the GNU General Public License. A copy of that license should have
# been provided with this software, but in any event can be snarfed
# from www.gnu.org.
#
# This work is distributed in the hope that it will be useful, but
# WITHOUT ANY WARRANTY; without even the implied warranty of
# MERCHANTABILITY or FITNESS FOR A PARTICULAR PURPOSE.  See the GNU
# General Public License for more details.
#
# You should have received a copy of the GNU General Public License
# along with this program; if not, write to the Free Software
# Foundation, Inc., 51 Franklin Street, Fifth Floor, Boston, MA
# 02110-1301 or visit their web page on the internet at
# http://www.gnu.org/licenses/old-licenses/gpl-2.0.html.
#
#
# CONTRIBUTION SUBMISSION POLICY:
#
# (The following paragraph is not intended to limit the rights granted
# to you to modify and distribute this software under the terms of
# the GNU General Public License and is only of importance to you if
# you choose to contribute your changes and enhancements to the
# community by submitting them to Best Practical Solutions, LLC.)
#
# By intentionally submitting any modifications, corrections or
# derivatives to this work, or any other work intended for use with
# Request Tracker, to Best Practical Solutions, LLC, you confirm that
# you are the copyright holder for those contributions and you grant
# Best Practical Solutions,  LLC a nonexclusive, worldwide, irrevocable,
# royalty-free, perpetual, license to use, copy, create derivative
# works based on those contributions, and sublicense and distribute
# those contributions and any derivatives thereof.
#
# END BPS TAGGED BLOCK }}}
use strict;
use warnings;

# fix lib paths, some may be relative
BEGIN { # BEGIN RT CMD BOILERPLATE
    require File::Spec;
    require Cwd;
    my @libs = ("@RT_LIB_PATH@", "@LOCAL_LIB_PATH@");
    my $bin_path;

    for my $lib (@libs) {
        unless ( File::Spec->file_name_is_absolute($lib) ) {
            $bin_path ||= ( File::Spec->splitpath(Cwd::abs_path(__FILE__)) )[1];
            $lib = File::Spec->catfile( $bin_path, File::Spec->updir, $lib );
        }
        unshift @INC, $lib;
    }

}

# Read in the options
my %opts;
use Getopt::Long;
GetOptions( \%opts,
<<<<<<< HEAD
    "help|h", "dryrun", "time=i", "epoch=i", "all", "log=s", "user=s", "dashboards=s"
=======
    "help|h", "dryrun", "time=i", "epoch=i", "all", "log=s", "user=s", "recipient=s"
>>>>>>> ad2ff290
);

if ($opts{'help'}) {
    require Pod::Usage;
    print Pod::Usage::pod2usage(-verbose => 2);
    exit;
}

require RT;
require RT::Interface::CLI;
RT::Interface::CLI->import(qw{ loc });

# Load the config file
RT::LoadConfig();

# adjust logging to the screen according to options
RT->Config->Set( LogToSTDERR => $opts{log} ) if $opts{log};

# Disable JS chart as email clients don't support it
RT->Config->Set( EnableJSChart => 0 );

# Disable inline editing as email clients don't support it
RT->Config->Set( InlineEdit => 0 );

# Connect to the database and get RT::SystemUser and RT::Nobody loaded
RT::Init();

require RT::Dashboard::Mailer;
RT::Dashboard::Mailer->MailDashboards(
<<<<<<< HEAD
    All        => $opts{all},
    DryRun     => $opts{dryrun},
    Time       => ($opts{time} || $opts{epoch} || time), # epoch is the old-style
    User       => $opts{user},
    Dashboards => $opts{dashboards},
    Opts       => \%opts,
=======
    All    => $opts{all},
    DryRun => $opts{dryrun},
    Time   => ($opts{time} || $opts{epoch} || time), # epoch is the old-style
    User   => $opts{user},
    Recipient => $opts{recipient},
    Opts   => \%opts,
>>>>>>> ad2ff290
);

=head1 NAME

rt-email-dashboards - Send email dashboards

=head1 SYNOPSIS

    rt-email-dashboards [options]

=head1 DESCRIPTION

This tool will send users email based on how they have subscribed to
dashboards. A dashboard is a set of saved searches, the subscription controls
how often that dashboard is sent and how it's displayed.

Each subscription has an hour, and possibly day of week or day of month. These
are taken to be in the user's timezone if available, UTC otherwise.

=head1 SETUP

You'll need to have cron run this script every hour. Here's an example crontab
entry to do this.

    0 * * * * @RT_SBIN_PATH_R@/rt-email-dashboards

This will run the script every hour on the hour. This may need some further
tweaking to be run as the correct user.

=head1 OPTIONS

This tool supports a few options. Most are for debugging.

=over 8

=item -h

=item --help

Display this documentation

=item --dryrun

Figure out which dashboards would be sent, but don't actually generate or email
any of them

=item --dashboards DASHBOARD_IDS

Only check specified dashboards(comma-separated IDs).

=item --time SECONDS

Instead of using the current time to figure out which dashboards should be
sent, use SECONDS (usually since midnight Jan 1st, 1970, so C<1192216018> would
be Oct 12 19:06:58 GMT 2007).

=item --epoch SECONDS

Back-compat for --time SECONDS.

=item --all

Ignore subscription frequency when considering each dashboard (should only be
used with --dryrun for testing and debugging)

=item --user User NAME or ID

Only check the specified user's subscriptions

=item --recipient User NAME or EMAIL or ID

Only send emails to the specified user.

This is mostly useful for testing, especially dashboard issues seen only
by a specific user. For typical dashboard emails, set recipients via
the subscription settings in the web UI.

=item --log LEVEL

Adjust LogToSTDERR config option

=back

=cut
<|MERGE_RESOLUTION|>--- conflicted
+++ resolved
@@ -70,11 +70,7 @@
 my %opts;
 use Getopt::Long;
 GetOptions( \%opts,
-<<<<<<< HEAD
-    "help|h", "dryrun", "time=i", "epoch=i", "all", "log=s", "user=s", "dashboards=s"
-=======
-    "help|h", "dryrun", "time=i", "epoch=i", "all", "log=s", "user=s", "recipient=s"
->>>>>>> ad2ff290
+    "help|h", "dryrun", "time=i", "epoch=i", "all", "log=s", "user=s", "recipient=s", "dashboards=s"
 );
 
 if ($opts{'help'}) {
@@ -104,21 +100,13 @@
 
 require RT::Dashboard::Mailer;
 RT::Dashboard::Mailer->MailDashboards(
-<<<<<<< HEAD
     All        => $opts{all},
     DryRun     => $opts{dryrun},
     Time       => ($opts{time} || $opts{epoch} || time), # epoch is the old-style
     User       => $opts{user},
     Dashboards => $opts{dashboards},
+    Recipient  => $opts{recipient},
     Opts       => \%opts,
-=======
-    All    => $opts{all},
-    DryRun => $opts{dryrun},
-    Time   => ($opts{time} || $opts{epoch} || time), # epoch is the old-style
-    User   => $opts{user},
-    Recipient => $opts{recipient},
-    Opts   => \%opts,
->>>>>>> ad2ff290
 );
 
 =head1 NAME

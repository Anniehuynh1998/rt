#!@PERL@
# BEGIN BPS TAGGED BLOCK {{{
#
# COPYRIGHT:
#
# This software is Copyright (c) 1996-2022 Best Practical Solutions, LLC
#                                          <sales@bestpractical.com>
#
# (Except where explicitly superseded by other copyright notices)
#
#
# LICENSE:
#
# This work is made available to you under the terms of Version 2 of
# the GNU General Public License. A copy of that license should have
# been provided with this software, but in any event can be snarfed
# from www.gnu.org.
#
# This work is distributed in the hope that it will be useful, but
# WITHOUT ANY WARRANTY; without even the implied warranty of
# MERCHANTABILITY or FITNESS FOR A PARTICULAR PURPOSE.  See the GNU
# General Public License for more details.
#
# You should have received a copy of the GNU General Public License
# along with this program; if not, write to the Free Software
# Foundation, Inc., 51 Franklin Street, Fifth Floor, Boston, MA
# 02110-1301 or visit their web page on the internet at
# http://www.gnu.org/licenses/old-licenses/gpl-2.0.html.
#
#
# CONTRIBUTION SUBMISSION POLICY:
#
# (The following paragraph is not intended to limit the rights granted
# to you to modify and distribute this software under the terms of
# the GNU General Public License and is only of importance to you if
# you choose to contribute your changes and enhancements to the
# community by submitting them to Best Practical Solutions, LLC.)
#
# By intentionally submitting any modifications, corrections or
# derivatives to this work, or any other work intended for use with
# Request Tracker, to Best Practical Solutions, LLC, you confirm that
# you are the copyright holder for those contributions and you grant
# Best Practical Solutions,  LLC a nonexclusive, worldwide, irrevocable,
# royalty-free, perpetual, license to use, copy, create derivative
# works based on those contributions, and sublicense and distribute
# those contributions and any derivatives thereof.
#
# END BPS TAGGED BLOCK }}}
use strict;
use warnings;

# fix lib paths, some may be relative
BEGIN { # BEGIN RT CMD BOILERPLATE
    require File::Spec;
    require Cwd;
    my @libs = ("@RT_LIB_PATH@", "@LOCAL_LIB_PATH@");
    my $bin_path;

    for my $lib (@libs) {
        unless ( File::Spec->file_name_is_absolute($lib) ) {
            $bin_path ||= ( File::Spec->splitpath(Cwd::abs_path(__FILE__)) )[1];
            $lib = File::Spec->catfile( $bin_path, File::Spec->updir, $lib );
        }
        unshift @INC, $lib;
    }

}

# Read in the options
my %opts;
use Getopt::Long;
GetOptions( \%opts,
<<<<<<< HEAD
    "help|h", "dryrun", "time=i", "epoch=i", "all", "log=s", "user=s", "recipient=s", "dashboards=s"
=======
    "help|h", "dryrun", "time=i", "epoch=i", "all", "log=s", "user=s", "recipient=s@"
>>>>>>> 636f2c78
);

if ($opts{'help'}) {
    require Pod::Usage;
    print Pod::Usage::pod2usage(-verbose => 2);
    exit;
}

require RT;
require RT::Interface::CLI;
RT::Interface::CLI->import(qw{ loc });

# Load the config file
RT::LoadConfig();

# adjust logging to the screen according to options
RT->Config->Set( LogToSTDERR => $opts{log} ) if $opts{log};

# Disable JS chart as email clients don't support it
RT->Config->Set( EnableJSChart => 0 );

# Disable inline editing as email clients don't support it
RT->Config->Set( InlineEdit => 0 );

# Connect to the database and get RT::SystemUser and RT::Nobody loaded
RT::Init();

require RT::Dashboard::Mailer;
RT::Dashboard::Mailer->MailDashboards(
<<<<<<< HEAD
    All        => $opts{all},
    DryRun     => $opts{dryrun},
    Time       => ($opts{time} || $opts{epoch} || time), # epoch is the old-style
    User       => $opts{user},
    Dashboards => $opts{dashboards},
    Recipient  => $opts{recipient},
    Opts       => \%opts,
=======
    All    => $opts{all},
    DryRun => $opts{dryrun},
    Time   => ($opts{time} || $opts{epoch} || time), # epoch is the old-style
    User   => $opts{user},
    Recipients => $opts{recipient},
    Opts   => \%opts,
>>>>>>> 636f2c78
);

=head1 NAME

rt-email-dashboards - Send email dashboards

=head1 SYNOPSIS

    rt-email-dashboards [options]

=head1 DESCRIPTION

This tool will send users email based on how they have subscribed to
dashboards. A dashboard is a set of saved searches, the subscription controls
how often that dashboard is sent and how it's displayed.

Each subscription has an hour, and possibly day of week or day of month. These
are taken to be in the user's timezone if available, UTC otherwise.

=head1 SETUP

You'll need to have cron run this script every hour. Here's an example crontab
entry to do this.

    0 * * * * @RT_SBIN_PATH_R@/rt-email-dashboards

This will run the script every hour on the hour. This may need some further
tweaking to be run as the correct user.

=head1 OPTIONS

This tool supports a few options. Most are for debugging.

=over 8

=item -h

=item --help

Display this documentation

=item --dryrun

Figure out which dashboards would be sent, but don't actually generate or email
any of them

=item --dashboards DASHBOARD_IDS

Only check specified dashboards(comma-separated IDs).

=item --time SECONDS

Instead of using the current time to figure out which dashboards should be
sent, use SECONDS (usually since midnight Jan 1st, 1970, so C<1192216018> would
be Oct 12 19:06:58 GMT 2007).

=item --epoch SECONDS

Back-compat for --time SECONDS.

=item --all

Ignore subscription frequency when considering each dashboard (should only be
used with --dryrun for testing and debugging)

=item --user User NAME or ID

Only check the specified user's subscriptions

=item --recipient User NAME or EMAIL or ID

Only send emails to the specified user.

<<<<<<< HEAD
This is mostly useful for testing, especially dashboard issues seen only
by a specific user. For typical dashboard emails, set recipients via
the subscription settings in the web UI.
=======
Could be specified multiple times to send multiple emails, e.g.

     --recipient alice@example.com --recipient bob@example.com
>>>>>>> 636f2c78

=item --log LEVEL

Adjust LogToSTDERR config option

=back

=cut
<|MERGE_RESOLUTION|>--- conflicted
+++ resolved
@@ -70,11 +70,7 @@
 my %opts;
 use Getopt::Long;
 GetOptions( \%opts,
-<<<<<<< HEAD
-    "help|h", "dryrun", "time=i", "epoch=i", "all", "log=s", "user=s", "recipient=s", "dashboards=s"
-=======
-    "help|h", "dryrun", "time=i", "epoch=i", "all", "log=s", "user=s", "recipient=s@"
->>>>>>> 636f2c78
+    "help|h", "dryrun", "time=i", "epoch=i", "all", "log=s", "user=s", "recipient=s@", "dashboards=s"
 );
 
 if ($opts{'help'}) {
@@ -104,22 +100,13 @@
 
 require RT::Dashboard::Mailer;
 RT::Dashboard::Mailer->MailDashboards(
-<<<<<<< HEAD
     All        => $opts{all},
     DryRun     => $opts{dryrun},
     Time       => ($opts{time} || $opts{epoch} || time), # epoch is the old-style
     User       => $opts{user},
     Dashboards => $opts{dashboards},
-    Recipient  => $opts{recipient},
+    Recipients => $opts{recipient},
     Opts       => \%opts,
-=======
-    All    => $opts{all},
-    DryRun => $opts{dryrun},
-    Time   => ($opts{time} || $opts{epoch} || time), # epoch is the old-style
-    User   => $opts{user},
-    Recipients => $opts{recipient},
-    Opts   => \%opts,
->>>>>>> 636f2c78
 );
 
 =head1 NAME
@@ -191,17 +178,14 @@
 
 =item --recipient User NAME or EMAIL or ID
 
-Only send emails to the specified user.
+Only send emails to the specified user. Can be specified multiple times to
+send multiple emails, e.g.
 
-<<<<<<< HEAD
+    --recipient alice@example.com --recipient bob@example.com
+
 This is mostly useful for testing, especially dashboard issues seen only
 by a specific user. For typical dashboard emails, set recipients via
 the subscription settings in the web UI.
-=======
-Could be specified multiple times to send multiple emails, e.g.
-
-     --recipient alice@example.com --recipient bob@example.com
->>>>>>> 636f2c78
 
 =item --log LEVEL
 

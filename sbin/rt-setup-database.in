#!@PERL@
# BEGIN BPS TAGGED BLOCK {{{
#
# COPYRIGHT:
#
# This software is Copyright (c) 1996-2013 Best Practical Solutions, LLC
#                                          <sales@bestpractical.com>
#
# (Except where explicitly superseded by other copyright notices)
#
#
# LICENSE:
#
# This work is made available to you under the terms of Version 2 of
# the GNU General Public License. A copy of that license should have
# been provided with this software, but in any event can be snarfed
# from www.gnu.org.
#
# This work is distributed in the hope that it will be useful, but
# WITHOUT ANY WARRANTY; without even the implied warranty of
# MERCHANTABILITY or FITNESS FOR A PARTICULAR PURPOSE.  See the GNU
# General Public License for more details.
#
# You should have received a copy of the GNU General Public License
# along with this program; if not, write to the Free Software
# Foundation, Inc., 51 Franklin Street, Fifth Floor, Boston, MA
# 02110-1301 or visit their web page on the internet at
# http://www.gnu.org/licenses/old-licenses/gpl-2.0.html.
#
#
# CONTRIBUTION SUBMISSION POLICY:
#
# (The following paragraph is not intended to limit the rights granted
# to you to modify and distribute this software under the terms of
# the GNU General Public License and is only of importance to you if
# you choose to contribute your changes and enhancements to the
# community by submitting them to Best Practical Solutions, LLC.)
#
# By intentionally submitting any modifications, corrections or
# derivatives to this work, or any other work intended for use with
# Request Tracker, to Best Practical Solutions, LLC, you confirm that
# you are the copyright holder for those contributions and you grant
# Best Practical Solutions,  LLC a nonexclusive, worldwide, irrevocable,
# royalty-free, perpetual, license to use, copy, create derivative
# works based on those contributions, and sublicense and distribute
# those contributions and any derivatives thereof.
#
# END BPS TAGGED BLOCK }}}
use strict;
use warnings;

use vars qw($Nobody $SystemUser $item);

# fix lib paths, some may be relative
BEGIN { # BEGIN RT CMD BOILERPLATE
    require File::Spec;
    require Cwd;
    my @libs = ("@RT_LIB_PATH@", "@LOCAL_LIB_PATH@");
    my $bin_path;

    for my $lib (@libs) {
        unless ( File::Spec->file_name_is_absolute($lib) ) {
            $bin_path ||= ( File::Spec->splitpath(Cwd::abs_path(__FILE__)) )[1];
            $lib = File::Spec->catfile( $bin_path, File::Spec->updir, $lib );
        }
        unshift @INC, $lib;
    }

}

use Term::ReadKey;
use Getopt::Long;

$| = 1; # unbuffer all output.

<<<<<<< HEAD
my %args;
=======
my %args = (
    dba => '@DB_DBA@',
    package => 'RT',
);
>>>>>>> d59a3cd0
GetOptions(
    \%args,
    'action=s',
    'force', 'debug',
    'dba=s', 'dba-password=s', 'prompt-for-dba-password', 'package=s',
    'datafile=s', 'datadir=s', 'skip-create', 'root-password-file=s',
    'package=s', 'ext-version=s',
    'help|h',
);

no warnings 'once';
if ( $args{help} || ! $args{'action'} ) {
    require Pod::Usage;
    Pod::Usage::pod2usage({ verbose => 2 });
    exit;
}

require RT;
RT->LoadConfig();
RT->InitClasses();

# Force warnings to be output to STDERR if we're not already logging
# them at a higher level
RT->Config->Set( LogToSTDERR => 'warning')
    unless ( RT->Config->Get( 'LogToSTDERR' )
             && RT->Config->Get( 'LogToSTDERR' ) =~ /^(debug|info|notice)$/ );

# get customized root password
my $root_password;
if ( $args{'root-password-file'} ) {
    open( my $fh, '<', $args{'root-password-file'} )
      or die "Couldn't open 'args{'root-password-file'}' for reading: $!";
    $root_password = <$fh>;
    chomp $root_password;
    my $min_length = RT->Config->Get('MinimumPasswordLength');
    if ($min_length) {
        die
"password needs to be at least $min_length long, please check file '$args{'root-password-file'}'"
          if length $root_password < $min_length;
    }
    close $fh;
}


# check and setup @actions
my @actions = grep $_, split /,/, $args{'action'};
if ( @actions > 1 && $args{'datafile'} ) {
    print STDERR "You can not use --datafile option with multiple actions.\n";
    exit(-1);
}
foreach ( @actions ) {
    unless ( /^(?:init|create|drop|schema|acl|coredata|insert|upgrade)$/ ) {
        print STDERR "$0 called with an invalid --action parameter.\n";
        exit(-1);
    }
    if ( /^(?:init|drop|upgrade)$/ && @actions > 1 ) {
        print STDERR "You can not mix init, drop or upgrade action with any action.\n";
        exit(-1);
    }
}

# convert init to multiple actions
my $init = 0;
if ( $actions[0] eq 'init' ) {
    if ($args{'skip-create'}) {
        @actions = qw(schema coredata insert);
    } else {
        @actions = qw(create schema acl coredata insert);
    }
    $init = 1;
}

# set options from environment
foreach my $key(qw(Type Host Name User Password)) {
    next unless exists $ENV{ 'RT_DB_'. uc $key };
    print "Using Database$key from RT_DB_". uc($key) ." environment variable.\n";
    RT->Config->Set( "Database$key", $ENV{ 'RT_DB_'. uc $key });
}

my $db_type = RT->Config->Get('DatabaseType') || '';
my $db_host = RT->Config->Get('DatabaseHost') || '';
my $db_port = RT->Config->Get('DatabasePort') || '';
my $db_name = RT->Config->Get('DatabaseName') || '';
my $db_user = RT->Config->Get('DatabaseUser') || '';
my $db_pass = RT->Config->Get('DatabasePassword') || '';

# load it here to get error immidiatly if DB type is not supported
require RT::Handle;

if ( $db_type eq 'SQLite' && !File::Spec->file_name_is_absolute($db_name) ) {
    $db_name = File::Spec->catfile($RT::VarPath, $db_name);
    RT->Config->Set( DatabaseName => $db_name );
}

my $dba_user = $args{'dba'} || $ENV{'RT_DBA_USER'} || RT->Config->Get('DatabaseAdmin') || '';
my $dba_pass = $args{'dba-password'} || $ENV{'RT_DBA_PASSWORD'};

if ($args{'skip-create'}) {
    $dba_user = $db_user;
    $dba_pass = $db_pass;
} else {
    if ( !$args{force} && ( !defined $dba_pass || $args{'prompt-for-dba-password'} ) ) {
        $dba_pass = get_dba_password();
        chomp $dba_pass if defined($dba_pass);
    }
}

print "Working with:\n"
    ."Type:\t$db_type\nHost:\t$db_host\nPort:\t$db_port\nName:\t$db_name\n"
    ."User:\t$db_user\nDBA:\t$dba_user" . ($args{'skip-create'} ? ' (No DBA)' : '') . "\n";

my $package = $args{'package'} || 'RT';
my $ext_version = $args{'ext-version'};

foreach my $action ( @actions ) {
    no strict 'refs';
    my ($status, $msg) = *{ 'action_'. $action }{'CODE'}->( %args );
    error($action, $msg) unless $status;
    print $msg .".\n" if $msg;
    print "Done.\n";
}

sub action_create {
    my %args = @_;
    my $dbh = get_system_dbh();
    my ($status, $msg) = RT::Handle->CheckCompatibility( $dbh, 'create' );
    return ($status, $msg) unless $status;

    print "Now creating a $db_type database $db_name for RT.\n";
    return RT::Handle->CreateDatabase( $dbh );
}

sub action_drop {
    my %args = @_;

    print "Dropping $db_type database $db_name.\n";
    unless ( $args{'force'} ) {
        print <<END;

About to drop $db_type database $db_name on $db_host (port '$db_port').
WARNING: This will erase all data in $db_name.

END
        exit(-2) unless _yesno();
    }

    my $dbh = get_system_dbh();
    return RT::Handle->DropDatabase( $dbh );
}

sub action_schema {
    my %args = @_;
    my $dbh = get_admin_dbh();
    my ($status, $msg) = RT::Handle->CheckCompatibility( $dbh, 'schema' );
    return ($status, $msg) unless $status;

    print "Now populating database schema.\n";
    return RT::Handle->InsertSchema( $dbh, $args{'datafile'} || $args{'datadir'} );
}

sub action_acl {
    my %args = @_;
    my $dbh = get_admin_dbh();
    my ($status, $msg) = RT::Handle->CheckCompatibility( $dbh, 'acl' );
    return ($status, $msg) unless $status;

    print "Now inserting database ACLs.\n";
    return RT::Handle->InsertACL( $dbh, $args{'datafile'} || $args{'datadir'} );
}

sub action_coredata {
    my %args = @_;
    $RT::Handle = RT::Handle->new;
    $RT::Handle->dbh( undef );
    RT::ConnectToDatabase();
    RT::InitLogging();
    my ($status, $msg) = RT::Handle->CheckCompatibility( $RT::Handle->dbh, 'coredata' );
    return ($status, $msg) unless $status;

    print "Now inserting RT core system objects.\n";
    return $RT::Handle->InsertInitialData;
}

sub action_insert {
    my %args = @_;
    $RT::Handle = RT::Handle->new;
    RT::Init();
    my ($status, $msg) = RT::Handle->CheckCompatibility( $RT::Handle->dbh, 'insert' );
    return ($status, $msg) unless $status;

    print "Now inserting data.\n";
    my $file = $args{'datafile'};
    $file = $RT::EtcPath . "/initialdata" if $init && !$file;
    $file ||= $args{'datadir'}."/content";

    my @ret;

    my $upgrade = sub { @ret = $RT::Handle->InsertData( $file, $root_password ) };

    for my $file (@{$args{backcompat} || []}) {
        my $lines = do {local $/; local @ARGV = ($file); <>};
        my $sub = eval "sub {\n# line 1 $file\n$lines\n}";
        unless ($sub) {
            warn "Failed to load backcompat $file: $@";
            next;
        }
        my $current = $upgrade;
        $upgrade = sub { $sub->($current) };
    }

    $upgrade->();

    my $content;
    open my $handle, '<', $file or warn "Unable to open $file: $!";
    if ($handle) {
        local $/; # slurp
        $content = <$handle>;
    }

    # XXX Reconnecting to insert the history entry
    # until we can sort out removing
    # the disconnect at the end of InsertData.

    RT->ConnectToDatabase();

    my %upgrade_data = (
        action   => 'insert',
        filename => Cwd::abs_path($file),
        content  => $content,
        stage    => 'after',);

    $upgrade_data{'ext_version'} = $ext_version if $ext_version;

    RT->System->AddUpgradeHistory($package => \%upgrade_data);

    my $db_type = RT->Config->Get('DatabaseType');
    $RT::Handle->Disconnect() unless $db_type eq 'SQLite';

    return @ret;
}

sub action_upgrade {
    my %args = @_;
    my $base_dir = $args{'datadir'} || "./etc/upgrade";
    return (0, "Couldn't read dir '$base_dir' with upgrade data")
        unless -d $base_dir || -r _;

    my $version_word_regex = join '|', RT::Handle->version_words;
    my $upgrading_from = undef;
    do {
        if ( defined $upgrading_from ) {
            print "Doesn't match #.#.#: ";
        } else {
            print "Enter $args{package} version you're upgrading from: ";
        }
        $upgrading_from = scalar <STDIN>;
        chomp $upgrading_from;
        $upgrading_from =~ s/\s+//g;
    } while $upgrading_from !~ /^\d+\.\d+\.\d+(?:$version_word_regex)?\d*$/;

    my $upgrading_to = $RT::VERSION;
    return (0, "The current version $upgrading_to is lower than $upgrading_from")
        if RT::Handle::cmp_version( $upgrading_from, $upgrading_to ) > 0;

    return (1, "The version $upgrading_to you're upgrading to is up to date")
        if RT::Handle::cmp_version( $upgrading_from, $upgrading_to ) == 0;

    my @versions = get_versions_from_to($base_dir, $upgrading_from, undef);
    return (1, "No DB changes since $upgrading_from")
        unless @versions;

    if (RT::Handle::cmp_version($versions[-1], $upgrading_to) > 0) {
        print "\n***** There are upgrades for $versions[-1], which is later than $upgrading_to,\n";
        print   "***** which you are nominally upgrading to.  Upgrading to $versions[-1] instead.\n";
        $upgrading_to = $versions[-1];
    }

    print "\nGoing to apply following upgrades:\n";
    print map "* $_\n", @versions;

    {
        my $custom_upgrading_to = undef;
        do {
            if ( defined $custom_upgrading_to ) {
                print "Doesn't match #.#.#: ";
            } else {
                print "\nEnter $args{package} version if you want to stop upgrade at some point,\n";
                print "  or leave it blank if you want apply above upgrades: ";
            }
            $custom_upgrading_to = scalar <STDIN>;
            chomp $custom_upgrading_to;
            $custom_upgrading_to =~ s/\s+//g;
            last unless $custom_upgrading_to;
        } while $custom_upgrading_to !~ /^\d+\.\d+\.\d+(?:$version_word_regex)?\d*$/;

        if ( $custom_upgrading_to ) {
            return (
                0, "The version you entered ($custom_upgrading_to) is lower than\n"
                ."version you're upgrading from ($upgrading_from)"
            ) if RT::Handle::cmp_version( $upgrading_from, $custom_upgrading_to ) > 0;

            return (1, "The version you're upgrading to is up to date")
                if RT::Handle::cmp_version( $upgrading_from, $custom_upgrading_to ) == 0;

            if ( RT::Handle::cmp_version( $RT::VERSION, $custom_upgrading_to ) < 0 ) {
                print "Version you entered is greater than installed ($RT::VERSION).\n";
                _yesno() or exit(-2);
            }
            # ok, checked everything no let's refresh list
            $upgrading_to = $custom_upgrading_to;
            @versions = get_versions_from_to($base_dir, $upgrading_from, $upgrading_to);

            return (1, "No DB changes between $upgrading_from and $upgrading_to")
                unless @versions;

            print "\nGoing to apply following upgrades:\n";
            print map "* $_\n", @versions;
        }
    }

    print "\nIT'S VERY IMPORTANT TO BACK UP BEFORE THIS STEP\n\n";
    _yesno() or exit(-2) unless $args{'force'};

    RT->ConnectToDatabase();
    RT->InitLogging();
    RT->InitSystemObjects();

    RT->System->AddUpgradeHistory($package => {
        type      => 'full upgrade',
        action    => 'upgrade',
        stage     => 'before',
        from      => $upgrading_from,
        to        => $upgrading_to,
        versions  => [@versions],
    });

    my $previous = $upgrading_from;
    my ( $ret, $msg );
    foreach my $n ( 0..$#versions ) {
        my $v = $versions[$n];
        my @back = grep {-e $_} map {"$base_dir/$versions[$_]/backcompat"} $n+1..$#versions;
        print "Processing $v\n";

        RT->System->AddUpgradeHistory($package => {
            action => 'upgrade',
            type   => 'individual upgrade',
            stage  => 'before',
            from   => $previous,
            to     => $v,
        });

        my %tmp = (%args, datadir => "$base_dir/$v", datafile => undef, backcompat => \@back);

        if ( -e "$base_dir/$v/schema.$db_type" ) {
            ( $ret, $msg ) = action_schema( %tmp );
            return ( $ret, $msg ) unless $ret;
        }
        if ( -e "$base_dir/$v/acl.$db_type" ) {
            ( $ret, $msg ) = action_acl( %tmp );
            return ( $ret, $msg ) unless $ret;
        }
        if ( -e "$base_dir/$v/content" ) {
            ( $ret, $msg ) = action_insert( %tmp );
            return ( $ret, $msg ) unless $ret;
        }

        # XXX: Another connect since the insert called
        # previous to this step will disconnect.

        RT->ConnectToDatabase();

        RT->System->AddUpgradeHistory($package => {
            action => 'upgrade',
            type   => 'individual upgrade',
            stage  => 'after',
            from   => $previous,
            to     => $v,
        });

        $previous = $v;
    }

    RT->System->AddUpgradeHistory($package => {
        type      => 'full upgrade',
        action    => 'upgrade',
        stage     => 'after',
        from      => $upgrading_from,
        to        => $upgrading_to,
        versions  => [@versions],
    });

    return 1;
}

sub get_versions_from_to {
    my ($base_dir, $from, $to) = @_;

    opendir( my $dh, $base_dir ) or die "couldn't open dir: $!";
    my @versions = grep -d "$base_dir/$_" && /^\d+\.\d+\.\d+$/, readdir $dh;
    closedir $dh;

    die "\nERROR: No upgrade data found in '$base_dir'!  Perhaps you specified the wrong --datadir?\n"
        unless @versions;

    return
        grep defined $to ? RT::Handle::cmp_version($_, $to) <= 0 : 1,
        grep RT::Handle::cmp_version($_, $from) > 0,
        sort RT::Handle::cmp_version @versions;
}

sub error {
    my ($action, $msg) = @_;
    print STDERR "Couldn't finish '$action' step.\n\n";
    print STDERR "ERROR: $msg\n\n";
    exit(-1);
}

sub get_dba_password {
    print "In order to create or update your RT database,"
        . " this script needs to connect to your "
        . " $db_type instance on $db_host (port '$db_port') as $dba_user\n";
    print "Please specify that user's database password below. If the user has no database\n";
    print "password, just press return.\n\n";
    print "Password: ";
    ReadMode('noecho');
    my $password = ReadLine(0);
    ReadMode('normal');
    print "\n";
    return ($password);
}

#   get_system_dbh
#   Returns L<DBI> database handle connected to B<system> with DBA credentials.
#   See also L<RT::Handle/SystemDSN>.


sub get_system_dbh {
    return _get_dbh( RT::Handle->SystemDSN, $dba_user, $dba_pass );
}

sub get_admin_dbh {
    return _get_dbh( RT::Handle->DSN, $dba_user, $dba_pass );
}

# get_rt_dbh [USER, PASSWORD]

# Returns L<DBI> database handle connected to RT database,
# you may specify credentials(USER and PASSWORD) to connect
# with. By default connects with credentials from RT config.

sub get_rt_dbh {
    return _get_dbh( RT::Handle->DSN, $db_user, $db_pass );
}

sub _get_dbh {
    my ($dsn, $user, $pass) = @_;
    my $dbh = DBI->connect(
        $dsn, $user, $pass,
        { RaiseError => 0, PrintError => 0 },
    );
    unless ( $dbh ) {
        my $msg = "Failed to connect to $dsn as user '$user': ". $DBI::errstr;
        if ( $args{'debug'} ) {
            require Carp; Carp::confess( $msg );
        } else {
            print STDERR $msg; exit -1;
        }
    }
    return $dbh;
}

sub _yesno {
    print "Proceed [y/N]:";
    my $x = scalar(<STDIN>);
    $x =~ /^y/i;
}

1;

__END__

=head1 NAME

rt-setup-database - Set up RT's database

=head1 SYNOPSIS

    rt-setup-database --action ... 

=head1 OPTIONS

=over

=item action

Several actions can be combined using comma separated list.

=over

=item init

Initialize the database. This is combination of multiple actions listed below.
Create DB, schema, setup acl, insert core data and initial data.

=item upgrade

Apply all needed schema/acl/content updates (will ask for version to upgrade
from)

=item create

Create the database.

=item drop

Drop the database.  This will B<ERASE ALL YOUR DATA>.

=item schema

Initialize only the database schema

To use a local or supplementary datafile, specify it using the '--datadir'
option below.

=item acl

Initialize only the database ACLs

To use a local or supplementary datafile, specify it using the '--datadir'
option below.

=item coredata 

Insert data into RT's database. This data is required for normal functioning of
any RT instance.

=item insert

Insert data into RT's database.  By default, will use RT's installation data.
To use a local or supplementary datafile, specify it using the '--datafile'
option below.

=back

=item datafile

file path of the data you want to action on

e.g. C<--datafile /path/to/datafile>

=item datadir

Used to specify a path to find the local database schema and acls to be
installed.

e.g. C<--datadir /path/to/>

=item dba

dba's username

=item dba-password

dba's password

=item prompt-for-dba-password

Ask for the database administrator's password interactively

=item skip-create

for 'init': skip creating the database and the user account, so we don't need
administrator privileges

=item root-password-file

for 'init' and 'insert': rather than using the default administrative password
for RT's "root" user, use the password in this file.

=item package 

the name of the entity performing a create or upgrade. Used for logging changes
in the DB. Defaults to RT, otherwise it should be the fully qualified package name
of the extension or plugin making changes to the DB.

=item ext-version

current version of extension making a change. Not needed for RT since RT has a
more elaborate system to track upgrades across multiple versions.

=back

=cut<|MERGE_RESOLUTION|>--- conflicted
+++ resolved
@@ -73,14 +73,9 @@
 
 $| = 1; # unbuffer all output.
 
-<<<<<<< HEAD
-my %args;
-=======
 my %args = (
-    dba => '@DB_DBA@',
     package => 'RT',
 );
->>>>>>> d59a3cd0
 GetOptions(
     \%args,
     'action=s',

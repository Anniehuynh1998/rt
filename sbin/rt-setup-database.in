--- conflicted
+++ resolved
@@ -353,14 +353,8 @@
     my %args = @_;
     unless ($RAN_INIT) {
         $RT::Handle = RT::Handle->new;
-<<<<<<< HEAD
-        my $has_custom_roles = grep { lc($_) eq 'customroles' } $RT::Handle->_TableNames(get_admin_dbh());
-=======
-
         my $dbh = get_admin_dbh();
         my $has_custom_roles = grep { lc($_) eq 'customroles' } $RT::Handle->_TableNames($dbh);
-
->>>>>>> fe8587f7
         RT::Init(SkipCustomRoles => !$has_custom_roles);
         $RAN_INIT++;
     }

#!@PERL@ -w
# BEGIN BPS TAGGED BLOCK {{{
# 
# COPYRIGHT:
#  
# This software is Copyright (c) 1996-2007 Best Practical Solutions, LLC 
#                                          <jesse@bestpractical.com>
# 
# (Except where explicitly superseded by other copyright notices)
# 
# 
# LICENSE:
# 
# This work is made available to you under the terms of Version 2 of
# the GNU General Public License. A copy of that license should have
# been provided with this software, but in any event can be snarfed
# from www.gnu.org.
# 
# This work is distributed in the hope that it will be useful, but
# WITHOUT ANY WARRANTY; without even the implied warranty of
# MERCHANTABILITY or FITNESS FOR A PARTICULAR PURPOSE.  See the GNU
# General Public License for more details.
# 
# You should have received a copy of the GNU General Public License
# along with this program; if not, write to the Free Software
# Foundation, Inc., 51 Franklin Street, Fifth Floor, Boston, MA
# 02110-1301 or visit their web page on the internet at
# http://www.gnu.org/copyleft/gpl.html.
# 
# 
# CONTRIBUTION SUBMISSION POLICY:
# 
# (The following paragraph is not intended to limit the rights granted
# to you to modify and distribute this software under the terms of
# the GNU General Public License and is only of importance to you if
# you choose to contribute your changes and enhancements to the
# community by submitting them to Best Practical Solutions, LLC.)
# 
# By intentionally submitting any modifications, corrections or
# derivatives to this work, or any other work intended for use with
# Request Tracker, to Best Practical Solutions, LLC, you confirm that
# you are the copyright holder for those contributions and you grant
# Best Practical Solutions,  LLC a nonexclusive, worldwide, irrevocable,
# royalty-free, perpetual, license to use, copy, create derivative
# works based on those contributions, and sublicense and distribute
# those contributions and any derivatives thereof.
# 
# END BPS TAGGED BLOCK }}}
use strict;
use vars qw($PROMPT $VERSION $Nobody $SystemUser $item);
use vars qw(@Groups @Users @ACL @Queues @ScripActions @ScripConditions
            @Templates @CustomFields @Scrips @Attributes @Initial @Final);

use lib "@LOCAL_LIB_PATH@";
use lib "@RT_LIB_PATH@";

#This drags in  RT's config.pm
# We do it in a begin block because RT::Handle needs to know the type to do its
# inheritance
BEGIN {
    use RT;
    RT::LoadConfig();
    RT::InitClasses();
}

use Term::ReadKey;
use Getopt::Long;

my %args;
GetOptions(
    \%args,
    'action=s',
    'force', 'debug',
    'dba=s', 'dba-password=s', 'prompt-for-dba-password',
    'datafile=s', 'datadir=s'
);

unless ( $args{'action'} ) {
    help();
    exit(-1);
}

$| = 1;    #unbuffer that output.

foreach my $key(qw(Type Host Name User Password)) {
    next unless exists $ENV{ 'RT_DB_'. uc $key };
    RT->Config->Set( "Database$key", $ENV{ 'RT_DB_'. uc $key });
}

my $db_type = RT->Config->Get('DatabaseType') || '';
my $db_host = RT->Config->Get('DatabaseHost') || '';
my $db_name = RT->Config->Get('DatabaseName') || '';
my $db_user = RT->Config->Get('DatabaseUser') || '';
my $db_pass = RT->Config->Get('DatabasePassword') || '';

if ( $args{'prompt-for-dba-password'} ) {
    $args{'dba-password'} = get_dba_password();
    chomp( $args{'dba-password'} );
}

require RT::Handle;
my $dbh;

if ( $args{'action'} eq 'init' ) {
    $dbh = get_system_dbh();
    print "Now creating a database for RT.\n";
    if ( $db_type ne 'Oracle' || $args{'dba'} ne $db_user ) {
        create_db();
    } else {
        print "...skipped as ".$args{'dba'} ." is not " . $db_user ." or we're working with Oracle.\n";
    }

    check_db_compatibility();

    # SQLite can't deal with the disconnect/reconnect
    unless ( $db_type eq 'SQLite' ) {

        $dbh->disconnect;

        if ( $db_type eq "Oracle" ) {
            $dbh = get_rt_dbh();
        } else {	
            $dbh = get_rt_dbh( $args{'dba'}, $args{'dba-password'} );
        }
    }
    print "Now populating database schema.\n";
    insert_schema();
    print "Now inserting database ACLs\n";
    insert_acl() unless $db_type eq 'Oracle';
    print "Now inserting RT core system objects\n";
    insert_initial_data();
    print "Now inserting RT data\n";
    insert_data( $RT::EtcPath . "/initialdata" );
}
elsif ( $args{'action'} eq 'drop' ) {
    $dbh = get_system_dbh();
    drop_db();
}
elsif ( $args{'action'} eq 'insert' ) {
    $dbh = get_rt_dbh();
    check_db_compatibility();
    insert_data( $args{'datafile'} || ($args{'datadir'}."/content") );
}
elsif ( $args{'action'} eq 'acl' ) {
    $dbh = get_rt_dbh( $args{'dba'}, $args{'dba-password'} );
    insert_acl($args{'datadir'});
}
elsif ( $args{'action'} eq 'schema' ) {
    $dbh = get_rt_dbh( $args{'dba'}, $args{'dba-password'} );
    check_db_compatibility();
    insert_schema($args{'datadir'});
}
else {
    print STDERR "$0 called with an invalid --action parameter\n";
    exit(-1);
}

sub create_db {
    print "Creating $db_type database $db_name.\n";
    if ( $db_type eq 'SQLite' ) {
        return;
    }
    elsif ( $db_type eq 'Pg' ) {
        $dbh->do("CREATE DATABASE $db_name WITH ENCODING='UNICODE'");
        if ( $DBI::errstr ) {
            $dbh->do("CREATE DATABASE $db_name") || die $DBI::errstr;
        }
    }
    elsif ( $db_type eq 'Oracle' ) {
        insert_acl();
    }
    elsif ( $db_type eq 'Informix' ) {
        $ENV{'DB_LOCALE'} = 'en_us.utf8';
        $dbh->do("CREATE DATABASE $db_name WITH BUFFERED LOG");
    }
    else {
        $dbh->do("CREATE DATABASE $db_name") or die $DBI::errstr;
    }
}

sub drop_db {
    if ( $db_type eq 'Oracle' ) {
        print <<END;

To delete the tables and sequences of the RT Oracle database by running
    \@etc/drop.Oracle
through SQLPlus.

END
        return;
    }
    unless ( $args{'force'} ) {
        print <<END;

About to drop $db_type database $db_name on $db_host.
WARNING: This will erase all data in $db_name.

END
        exit unless _yesno();

    }

    print "Dropping ". $db_type ." database ". $db_name .".\n";

    if ( $db_type eq 'SQLite' ) {
        unlink $db_name or warn $!;
        return;
    }
    $dbh->do("DROP DATABASE ". $db_name) or warn $DBI::errstr;
}



sub insert_acl {
    my $base_path = (shift || $RT::EtcPath);
    my $db_type = $db_type;

    if ( $db_type eq 'SQLite' ) {
        return;
    } else {
        do $base_path ."/acl.". $db_type
            || die "Couldn't find ACLs for ". $db_type .": " . $@;
    }

    my @acl = acl($dbh);
    foreach my $statement (@acl) {
        print STDERR $statement if $args{'debug'};
        my $sth = $dbh->prepare($statement) or die $dbh->errstr;
        unless ( $sth->execute ) {
            die "Problem with statement:\n $statement\n" . $sth->errstr;
        }
    }
    print "Done setting up database ACLs.\n";
}

sub insert_schema {
    my $base_path = (shift || $RT::EtcPath);
    my (@schema);
    print "Creating database schema.\n";

    my $schema_file = get_version_file( $base_path . "/schema." . $db_type );
    if ( -f $schema_file ) {
        open( SCHEMA, "<$schema_file"  ) or die "Can't open $schema_file: $!";
        my @lines = <SCHEMA>;

        my $local_schema_file = get_version_file( $RT::LocalEtcPath . "/schema." . $db_type );
        if (-f $local_schema_file) {
            open( SCHEMA_LOCAL, "<$local_schema_file" )
                or die "Can't open $local_schema_file: $!";
            push @lines, ';;', <SCHEMA_LOCAL>;
        }

        my $statement = "";
        foreach my $line (@lines) {
            $line =~ s/\#.*//g;
            $line =~ s/--.*//g;
            $statement .= $line;
            if ( $line =~ /;(\s*)$/ ) {
                $statement =~ s/;(\s*)$//g;
                push @schema, $statement;
                $statement = "";
            }
        }

        local $SIG{__WARN__} = sub {};
        my $is_local = 0; # local/etc/schema needs to be nonfatal.
        $dbh->begin_work or die $dbh->errstr;
        foreach my $statement (@schema) {
            if ( $statement =~ /^\s*;$/ ) { $is_local = 1; next; }

            print STDERR "SQL: $statement\n" if defined $args{'debug'};
            my $sth = $dbh->prepare($statement) or die $dbh->errstr;
            unless ( $sth->execute or $is_local ) {
                die "Problem with statement:\n $statement\n" . $sth->errstr;
            }
        }
        $dbh->commit or die $dbh->errstr;
    }
    else {
        die "Couldn't find schema file for " . $db_type . "\n";
    }
    print "Done setting up database schema.\n";
}


sub insert_initial_data {

    RT::InitLogging();

    #connect to the db, for actual RT work
    connect_rt_handle();

    #Put together a current user object so we can create a User object
    my $CurrentUser = new RT::CurrentUser();

    print "Checking for existing system user...";
    my $test_user = RT::User->new($CurrentUser);
    $test_user->Load('RT_System');
    if ( $test_user->id ) {
        print "found!\n\nYou appear to have a functional RT database.\n"
          . "Exiting, so as not to clobber your existing data.\n";
        exit(-1);

    }
    else {
        print "not found.  This appears to be a new installation.\n";
    }

    print "Creating system user...";
    my $RT_System = RT::User->new($CurrentUser);

    my ( $val, $msg ) = $RT_System->_BootstrapCreate(
        Name     => 'RT_System',
        RealName => 'The RT System itself',
        Comments => 'Do not delete or modify this user. '
            . 'It is integral to RT\'s internal database structures',
        Creator  => '1',
        LastUpdatedBy => '1',
    );

    unless ( $val ) {
        print "$msg\n";
        exit(-1);
    }
    print "done.\n";
    $RT::Handle->Disconnect() unless $db_type eq 'SQLite';
}

# load some sort of data into the database

sub insert_data {
    my $datafile = shift;

    #Connect to the database and get RT::SystemUser and RT::Nobody loaded
    RT::Init;

    my $CurrentUser = RT::CurrentUser->new();
    $CurrentUser->LoadByName('RT_System');

    if ( $datafile eq $RT::EtcPath . "/initialdata" ) {

        print "Creating Superuser  ACL...";

        my $superuser_ace = RT::ACE->new($CurrentUser);
        $superuser_ace->_BootstrapCreate(
                             PrincipalId => ACLEquivGroupId( $CurrentUser->Id ),
                             PrincipalType => 'Group',
                             RightName     => 'SuperUser',
                             ObjectType    => 'RT::System',
                             ObjectId      => '1' );

        print "done.\n";
    }

    # Slurp in stuff to insert from the datafile. Possible things to go in here:-
    # @groups, @users, @acl, @queues, @ScripActions, @ScripConditions, @templates

    require $datafile
      || die "Couldn't find initial data for import\n" . $@;

    if ( @Initial ) {
        print "Running initial actions...\n";
        # Don't trap errors here, as they *should* be fatal
        $_->() for @Initial;
    }
    if ( @Groups ) {
        print "Creating groups...";
        foreach $item (@Groups) {
            my $new_entry = RT::Group->new($CurrentUser);
            my $member_of = delete $item->{'MemberOf'};
            my ( $return, $msg ) = $new_entry->_Create(%$item);
            print "(Error: $msg)" unless $return;
            print $return. ".";
            if ( $member_of ) {
                $member_of = [ $member_of ] unless ref $member_of eq 'ARRAY';
                foreach( @$member_of ) {
                    my $parent = RT::Group->new($CurrentUser);
                    if ( ref $_ eq 'HASH' ) {
                        $parent->LoadByCols( %$_ );
                    }
                    elsif ( !ref $_ ) {
                        $parent->LoadUserDefinedGroup( $_ );
                    }
                    else {
                        print "(Error: wrong format of MemberOf field."
                            ." Should be name of user defined group or"
                            ." hash reference with 'column => value' pairs."
                            ." Use array reference to add to multiple groups)";
                        next;
                    }
                    unless ( $parent->Id ) {
                        print "(Error: couldn't load group to add member)";
                        next;
                    }
                    my ( $return, $msg ) = $parent->AddMember( $new_entry->Id );
                    print "(Error: $msg)" unless ($return);
                    print $return. ".";
                }
            }
        }
        print "done.\n";
    }
    if ( @Users ) {
        print "Creating users...";
        foreach $item (@Users) {
            my $new_entry = new RT::User($CurrentUser);
            my ( $return, $msg ) = $new_entry->Create(%$item);
            print "(Error: $msg)" unless $return;
            print $return. ".";
        }
        print "done.\n";
    }
    if ( @Queues ) {
        print "Creating queues...";
        for $item (@Queues) {
            my $new_entry = new RT::Queue($CurrentUser);
            my ( $return, $msg ) = $new_entry->Create(%$item);
            print "(Error: $msg)" unless $return;
            print $return. ".";
        }
        print "done.\n";
    }
    if ( @CustomFields ) {
        print "Creating custom fields...";
        for $item ( @CustomFields ) {
            my $new_entry = new RT::CustomField( $CurrentUser );
            my $values    = delete $item->{'Values'};

            my @queues;
            if ( exists $item->{'Queue'} && ref $item->{'Queue'} ) {
                $item->{'LookupType'} = 'RT::Queue-RT::Ticket';
                @queues = @{ delete $item->{'Queue'} };
            }

            my ( $return, $msg ) = $new_entry->Create(%$item);
            unless( $return ) {
                print "(Error: $msg)\n";
                next;
            }

            foreach my $value ( @{$values} ) {
                my ( $return, $msg ) = $new_entry->AddValue(%$value);
                print "(Error: $msg)\n" unless $return;
            }

            # apply by default
            if ( !@queues && !exists $item->{'Queue'} && $item->{LookupType} ) {
                my $ocf = RT::ObjectCustomField->new($CurrentUser);
                $ocf->Create( CustomField => $new_entry->Id );
            }

            for my $q (@queues) {
                my $q_obj = RT::Queue->new($CurrentUser);
                $q_obj->Load($q);
                unless ( $q_obj->Id ) {
                    print "(Error: Could not find queue " . $q . ")\n";
                    next;
                }
                my $OCF = RT::ObjectCustomField->new($CurrentUser);
                ( $return, $msg ) = $OCF->Create(
                    CustomField => $new_entry->Id,
                    ObjectId    => $q_obj->Id,
                );
                print "(Error: $msg)\n" unless $return and $OCF->Id;
            }

            print $new_entry->Id. ".";
        }

        print "done.\n";
    }
    if ( @ACL ) {
        print "Creating ACL...";
        for my $item (@ACL) {

            my ($princ, $object);

            # Global rights or Queue rights?
            if ( $item->{'CF'} ) {
                $object = RT::CustomField->new( $CurrentUser );
                my @columns = ( Name => $item->{'CF'} );
                push @columns, Queue => $item->{'Queue'} if $item->{'Queue'} and not ref $item->{'Queue'};
                $object->LoadByName( @columns );
            } elsif ( $item->{'Queue'} ) {
                $object = RT::Queue->new($CurrentUser);
                $object->Load( $item->{'Queue'} );
            } else {
                $object = $RT::System;
            }

            print "Couldn't load object" and next unless $object and $object->Id;

            # Group rights or user rights?
            if ( $item->{'GroupDomain'} ) {
                $princ = RT::Group->new($CurrentUser);
                if ( $item->{'GroupDomain'} eq 'UserDefined' ) {
                  $princ->LoadUserDefinedGroup( $item->{'GroupId'} );
                } elsif ( $item->{'GroupDomain'} eq 'SystemInternal' ) {
                  $princ->LoadSystemInternalGroup( $item->{'GroupType'} );
                } elsif ( $item->{'GroupDomain'} eq 'RT::System-Role' ) {
                  $princ->LoadSystemRoleGroup( $item->{'GroupType'} );
                } elsif ( $item->{'GroupDomain'} eq 'RT::Queue-Role' &&
                          $item->{'Queue'} )
                {
                  $princ->LoadQueueRoleGroup( Type => $item->{'GroupType'},
                                              Queue => $object->id);
                } else {
                  $princ->Load( $item->{'GroupId'} );
                }
            } else {
                $princ = RT::User->new($CurrentUser);
                $princ->Load( $item->{'UserId'} );
            }

            # Grant it
            my ( $return, $msg ) = $princ->PrincipalObj->GrantRight(
                                                     Right => $item->{'Right'},
                                                     Object => $object );

            if ( $return ) {
                print $return. ".";
            }
            else {
                print $msg . ".";

            }

        }
        print "done.\n";
    }

    if ( @ScripActions ) {
        print "Creating ScripActions...";

        for $item (@ScripActions) {
            my $new_entry = RT::ScripAction->new($CurrentUser);
            my ($return,$msg) = $new_entry->Create(%$item);
            unless ($return) {
                print "(Error: $msg)\n";
<<<<<<< HEAD
                next;
=======
                exit;
>>>>>>> 60d8c3a5
            }
            print $return. ".";
        }

        print "done.\n";
    }

    if ( @ScripConditions ) {
        print "Creating ScripConditions...";

        for $item (@ScripConditions) {
            my $new_entry = RT::ScripCondition->new($CurrentUser);
            my ($return,$msg) = $new_entry->Create(%$item);
            unless ($return) {
                print "(Error: $msg)\n";
<<<<<<< HEAD
                next;
=======
                exit;
>>>>>>> 60d8c3a5
            }
            print $return. ".";
        }

        print "done.\n";
    }

    if ( @Templates ) {
        print "Creating templates...";

        for $item (@Templates) {
            my $new_entry = new RT::Template($CurrentUser);
            my $return    = $new_entry->Create(%$item);
            print $return. ".";
        }
        print "done.\n";
    }
    if ( @Scrips ) {
        print "Creating scrips...";

        for $item (@Scrips) {
            my $new_entry = new RT::Scrip($CurrentUser);

            my @queues = ref $item->{'Queue'} eq 'ARRAY'? @{ $item->{'Queue'} }: $item->{'Queue'} || 0;
            push @queues, 0 unless @queues; # add global queue at least

            foreach my $q ( @queues ) {
                my ( $return, $msg ) = $new_entry->Create( %$item, Queue => $q );
            if ( $return ) {
                    print $return. ".";
                }
                else {
                    print "(Error: $msg)\n";
                }
            }
        }
        print "done.\n";
    }
    if ( @Attributes ) {
        print "Creating predefined searches...";
        my $sys = RT::System->new($CurrentUser);

        for $item (@Attributes) {
            my $obj = delete $item->{Object}; # XXX: make this something loadable
            $obj ||= $sys;
            my ( $return, $msg ) = $obj->AddAttribute (%$item);
            if ( $return ) {
                print $return. ".";
            }
            else {
                print "(Error: $msg)\n";
            }
        }
        print "done.\n";
    }
    if ( @Final ) {
        print "Running final actions...\n";
        for ( @Final ) {
            eval { $_->(); };
            print "(Error: $@)\n" if $@;
        }
    }
    $RT::Handle->Disconnect() unless $db_type eq 'SQLite';
    print "Done setting up database content.\n";
}

sub check_db_compatibility {
    if ( lc $db_type eq "mysql" ) {
        # Check which version we're running
        my ($version) = $dbh->selectrow_hashref("show variables like 'version'")->{Value} =~ /^(\d\.\d+)/;
        if ( $version < 4 ) {
            print STDERR "*** WARNING: RT is unsupported on MySQL versions before 4.0.x\n";
        }

        # MySQL must have InnoDB support
        if ( $args{'action'} =~ /^(init|insert|schema)$/ ) {
            print "Checking that mysql has spport for InnoDB.\n" if $args{'debug'};
            my $innodb = $dbh->selectrow_hashref("show variables like 'have_innodb'")->{Value};
            if ( $innodb eq "NO" ) {
                print STDERR "RT requires that MySQL be compiled with InnoDB table support.\n".
                  "See http://dev.mysql.com/doc/mysql/en/InnoDB.html\n";
                exit -1;
            } elsif ( $innodb eq "DISABLED" ) {
                print STDERR "RT requires that MySQL InnoDB table support be enabled.\n".
                  ($version < 4
                   ? "Add 'innodb_data_file_path=ibdata1:10M:autoextend' to the [mysqld] section of my.cnf\n"
                   : "Remove the 'skip-innodb' line from your my.cnf file, restart MySQL, and try again.\n");
                exit -1;
            }
        }
        if ( $args{'action'} =~ /^(insert|schema)$/ ) {
            print "Checking that Tickets table is of InnoDB type.\n" if $args{'debug'};
            my $create_table = $dbh->selectrow_arrayref("SHOW CREATE TABLE Tickets")->[1];
            unless ( $create_table =~ /(?:ENGINE|TYPE)=InnoDB/i ) {
                print STDERR "RT requires that all its tables be of InnoDB type.\n".
                    "Upgrade RT tables.\n";
                exit -1;
            }
        }
#        if ( $version >= 4.1 && $args{'action'} =~ /^(insert|schema)$/ ) {
#            print "MySQL >= 4.1, checking that user upgraded.\n" if $args{'debug'};
#            my $create_table = $dbh->selectrow_arrayref("SHOW CREATE TABLE Attachments")->[1];
#            unless ( $create_table =~ /\bContent\b[^,]*BLOB/i ) {
#                print STDERR "*** WARNING: RT since version 3.6 has new schema for MySQL versions after 4.1.0\n"
#                    ."Follow instructions in the UPGRADING.mysql file.\n";
#                sleep 3;
#            }
#        }
    }
}

sub get_dba_password {
    print "In order to create or update your RT database,";
    print "this script needs to connect to your "
      . $db_type
      . " instance on "
      . $db_host . " as "
      . $args{'dba'} . ".\n";
    print "Please specify that user's database password below. If the user has no database\n";
    print "password, just press return.\n\n";
    print "Password: ";
    ReadMode('noecho');
    my $password = ReadLine(0);
    ReadMode('normal');
    print "\n";
    return ($password);
}

sub _yesno {
    print "Proceed [y/N]:";
    my $x = scalar(<STDIN>);
    $x =~ /^y/i;
}

=head2 get_system_dsn

Returns a DSN suitable for database creates and drops
and user creates and drops.

=cut

sub get_system_dsn {

    my $dsn = get_rt_dsn();

    if ( $db_type eq 'mysql' ) {
        # with mysql, you want to connect sans database to funge things
        $dsn =~ s/dbname=\Q$db_name//;
    }
    elsif ( $db_type eq 'Pg' ) {
        # with postgres, you want to connect to template1 database
        $dsn =~ s/dbname=\Q$db_name/dbname=template1/;
    }
    elsif ( $db_type eq 'Informix' ) {
        # with Informix, you want to connect sans database:
        $dsn =~ s/Informix:\Q$db_name/Informix:/;
    }
    return $dsn;
}

=head2 get_system_dbh

Returns L<DBI> database handle connected to B<system> with DBA credentials.

See also L</get_system_dsn>.

=cut

sub get_system_dbh {
    return _get_dbh( get_system_dsn(), $args{'dba'}, $args{'dba-password'} );
}

=head2 get_rt_dsn

Returns DSN according to RT config.

=cut

sub get_rt_dsn {
    my $rt_handle = RT::Handle->new;
    $rt_handle->BuildDSN;
    return $rt_handle->DSN;
}

=head2 get_rt_dbh [USER, PASSWORD]

Returns L<DBI> database handle connected to RT database,
you may specify credentials(USER and PASSWORD) to connect
with. By default connects with credentials from RT config.

=cut

sub get_rt_dbh {
    my ($user, $pass) = @_;
    unless ( @_ ) {
        ($user, $pass) = ($db_user, $db_pass);
    }
    return _get_dbh( get_rt_dsn, $user, $pass );
}

sub _get_dbh {
    my ($dsn, $user, $pass) = @_;
    my $dbh = DBI->connect(
        $dsn, $user, $pass,
        { RaiseError => 0, PrintError => 0 },
    );
    unless ( $dbh ) {
        my $msg = "Failed to connect to $dsn as user '$user': ". $DBI::errstr;
        if ( $args{'debug'} ) {
            require Carp; Carp::confess( $msg );
        } else {
            print STDERR $msg; exit -1;
        }
    }
    return $dbh;
}

=head2 connect_rt_handle

Returns connected C<RT::Handle> object. Connects with credentials
from RT config.Alos, inits C<$RT::Handle> global variable.

=cut

sub connect_rt_handle {

    require RT::Handle;

    $RT::Handle = RT::Handle->new;
    $RT::Handle->BuildDSN;
    $RT::Handle->Connect;

    return $RT::Handle;
}

=head2 get_rt_handle_as_dba

Returns connected C<$RT::Handle> object. Uses DBA's credentials.

=cut

sub get_rt_handle_as_dba {
    require RT::Handle;
    RT->Config->Set( DatabaseUser => $args{'dba'} );
    RT->Config->Set( DatabasePassword => $args{'dba-password'} );

    my $rt_handle = RT::Handle->new;
    $rt_handle->BuildDSN;
    $rt_handle->Connect;

    RT->Config->Set( DatabaseUser => $db_user );
    RT->Config->Set( DatabasePassword => $db_pass );

    return $rt_handle;
}

=head1 get_version_file

Takes base name of the file as argument, scans for <base name>-<version> named
files and returns file name with closest version to the version of the RT DB.

=cut

sub get_version_file {
    my $base_name = shift;

    require File::Glob;
    my @files = File::Glob::bsd_glob("$base_name*");
    return '' unless @files;

    my %version = map { $_ =~ /\.\w+-([-\w\.]+)$/; ($1||0) => $_ } @files;
    my $db_version = get_rt_handle_as_dba()->DatabaseVersion;
    print "Server version $db_version\n";
    my $version;
    foreach ( reverse sort cmp_version keys %version ) {
        if ( cmp_version( $db_version, $_ ) >= 0 ) {
            $version = $_;
            last;
        }
    }

    return defined $version? $version{ $version } : undef;
}

sub cmp_version($$) {
    my ($a, $b) = (@_);
    my @a = split /[^0-9]+/, $a;
    my @b = split /[^0-9]+/, $b;
    for ( my $i = 0; $i < @a; $i++ ) {
        return 1 unless defined $b[$i];
        return $a[$i] <=> $b[$i] if $a[$i] <=> $b[$i];
    }
    return 0 if @a == @b;
    return -1;
}

=head2 ACLEquivGroupId

Given a userid, return that user's acl equivalence group

=cut

sub ACLEquivGroupId {
    my $username = shift;
    my $user     = RT::User->new($RT::SystemUser);
    $user->Load($username);
    my $equiv_group = RT::Group->new($RT::SystemUser);
    $equiv_group->LoadACLEquivalenceGroup($user);
    return ( $equiv_group->Id );
}

sub help {

    print <<EOF;

$0: Set up RT's database

--action        init    Initialize the database
                drop    Drop the database.
                        This will ERASE ALL YOUR DATA
                insert  Insert data into RT's database.
                        By default, will use RT's installation data.
                        To use a local or supplementary datafile, specify it
                        using the '--datafile' option below.

                acl     Initialize only the database ACLs
                        To use a local or supplementary datafile, specify it
                        using the '--datadir' option below.

                schema  Initialize only the database schema
                        To use a local or supplementary datafile, specify it
                        using the '--datadir' option below.

--datafile /path/to/datafile
--datadir /path/to/              Used to specify a path to find the local
                                database schema and acls to be installed.


--dba                           dba's username
--dba-password                  dba's password
--prompt-for-dba-password       Ask for the database administrator's password interactively


EOF

}

1;<|MERGE_RESOLUTION|>--- conflicted
+++ resolved
@@ -537,11 +537,7 @@
             my ($return,$msg) = $new_entry->Create(%$item);
             unless ($return) {
                 print "(Error: $msg)\n";
-<<<<<<< HEAD
                 next;
-=======
-                exit;
->>>>>>> 60d8c3a5
             }
             print $return. ".";
         }
@@ -557,11 +553,7 @@
             my ($return,$msg) = $new_entry->Create(%$item);
             unless ($return) {
                 print "(Error: $msg)\n";
-<<<<<<< HEAD
                 next;
-=======
-                exit;
->>>>>>> 60d8c3a5
             }
             print $return. ".";
         }

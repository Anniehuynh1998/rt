--- conflicted
+++ resolved
@@ -197,16 +197,11 @@
 Apache::Session 1.53
 XML::RSS 1.05
 HTTP::Server::Simple 0.07
-<<<<<<< HEAD
-HTTP::Server::Simple::Mason 0.07
+HTTP::Server::Simple::Mason 0.09
 GD
 GD::Graph
 GD::Text
 Text::WikiFormat 0.76
-=======
-HTTP::Server::Simple::Mason 0.09
-Text::WikiFormat
->>>>>>> 65f05ec9
 .
 
 $deps{'MAILGATE'} = [ _( << '.') ];

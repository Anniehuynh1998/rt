#!@PERL@
# BEGIN BPS TAGGED BLOCK {{{
#
# COPYRIGHT:
#
# This software is Copyright (c) 1996-2014 Best Practical Solutions, LLC
#                                          <sales@bestpractical.com>
#
# (Except where explicitly superseded by other copyright notices)
#
#
# LICENSE:
#
# This work is made available to you under the terms of Version 2 of
# the GNU General Public License. A copy of that license should have
# been provided with this software, but in any event can be snarfed
# from www.gnu.org.
#
# This work is distributed in the hope that it will be useful, but
# WITHOUT ANY WARRANTY; without even the implied warranty of
# MERCHANTABILITY or FITNESS FOR A PARTICULAR PURPOSE.  See the GNU
# General Public License for more details.
#
# You should have received a copy of the GNU General Public License
# along with this program; if not, write to the Free Software
# Foundation, Inc., 51 Franklin Street, Fifth Floor, Boston, MA
# 02110-1301 or visit their web page on the internet at
# http://www.gnu.org/licenses/old-licenses/gpl-2.0.html.
#
#
# CONTRIBUTION SUBMISSION POLICY:
#
# (The following paragraph is not intended to limit the rights granted
# to you to modify and distribute this software under the terms of
# the GNU General Public License and is only of importance to you if
# you choose to contribute your changes and enhancements to the
# community by submitting them to Best Practical Solutions, LLC.)
#
# By intentionally submitting any modifications, corrections or
# derivatives to this work, or any other work intended for use with
# Request Tracker, to Best Practical Solutions, LLC, you confirm that
# you are the copyright holder for those contributions and you grant
# Best Practical Solutions,  LLC a nonexclusive, worldwide, irrevocable,
# royalty-free, perpetual, license to use, copy, create derivative
# works based on those contributions, and sublicense and distribute
# those contributions and any derivatives thereof.
#
# END BPS TAGGED BLOCK }}}
#
# This is just a basic script that checks to make sure that all
# the modules needed by RT before you can install it.
#

use strict;
use warnings;
no warnings qw(numeric redefine);
use Getopt::Long;
use Cwd qw(abs_path);
my %args;
my %deps;
my @orig_argv = @ARGV;
# Save our path because installers or tests can change cwd
my $script_path = abs_path($0);

GetOptions(
    \%args,                               'v|verbose',
    'install!',
    'with-MYSQL', 'with-PG', 'with-SQLITE', 'with-ORACLE',
    'with-FASTCGI', 'with-MODPERL1', 'with-MODPERL2', 'with-STANDALONE',

    'with-DEVELOPER',

    'with-GPG',
    'with-ICAL',
    'with-GRAPHVIZ',
    'with-GD',
    'with-DASHBOARDS',
    'with-USERLOGO',
    'with-HTML-DOC',

    'list-deps',
    'help|h',
);

if ( $args{help} ) {
    require Pod::Usage;
    Pod::Usage::pod2usage( { verbose => 2 } );
    exit;
}

# Set up defaults
my %default = (
    'with-CORE' => 1,
    'with-CLI' => 1,
    'with-MAILGATE' => 1, 
    'with-DEVELOPER' => @RT_DEVELOPER@,
    'with-GPG' => @RT_GPG_DEPS@,
    'with-SMIME' => @RT_SMIME_DEPS@,
    'with-ICAL' => 1,
    'with-GRAPHVIZ' => @RT_GRAPHVIZ@,
    'with-GD' => @RT_GD@,
    'with-DASHBOARDS' => 1,
    'with-USERLOGO' => 1,
    'with-HTML-DOC' => @RT_DEVELOPER@,
);
$args{$_} = $default{$_} foreach grep !exists $args{$_}, keys %default;

{
  my $section;
  my %always_show_sections = (
    perl => 1,
    users => 1,
  );

  sub section {
    my $s = shift;
    $section = $s;
    print "$s:\n" unless $args{'list-deps'};
  }

  sub print_found {
    my $msg = shift;
    my $test = shift;
    my $extra = shift;

    unless ( $args{'list-deps'} ) {
        if ( $args{'v'} or not $test or $always_show_sections{$section} ) {
            print "\t$msg ...";
            print $test ? "found" : "MISSING";
            print "\n";
        }

        print "\t\t$extra\n" if defined $extra;
    }
  }
}

sub conclude {
    my %missing_by_type = @_;

    unless ( $args{'list-deps'} ) {
        unless ( keys %missing_by_type ) {
            print "\nAll dependencies have been found.\n";
            return;
        }

        print "\nSOME DEPENDENCIES WERE MISSING.\n";

        for my $type ( keys %missing_by_type ) {
            my $missing = $missing_by_type{$type};

            print "$type missing dependencies:\n";
            for my $name ( keys %$missing ) {
                my $module  = $missing->{$name};
                my $version = $module->{version};
                my $error = $module->{error};
                print_found( $name . ( $version && !$error ? " >= $version" : "" ),
                    0, $module->{error} );
            }
        }

        print "\nPerl library path for @PERL@:\n";
        print "    $_\n" for @INC;

        exit 1;
    }
}

sub text_to_hash {
    my %hash;
    for my $line ( split /\n/, $_[0] ) {
        my($key, $value) = $line =~ /(\S+)\s*(\S*)/;
        $value ||= '';
        $hash{$key} = $value;
    }

    return %hash;
}
sub set_dep {
    my ($name, $module, $version) = @_;
    my %list = @{$deps{$name}};
    $list{$module} = ($version || '');
    $deps{$name} = [ %list ];
}

$deps{'CORE'} = [ text_to_hash( << '.') ];
Apache::Session 1.53
CGI 3.38
CGI::Cookie 1.20
CGI::Emulate::PSGI
CGI::PSGI 0.12
Class::Accessor 0.34
Crypt::Eksblowfish
CSS::Squish 0.06
Data::GUID
Date::Extract 0.02
Date::Manip
DateTime 0.44
DateTime::Format::Natural 0.67
DateTime::Locale 0.40
DBI 1.37
DBIx::SearchBuilder 1.65
Devel::GlobalDestruction
Devel::StackTrace 1.19
Digest::base
Digest::MD5 2.27
Digest::SHA
Email::Address 1.897
Email::Address::List 0.02
Encode 2.39
Errno
File::Glob
File::ShareDir
File::Spec 0.8
File::Temp 0.19
HTML::Entities
HTML::FormatText::WithLinks 0.14
HTML::FormatText::WithLinks::AndTables
HTML::Mason 1.43
HTML::Mason::PSGIHandler 0.52
HTML::Quoted
HTML::RewriteAttributes 0.05
HTML::Scrubber 0.08
HTTP::Message 6.0
IPC::Run3
JSON
LWP::Simple
List::MoreUtils
Locale::Maketext 1.06
Locale::Maketext::Fuzzy 0.11
Locale::Maketext::Lexicon 0.32
Log::Dispatch 2.30
Mail::Header 2.12
Mail::Mailer 1.57
MIME::Entity 5.504
Module::Refresh 0.03
Module::Versions::Report 1.05
Net::CIDR
Plack 1.0002
Plack::Handler::Starlet
Regexp::Common
Regexp::Common::net::CIDR
Regexp::IPv6
Role::Basic 0.12
Scalar::Util
Storable 2.08
Symbol::Global::Name 0.04
Sys::Syslog 0.16
Text::Password::Pronounceable
Text::Quoted 2.07
Text::Template 1.44
Text::WikiFormat 0.76
Text::Wrapper
Time::HiRes
Time::ParseDate
Tree::Simple 1.04
UNIVERSAL::require
XML::RSS 1.05
.
set_dep( CORE => 'Symbol::Global::Name' => 0.05 ) if $] >= 5.019003;

<<<<<<< HEAD
=======
$deps{'PSGI'} = [ text_to_hash( << '.') ];
CGI 3.38
CGI::PSGI 0.12
HTML::Mason::PSGIHandler 0.52
Plack 0.9971
Plack::Handler::Starlet
CGI::Emulate::PSGI
.
set_dep( PSGI => CGI => 4.00 ) if $] > 5.019003;

>>>>>>> ad4294ae

$deps{'MAILGATE'} = [ text_to_hash( << '.') ];
Crypt::SSLeay
Getopt::Long
LWP::Protocol::https
LWP::UserAgent 6.0
Mozilla::CA
Net::SSL
Pod::Usage
.

$deps{'CLI'} = [ text_to_hash( << '.') ];
Getopt::Long 2.24
HTTP::Request::Common
LWP
Term::ReadKey
Term::ReadLine
Text::ParseWords
.

$deps{'DEVELOPER'} = [ text_to_hash( << '.') ];
Email::Abstract
File::Find
File::Which
Locale::PO
Log::Dispatch::Perl
<<<<<<< HEAD
Mojo::DOM
Plack::Middleware::Test::StashWarnings 0.06
Set::Tiny
String::ShellQuote 0 # needed for gnupg-incoming.t
Test::Builder 0.90 # needed for is_passing
Test::Deep 0 # needed for shredder tests
Test::Email
Test::Expect 0.31
=======
Test::WWW::Mechanize::PSGI
Plack::Middleware::Test::StashWarnings 0.08
>>>>>>> ad4294ae
Test::LongString
Test::MockTime
Test::NoWarnings
Test::Pod
Test::Warn
Test::WWW::Mechanize 1.30
Test::WWW::Mechanize::PSGI
WWW::Mechanize 1.52
XML::Simple
.

$deps{'FASTCGI'} = [ text_to_hash( << '.') ];
FCGI 0.74
FCGI::ProcManager
.

$deps{'MODPERL1'} = [ text_to_hash( << '.') ];
Apache::DBI 0.92
Apache::Request
.

$deps{'MODPERL2'} = [ text_to_hash( << '.') ];
Apache::DBI
.

$deps{'MYSQL'} = [ text_to_hash( << '.') ];
DBD::mysql 2.1018
.

$deps{'ORACLE'} = [ text_to_hash( << '.') ];
DBD::Oracle
.

$deps{'PG'} = [ text_to_hash( << '.') ];
DBD::Pg 1.43
.

$deps{'SQLITE'} = [ text_to_hash( << '.') ];
DBD::SQLite 1.00
.

$deps{'GPG'} = [ text_to_hash( << '.') ];
File::Which
GnuPG::Interface
PerlIO::eol
.

$deps{'SMIME'} = [ text_to_hash( << '.') ];
Crypt::X509
File::Which
String::ShellQuote
.

$deps{'ICAL'} = [ text_to_hash( << '.') ];
Data::ICal
.

$deps{'DASHBOARDS'} = [ text_to_hash( << '.') ];
MIME::Types
URI 1.59
URI::QueryParam
.

$deps{'GRAPHVIZ'} = [ text_to_hash( << '.') ];
GraphViz
IPC::Run 0.90
.

$deps{'GD'} = [ text_to_hash( << '.') ];
GD
GD::Graph 1.47
GD::Text
.

$deps{'USERLOGO'} = [ text_to_hash( << '.') ];
Convert::Color
.

$deps{'HTML-DOC'} = [ text_to_hash( <<'.') ];
HTML::Entities
Pod::Simple 3.24
.

my %AVOID = (
    'DBD::Oracle' => [qw(1.23)],
    'Devel::StackTrace' => [qw(1.28 1.29)],
);

if ($args{'download'}) {
    download_mods();
}


check_perl_version();

check_users();

my %Missing_By_Type = ();
foreach my $type (sort grep $args{$_}, keys %args) {
    next unless ($type =~ /^with-(.*?)$/) and $deps{$1};

    $type = $1;
    section("$type dependencies");

    my @missing;
    my @deps = @{ $deps{$type} };

    my %missing = test_deps(@deps);

    if ( $args{'install'} ) {
        for my $module (keys %missing) {
            resolve_dep($module, $missing{$module}{version});
            my $m = $module . '.pm';
            $m =~ s!::!/!g;
            if ( delete $INC{$m} ) {
                my $symtab = $module . '::';
                no strict 'refs';
                for my $symbol ( keys %{$symtab} ) {
                    next if substr( $symbol, -2, 2 ) eq '::';
                    delete $symtab->{$symbol};
                }
            }
            delete $missing{$module}
                if test_dep($module, $missing{$module}{version}, $AVOID{$module});
        }
    }

    $Missing_By_Type{$type} = \%missing if keys %missing;
}

if ( $args{'install'} && keys %Missing_By_Type ) {
    exec($script_path, @orig_argv, '--no-install');
}
else {
    conclude(%Missing_By_Type);
}

sub test_deps {
    my @deps = @_;

    my %missing;
    while(@deps) {
        my $module = shift @deps;
        my $version = shift @deps;
        my($test, $error) = test_dep($module, $version, $AVOID{$module});
        my $msg = $module . ($version && !$error ? " >= $version" : '');
        print_found($msg, $test, $error);

        $missing{$module} = { version => $version, error => $error } unless $test;
    }

    return %missing;
}

sub test_dep {
    my $module = shift;
    my $version = shift;
    my $avoid = shift;

    if ( $args{'list-deps'} ) {
        print $module, ': ', $version || 0, "\n"; 
    }
    else {
<<<<<<< HEAD
        eval "{ local \$ENV{__WARN__}; use $module $version () }";
=======
        no warnings 'deprecated';
        eval "use $module $version ()";
>>>>>>> ad4294ae
        if ( my $error = $@ ) {
            return 0 unless wantarray;

            $error =~ s/\n(.*)$//s;
            $error =~ s/at \(eval \d+\) line \d+\.$//;
            undef $error if $error =~ /this is only/;

            my $path = $module;
            $path =~ s{::}{/}g;
            undef $error if defined $error and $error =~ /^Can't locate $path\.pm in \@INC/;

            return ( 0, $error );
        }
        
        if ( $avoid ) {
            my $version = $module->VERSION;
            if ( grep $version eq $_, @$avoid ) {
                return 0 unless wantarray;
                return (0, "It's known that there are problems with RT and version '$version' of '$module' module. If it's the latest available version of the module then you have to downgrade manually.");
            }
        }

        return 1;
    }
}

sub resolve_dep {
    my $module = shift;
    my $version = shift;

    print "\nInstall module $module\n";

    my $ext = $ENV{'RT_FIX_DEPS_CMD'} || $ENV{'PERL_PREFER_CPAN_CLIENT'};
    unless( $ext ) {
        my $configured = 1;
        {
            local @INC = @INC;
            if ( $ENV{'HOME'} ) {
                unshift @INC, "$ENV{'HOME'}/.cpan";
            }
            $configured = eval { require CPAN::MyConfig } || eval { require CPAN::Config };
        }
        unless ( $configured ) {
            print <<END;
You haven't configured the CPAN shell yet.
Please run `@PERL@ -MCPAN -e shell` to configure it.
END
            exit(1);
        }
        my $rv = eval { require CPAN; CPAN::Shell->install($module) };
        return $rv unless $@;

        print <<END;
Failed to load module CPAN.

-------- Error ---------
$@
------------------------

When we tried to start installing RT's perl dependencies, 
we were unable to load the CPAN client. This module is usually distributed
with Perl. This usually indicates that your vendor has shipped an unconfigured
or incorrectly configured CPAN client.
The error above may (or may not) give you a hint about what went wrong

You have several choices about how to install dependencies in 
this situatation:

1) use a different tool to install dependencies by running setting the following
   shell environment variable and rerunning this tool:
    RT_FIX_DEPS_CMD='@PERL@ -MCPAN -e"install %s"'
2) Attempt to configure CPAN by running:
   `@PERL@ -MCPAN -e shell` program from shell.
   If this fails, you may have to manually upgrade CPAN (see below)
3) Try to update the CPAN client. Download it from:
   http://search.cpan.org/dist/CPAN and try again
4) Install each dependency manually by downloading them one by one from
   http://search.cpan.org

END
        exit(1);
    }

    if( $ext =~ /\%s/) {
        $ext =~ s/\%s/$module/g; # sprintf( $ext, $module );
    } else {
        $ext .= " $module";
    }
    print "\t\tcommand: '$ext'\n";
    return scalar `$ext 1>&2`;
}

sub check_perl_version {
  section("perl");
  eval {require 5.010_001};
  if ($@) {
    print_found("5.10.1", 0, sprintf("RT requires Perl v5.10.1 or newer. Your current Perl is v%vd", $^V));
    exit(1);
  } else {
    print_found( sprintf(">=5.10.1(%vd)", $^V), 1 );
  }
}

sub check_users {
  section("users");
  print_found("rt group (@RTGROUP@)",      defined getgrnam("@RTGROUP@"));
  print_found("bin owner (@BIN_OWNER@)",   defined getpwnam("@BIN_OWNER@"));
  print_found("libs owner (@LIBS_OWNER@)", defined getpwnam("@LIBS_OWNER@"));
  print_found("libs group (@LIBS_GROUP@)", defined getgrnam("@LIBS_GROUP@"));
  print_found("web owner (@WEB_USER@)",    defined getpwnam("@WEB_USER@"));
  print_found("web group (@WEB_GROUP@)",   defined getgrnam("@WEB_GROUP@"));
}

1;

__END__

=head1 NAME

rt-test-dependencies - test rt's dependencies

=head1 SYNOPSIS

    rt-test-dependencies
    rt-test-dependencies --install
    rt-test-dependencies --with-mysql --with-fastcgi

=head1 DESCRIPTION

by default, C<rt-test-dependencies> determines whether you have installed all
the perl modules RT needs to run.

the "RT_FIX_DEPS_CMD" environment variable, if set, will be used instead of
the standard CPAN shell by --install to install any required modules.  it will
be called with the module name, or, if "RT_FIX_DEPS_CMD" contains a "%s", will
replace the "%s" with the module name before calling the program.

=head1 OPTIONS

=over

=item install

    install missing modules

=item verbose

list the status of all dependencies, rather than just the missing ones.

-v is equal to --verbose

=item specify dependencies

=over

=item --with-mysql

database interface for mysql

=item --with-pg

database interface for postgresql

=item --with-oracle

database interface for oracle

=item --with-sqlite

database interface and driver for sqlite (unsupported)

=item --with-fastcgi

libraries needed to support the fastcgi handler

=item --with-modperl1

libraries needed to support the modperl 1 handler

=item --with-modperl2

libraries needed to support the modperl 2 handler

=item --with-developer

tools needed for RT development

=back

=back
<|MERGE_RESOLUTION|>--- conflicted
+++ resolved
@@ -258,20 +258,7 @@
 XML::RSS 1.05
 .
 set_dep( CORE => 'Symbol::Global::Name' => 0.05 ) if $] >= 5.019003;
-
-<<<<<<< HEAD
-=======
-$deps{'PSGI'} = [ text_to_hash( << '.') ];
-CGI 3.38
-CGI::PSGI 0.12
-HTML::Mason::PSGIHandler 0.52
-Plack 0.9971
-Plack::Handler::Starlet
-CGI::Emulate::PSGI
-.
-set_dep( PSGI => CGI => 4.00 ) if $] > 5.019003;
-
->>>>>>> ad4294ae
+set_dep( CORE => CGI => 4.00 )                    if $] > 5.019003;
 
 $deps{'MAILGATE'} = [ text_to_hash( << '.') ];
 Crypt::SSLeay
@@ -298,19 +285,14 @@
 File::Which
 Locale::PO
 Log::Dispatch::Perl
-<<<<<<< HEAD
 Mojo::DOM
-Plack::Middleware::Test::StashWarnings 0.06
+Plack::Middleware::Test::StashWarnings 0.08
 Set::Tiny
 String::ShellQuote 0 # needed for gnupg-incoming.t
 Test::Builder 0.90 # needed for is_passing
 Test::Deep 0 # needed for shredder tests
 Test::Email
 Test::Expect 0.31
-=======
-Test::WWW::Mechanize::PSGI
-Plack::Middleware::Test::StashWarnings 0.08
->>>>>>> ad4294ae
 Test::LongString
 Test::MockTime
 Test::NoWarnings
@@ -474,12 +456,8 @@
         print $module, ': ', $version || 0, "\n"; 
     }
     else {
-<<<<<<< HEAD
+        no warnings 'deprecated';
         eval "{ local \$ENV{__WARN__}; use $module $version () }";
-=======
-        no warnings 'deprecated';
-        eval "use $module $version ()";
->>>>>>> ad4294ae
         if ( my $error = $@ ) {
             return 0 unless wantarray;
 

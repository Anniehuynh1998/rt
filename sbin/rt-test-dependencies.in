#!@PERL@
# BEGIN BPS TAGGED BLOCK {{{
#
# COPYRIGHT:
#
# This software is Copyright (c) 1996-2017 Best Practical Solutions, LLC
#                                          <sales@bestpractical.com>
#
# (Except where explicitly superseded by other copyright notices)
#
#
# LICENSE:
#
# This work is made available to you under the terms of Version 2 of
# the GNU General Public License. A copy of that license should have
# been provided with this software, but in any event can be snarfed
# from www.gnu.org.
#
# This work is distributed in the hope that it will be useful, but
# WITHOUT ANY WARRANTY; without even the implied warranty of
# MERCHANTABILITY or FITNESS FOR A PARTICULAR PURPOSE.  See the GNU
# General Public License for more details.
#
# You should have received a copy of the GNU General Public License
# along with this program; if not, write to the Free Software
# Foundation, Inc., 51 Franklin Street, Fifth Floor, Boston, MA
# 02110-1301 or visit their web page on the internet at
# http://www.gnu.org/licenses/old-licenses/gpl-2.0.html.
#
#
# CONTRIBUTION SUBMISSION POLICY:
#
# (The following paragraph is not intended to limit the rights granted
# to you to modify and distribute this software under the terms of
# the GNU General Public License and is only of importance to you if
# you choose to contribute your changes and enhancements to the
# community by submitting them to Best Practical Solutions, LLC.)
#
# By intentionally submitting any modifications, corrections or
# derivatives to this work, or any other work intended for use with
# Request Tracker, to Best Practical Solutions, LLC, you confirm that
# you are the copyright holder for those contributions and you grant
# Best Practical Solutions,  LLC a nonexclusive, worldwide, irrevocable,
# royalty-free, perpetual, license to use, copy, create derivative
# works based on those contributions, and sublicense and distribute
# those contributions and any derivatives thereof.
#
# END BPS TAGGED BLOCK }}}
#
# This is just a basic script that checks to make sure that all
# the modules needed by RT before you can install it.
#

use strict;
use warnings;
no warnings qw(numeric redefine);
use Getopt::Long;
use Cwd qw(abs_path);
my %args;
my %deps;
my @orig_argv = @ARGV;
# Save our path because installers or tests can change cwd
my $script_path = abs_path($0);

GetOptions(
    \%args,                               'v|verbose',
    'install!',
    'with-MYSQL', 'with-PG', 'with-SQLITE', 'with-ORACLE',
    'with-FASTCGI', 'with-MODPERL1', 'with-MODPERL2', 'with-STANDALONE',

    'with-DEVELOPER',

    'with-GPG',
    'with-ICAL',
    'with-GRAPHVIZ',
    'with-GD',
    'with-DASHBOARDS',
    'with-USERLOGO',
    'with-HTML-DOC',

    'list-deps',
    'siteinstall!',
    'help|h',
);

if ( $args{help} ) {
    require Pod::Usage;
    Pod::Usage::pod2usage( { verbose => 2 } );
    exit;
}

# Set up defaults
my %default = (
    'with-CORE' => 1,
    'with-CLI' => 1,
    'with-MAILGATE' => 1, 
    'with-DEVELOPER' => @RT_DEVELOPER@,
    'with-GPG' => @RT_GPG_DEPS@,
    'with-SMIME' => @RT_SMIME_DEPS@,
    'with-ICAL' => 1,
    'with-GRAPHVIZ' => @RT_GRAPHVIZ@,
    'with-GD' => @RT_GD@,
    'with-DASHBOARDS' => 1,
    'with-USERLOGO' => 1,
    'with-HTML-DOC' => @RT_DEVELOPER@,
);
$args{$_} = $default{$_} foreach grep !exists $args{$_}, keys %default;

{
  my $section;
  my %always_show_sections = (
    perl => 1,
    users => 1,
  );

  sub section {
    my $s = shift;
    $section = $s;
    print "$s:\n" unless $args{'list-deps'};
  }

  sub print_found {
    my $msg = shift;
    my $test = shift;
    my $extra = shift;

    unless ( $args{'list-deps'} ) {
        if ( $args{'v'} or not $test or $always_show_sections{$section} ) {
            print "\t$msg ...";
            print $test ? "found" : "MISSING";
            print "\n";
        }

        print "\t\t$extra\n" if defined $extra;
    }
  }
}

sub conclude {
    my %missing_by_type = @_;

    unless ( $args{'list-deps'} ) {
        unless ( keys %missing_by_type ) {
            print "\nAll dependencies have been found.\n";
            return;
        }

        print "\nSOME DEPENDENCIES WERE MISSING.\n";

        for my $type ( keys %missing_by_type ) {
            my $missing = $missing_by_type{$type};

            print "$type missing dependencies:\n";
            for my $name ( keys %$missing ) {
                my $module  = $missing->{$name};
                my $version = $module->{version};
                my $error = $module->{error};
                print_found( $name . ( $version && !$error ? " >= $version" : "" ),
                    0, $module->{error} );
            }
        }

        print "\nPerl library path for @PERL@:\n";
        print "    $_\n" for @INC;

        exit 1;
    }
}

sub text_to_hash {
    my %hash;
    for my $line ( split /\n/, $_[0] ) {
        my($key, $value) = $line =~ /(\S+)\s*(\S*)/;
        $value ||= '';
        $hash{$key} = $value;
    }

    return %hash;
}
sub set_dep {
    my ($name, $module, $version) = @_;
    my %list = @{$deps{$name}};
    $list{$module} = ($version || '');
    $deps{$name} = [ %list ];
}

$deps{'CORE'} = [ text_to_hash( << '.') ];
Apache::Session 1.53
CGI 3.38
CGI::Cookie 1.20
CGI::Emulate::PSGI
CGI::PSGI 0.12
Class::Accessor::Fast
Crypt::Eksblowfish
CSS::Squish 0.06
Data::GUID
Date::Extract 0.02
Date::Manip
DateTime 0.44
DateTime::Format::Natural 0.67
DateTime::Locale 0.40
DBI 1.37
DBIx::SearchBuilder 1.65
Devel::GlobalDestruction
Devel::StackTrace 1.19
Digest::base
Digest::MD5 2.27
Digest::SHA
Email::Address 1.897
Email::Address::List 0.02
Encode 2.64
Errno
File::Glob
File::ShareDir
File::Spec 0.8
File::Temp 0.19
HTML::Entities
HTML::FormatText::WithLinks 0.14
HTML::FormatText::WithLinks::AndTables
HTML::Mason 1.43
HTML::Mason::PSGIHandler 0.52
HTML::Quoted
HTML::RewriteAttributes 0.05
HTML::Scrubber 0.08
HTTP::Message 6.0
IPC::Run3
JSON
LWP::Simple
List::MoreUtils
Locale::Maketext 1.06
Locale::Maketext::Fuzzy 0.11
Locale::Maketext::Lexicon 0.32
Log::Dispatch 2.30
Mail::Header 2.12
Mail::Mailer 1.57
<<<<<<< HEAD
MIME::Entity 5.504
Module::Refresh 0.03
=======
Email::Address 1.908
Text::Wrapper 
Time::ParseDate
Time::HiRes 
File::Temp 0.19
Text::Quoted 2.02
Tree::Simple 1.04
UNIVERSAL::require
Regexp::Common
Scalar::Util
>>>>>>> 5e174fe2
Module::Versions::Report 1.05
Encode 2.64
Net::CIDR
Plack 1.0002
Plack::Handler::Starlet
Regexp::Common
Regexp::Common::net::CIDR
Regexp::IPv6
Role::Basic 0.12
Scalar::Util
Storable 2.08
Symbol::Global::Name 0.04
Sys::Syslog 0.16
Text::Password::Pronounceable
Text::Quoted 2.07
Text::Template 1.44
Text::WikiFormat 0.76
Text::Wrapper
Time::HiRes
Time::ParseDate
Tree::Simple 1.04
UNIVERSAL::require
XML::RSS 1.05
.
set_dep( CORE => 'Symbol::Global::Name' => 0.05 ) if $] >= 5.019003;
set_dep( CORE => CGI => 4.00 )                    if $] > 5.019003;

$deps{'MAILGATE'} = [ text_to_hash( << '.') ];
Crypt::SSLeay
Getopt::Long
LWP::Protocol::https
LWP::UserAgent 6.0
Mozilla::CA
Net::SSL
Pod::Usage
.

$deps{'CLI'} = [ text_to_hash( << '.') ];
Getopt::Long 2.24
HTTP::Request::Common
LWP
Term::ReadKey
Term::ReadLine
Text::ParseWords
.

$deps{'DEVELOPER'} = [ text_to_hash( << '.') ];
Email::Abstract
File::Find
File::Which
Locale::PO
Log::Dispatch::Perl
Mojo::DOM
Plack::Middleware::Test::StashWarnings 0.08
Set::Tiny
String::ShellQuote 0 # needed for gnupg-incoming.t
Test::Builder 0.90 # needed for is_passing
Test::Deep 0 # needed for shredder tests
Test::Email
Test::Expect 0.31
Test::LongString
Test::MockTime
Test::NoWarnings
Test::Pod
Test::Warn
Test::WWW::Mechanize 1.30
Test::WWW::Mechanize::PSGI
WWW::Mechanize 1.52
XML::Simple
.

$deps{'FASTCGI'} = [ text_to_hash( << '.') ];
FCGI 0.74
FCGI::ProcManager
.

$deps{'MODPERL1'} = [ text_to_hash( << '.') ];
Apache::Request
.

$deps{'MYSQL'} = [ text_to_hash( << '.') ];
DBD::mysql 2.1018
.

$deps{'ORACLE'} = [ text_to_hash( << '.') ];
DBD::Oracle
.

$deps{'PG'} = [ text_to_hash( << '.') ];
DBIx::SearchBuilder 1.66
DBD::Pg 1.43
.

$deps{'SQLITE'} = [ text_to_hash( << '.') ];
DBD::SQLite 1.00
.

$deps{'GPG'} = [ text_to_hash( << '.') ];
File::Which
GnuPG::Interface
PerlIO::eol
.

$deps{'SMIME'} = [ text_to_hash( << '.') ];
Crypt::X509
File::Which
String::ShellQuote
.

$deps{'ICAL'} = [ text_to_hash( << '.') ];
Data::ICal
.

$deps{'DASHBOARDS'} = [ text_to_hash( << '.') ];
MIME::Types
URI 1.59
URI::QueryParam
.

$deps{'GRAPHVIZ'} = [ text_to_hash( << '.') ];
GraphViz
IPC::Run 0.90
.

$deps{'GD'} = [ text_to_hash( << '.') ];
GD
GD::Graph 1.47
GD::Text
.

$deps{'USERLOGO'} = [ text_to_hash( << '.') ];
Convert::Color
.

$deps{'HTML-DOC'} = [ text_to_hash( <<'.') ];
HTML::Entities
Pod::Simple 3.24
.

my %AVOID = (
    'DBD::Oracle' => [qw(1.23)],
    'Devel::StackTrace' => [qw(1.28 1.29)],
    'DateTime::Locale'  => [qw(1.00 1.01)],
    'DBD::mysql'        => [qw(4.042)],
);

if ($args{'download'}) {
    download_mods();
}


check_perl_version();

check_users();

my %Missing_By_Type = ();
foreach my $type (sort grep $args{$_}, keys %args) {
    next unless ($type =~ /^with-(.*?)$/) and $deps{$1};

    $type = $1;
    section("$type dependencies");

    my @missing;
    my @deps = @{ $deps{$type} };

    my %missing = test_deps(@deps);

    if ( $args{'install'} ) {
        for my $module (keys %missing) {
            resolve_dep($module, $missing{$module}{version});
            my $m = $module . '.pm';
            $m =~ s!::!/!g;
            if ( delete $INC{$m} ) {
                my $symtab = $module . '::';
                no strict 'refs';
                for my $symbol ( keys %{$symtab} ) {
                    next if substr( $symbol, -2, 2 ) eq '::';
                    delete $symtab->{$symbol};
                }
            }
            delete $missing{$module}
                if test_dep($module, $missing{$module}{version}, $AVOID{$module});
        }
    }

    $Missing_By_Type{$type} = \%missing if keys %missing;
}

if ( $args{'install'} && keys %Missing_By_Type ) {
    exec($script_path, @orig_argv, '--no-install');
}
else {
    conclude(%Missing_By_Type);
}

sub test_deps {
    my @deps = @_;

    my %missing;
    while(@deps) {
        my $module = shift @deps;
        my $version = shift @deps;
        my($test, $error) = test_dep($module, $version, $AVOID{$module});
        my $msg = $module . ($version && !$error ? " >= $version" : '');
        print_found($msg, $test, $error);

        $missing{$module} = { version => $version, error => $error } unless $test;
    }

    return %missing;
}

sub test_dep {
    my $module = shift;
    my $version = shift;
    my $avoid = shift;

    if ( $args{'list-deps'} ) {
        print $module, ': ', $version || 0, "\n"; 
    }
    else {
        no warnings 'deprecated';
        eval "{ local \$ENV{__WARN__}; use $module $version () }";
        if ( my $error = $@ ) {
            return 0 unless wantarray;

            $error =~ s/\n(.*)$//s;
            $error =~ s/at \(eval \d+\) line \d+\.$//;
            undef $error if $error =~ /this is only/;

            my $path = $module;
            $path =~ s{::}{/}g;
            undef $error if defined $error and $error =~ /^Can't locate $path\.pm in \@INC/;

            return ( 0, $error );
        }
        
        if ( $avoid ) {
            my $version = $module->VERSION;
            if ( grep $version eq $_, @$avoid ) {
                return 0 unless wantarray;
                return (0, "It's known that there are problems with RT and version '$version' of '$module' module. If it's the latest available version of the module then you have to downgrade manually.");
            }
        }

        return 1;
    }
}

sub resolve_dep {
    my $module = shift;
    my $version = shift;

    unless (defined $args{siteinstall}) {
        require Config;
        my %uniq;
        my @order = grep {($_ eq $Config::Config{sitelibexp}
                        or $_ eq $Config::Config{privlibexp})
                        and not $uniq{$_}++} @INC;
        if ($] < 5.011 and @order == 2
                and $order[0] eq $Config::Config{sitelibexp}
                and $order[1] eq $Config::Config{privlibexp}) {

            print "\n";
            print "Patched perl, with site_perl before core in \@INC, detected.\n";
            print "Installing dual-life modules into site_perl so they are not\n";
            print "later overridden by the distribution's package.\n";

            $args{siteinstall} = 1;
        } else {
            $args{siteinstall} = 0;
        }
    }

    print "\nInstall module $module\n";

    my $ext = $ENV{'RT_FIX_DEPS_CMD'} || $ENV{'PERL_PREFER_CPAN_CLIENT'};
    unless( $ext ) {
        my $configured = 1;
        {
            local @INC = @INC;
            if ( $ENV{'HOME'} ) {
                unshift @INC, "$ENV{'HOME'}/.cpan";
            }
            $configured = eval { require CPAN::MyConfig } || eval { require CPAN::Config };
        }
        unless ( $configured ) {
            print <<END;
You haven't configured the CPAN shell yet.
Please run `@PERL@ -MCPAN -e shell` to configure it.
END
            exit(1);
        }

        my $installdirs = $CPAN::Config->{makepl_arg} ||= "";
        $installdirs =~ s/(\bINSTALLDIRS=\S+|$)/ INSTALLDIRS=site/
            if $args{siteinstall};
        local $CPAN::Config->{makepl_arg} = $installdirs;

        my $rv = eval { require CPAN; CPAN::Shell->install($module) };
        return $rv unless $@;

        print <<END;
Failed to load module CPAN.

-------- Error ---------
$@
------------------------

When we tried to start installing RT's perl dependencies, 
we were unable to load the CPAN client. This module is usually distributed
with Perl. This usually indicates that your vendor has shipped an unconfigured
or incorrectly configured CPAN client.
The error above may (or may not) give you a hint about what went wrong

You have several choices about how to install dependencies in 
this situatation:

1) use a different tool to install dependencies by running setting the following
   shell environment variable and rerunning this tool:
    RT_FIX_DEPS_CMD='@PERL@ -MCPAN -e"install %s"'
2) Attempt to configure CPAN by running:
   `@PERL@ -MCPAN -e shell` program from shell.
   If this fails, you may have to manually upgrade CPAN (see below)
3) Try to update the CPAN client. Download it from:
   http://search.cpan.org/dist/CPAN and try again
4) Install each dependency manually by downloading them one by one from
   http://search.cpan.org

END
        exit(1);
    }

    if( $ext =~ /\%s/) {
        $ext =~ s/\%s/$module/g; # sprintf( $ext, $module );
    } else {
        $ext .= " $module";
    }
    print "\t\tcommand: '$ext'\n";
    return scalar `$ext 1>&2`;
}

sub check_perl_version {
  section("perl");
  eval {require 5.010_001};
  if ($@) {
    print_found("5.10.1", 0, sprintf("RT requires Perl v5.10.1 or newer. Your current Perl is v%vd", $^V));
    exit(1);
  } else {
    print_found( sprintf(">=5.10.1(%vd)", $^V), 1 );
  }
}

sub check_users {
  section("users");
  print_found("rt group (@RTGROUP@)",      defined getgrnam("@RTGROUP@"));
  print_found("bin owner (@BIN_OWNER@)",   defined getpwnam("@BIN_OWNER@"));
  print_found("libs owner (@LIBS_OWNER@)", defined getpwnam("@LIBS_OWNER@"));
  print_found("libs group (@LIBS_GROUP@)", defined getgrnam("@LIBS_GROUP@"));
  print_found("web owner (@WEB_USER@)",    defined getpwnam("@WEB_USER@"));
  print_found("web group (@WEB_GROUP@)",   defined getgrnam("@WEB_GROUP@"));
}

1;

__END__

=head1 NAME

rt-test-dependencies - test rt's dependencies

=head1 SYNOPSIS

    rt-test-dependencies
    rt-test-dependencies --install
    rt-test-dependencies --with-mysql --with-fastcgi

=head1 DESCRIPTION

by default, C<rt-test-dependencies> determines whether you have installed all
the perl modules RT needs to run.

the "RT_FIX_DEPS_CMD" environment variable, if set, will be used instead of
the standard CPAN shell by --install to install any required modules.  it will
be called with the module name, or, if "RT_FIX_DEPS_CMD" contains a "%s", will
replace the "%s" with the module name before calling the program.

=head1 OPTIONS

=over

=item install

    install missing modules

=item verbose

list the status of all dependencies, rather than just the missing ones.

-v is equal to --verbose

=item specify dependencies

=over

=item --with-mysql

database interface for mysql

=item --with-pg

database interface for postgresql

=item --with-oracle

database interface for oracle

=item --with-sqlite

database interface and driver for sqlite (unsupported)

=item --with-fastcgi

libraries needed to support the fastcgi handler

=item --with-modperl1

libraries needed to support the modperl 1 handler

=item --with-modperl2

libraries needed to support the modperl 2 handler

=item --with-developer

tools needed for RT development

=back

=back
<|MERGE_RESOLUTION|>--- conflicted
+++ resolved
@@ -206,7 +206,7 @@
 Digest::base
 Digest::MD5 2.27
 Digest::SHA
-Email::Address 1.897
+Email::Address 1.908
 Email::Address::List 0.02
 Encode 2.64
 Errno
@@ -233,21 +233,8 @@
 Log::Dispatch 2.30
 Mail::Header 2.12
 Mail::Mailer 1.57
-<<<<<<< HEAD
 MIME::Entity 5.504
 Module::Refresh 0.03
-=======
-Email::Address 1.908
-Text::Wrapper 
-Time::ParseDate
-Time::HiRes 
-File::Temp 0.19
-Text::Quoted 2.02
-Tree::Simple 1.04
-UNIVERSAL::require
-Regexp::Common
-Scalar::Util
->>>>>>> 5e174fe2
 Module::Versions::Report 1.05
 Encode 2.64
 Net::CIDR

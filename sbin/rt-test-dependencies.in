--- conflicted
+++ resolved
@@ -3,7 +3,7 @@
 # 
 # COPYRIGHT:
 #  
-# This software is Copyright (c) 1996-2006 Best Practical Solutions, LLC 
+# This software is Copyright (c) 1996-2005 Best Practical Solutions, LLC 
 #                                          <jesse@bestpractical.com>
 # 
 # (Except where explicitly superseded by other copyright notices)
@@ -160,11 +160,7 @@
     return %hash;
 }
 
-<<<<<<< HEAD
 $deps{'CORE'} = [ text_to_hash( << '.') ];
-=======
-$deps{'CORE'} = [ _( << '.') ];
->>>>>>> 4ee12df7
 Digest::base
 Digest::MD5 2.27
 DBI 1.37
@@ -195,7 +191,7 @@
 Scalar::Util
 Module::Versions::Report
 Cache::Simple::TimedExpiry
-UNIVERSAL::require
+XML::Simple
 Calendar::Simple
 .
 
@@ -241,7 +237,6 @@
 Test::WWW::Mechanize 1.04
 Module::Refresh 0.03
 Test::Expect 0.30
-XML::Simple
 .
 
 $deps{'FASTCGI'} = [ text_to_hash( << '.') ];
@@ -293,7 +288,7 @@
 check_users();
 
 
-foreach my $type (sort keys %args) {
+foreach my $type (keys %args) {
     next unless ($type =~ /^with-(.*?)$/);
 
     my $type = $1;
@@ -370,25 +365,21 @@
 $@
 ------------------------
 
-When we tried to start installing RT's perl dependencies, 
-we were unable to load the CPAN client. This module is usually distributed
-with Perl. This usually indicates that your vendor has shipped an unconfigured
-or incorrectly configured CPAN client.
-The error above may (or may not) give you a hint about what went wrong
-
-You have several choices about how to install dependencies in 
-this situatation:
-
-1) use a different tool to install dependencies by running setting the following
-   shell environment variable and rerunning this tool:
-    RT_FIX_DEPS_CMD='@PERL@ -MCPAN -e"install %s"'
-2) Attempt to configure CPAN by running:
-   `@PERL@ -MCPAN -e shell` program from shell.
-   If this fails, you may have to manually upgrade CPAN (see below)
-3) Try to update the CPAN client. Download it from:
-   http://search.cpan.org/dist/CPAN and try again
-4) Install each dependency manually by downloading them one by one from
-   http://search.cpan.org
+Failed to load module CPAN. Module CPAN is distributed with Perl
+and helps install perl modules from http://www.cpan.org. RT uses
+this module to install dependencies, but module's failed to load
+with error above. You have several choices to install dependencies
+in this situatation:
+1) check that you've configured CPAN module, to do this run
+   `@PERL@ -MCPAN -e shell` program from shell, if it fails
+   then you have to update CPAN module (see next suggestion)
+   or use another way to install modules;
+2) try to update module CPAN, get distribution from
+   http://search.cpan.org/dist/CPAN and try again;
+3) use a different tool to install dependencies, see description of
+   the RT_FIX_DEPS_CMD environment variable in the output of
+   the `$0` program;
+4) install modules manually.
 
 END
         exit(1);

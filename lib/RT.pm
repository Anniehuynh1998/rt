--- conflicted
+++ resolved
@@ -767,11 +767,8 @@
     'RT::Extension::AdminConditionsAndActions' => '4.4.2',
     'RT::Extension::RightsInspector' => '5.0',
     'RT::Extension::ConfigInDatabase' => '5.0',
-<<<<<<< HEAD
     'RT::Extension::CustomRole::Visibility' => '5.0',
-=======
     'RT::Extension::PriorityAsString' => '5.0',
->>>>>>> 7883e982
 );
 
 sub InitPlugins {

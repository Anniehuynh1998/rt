# BEGIN BPS TAGGED BLOCK {{{
#
# COPYRIGHT:
#
# This software is Copyright (c) 1996-2012 Best Practical Solutions, LLC
#                                          <sales@bestpractical.com>
#
# (Except where explicitly superseded by other copyright notices)
#
#
# LICENSE:
#
# This work is made available to you under the terms of Version 2 of
# the GNU General Public License. A copy of that license should have
# been provided with this software, but in any event can be snarfed
# from www.gnu.org.
#
# This work is distributed in the hope that it will be useful, but
# WITHOUT ANY WARRANTY; without even the implied warranty of
# MERCHANTABILITY or FITNESS FOR A PARTICULAR PURPOSE.  See the GNU
# General Public License for more details.
#
# You should have received a copy of the GNU General Public License
# along with this program; if not, write to the Free Software
# Foundation, Inc., 51 Franklin Street, Fifth Floor, Boston, MA
# 02110-1301 or visit their web page on the internet at
# http://www.gnu.org/licenses/old-licenses/gpl-2.0.html.
#
#
# CONTRIBUTION SUBMISSION POLICY:
#
# (The following paragraph is not intended to limit the rights granted
# to you to modify and distribute this software under the terms of
# the GNU General Public License and is only of importance to you if
# you choose to contribute your changes and enhancements to the
# community by submitting them to Best Practical Solutions, LLC.)
#
# By intentionally submitting any modifications, corrections or
# derivatives to this work, or any other work intended for use with
# Request Tracker, to Best Practical Solutions, LLC, you confirm that
# you are the copyright holder for those contributions and you grant
# Best Practical Solutions,  LLC a nonexclusive, worldwide, irrevocable,
# royalty-free, perpetual, license to use, copy, create derivative
# works based on those contributions, and sublicense and distribute
# those contributions and any derivatives thereof.
#
# END BPS TAGGED BLOCK }}}

use strict;
use warnings;

package RT;


use File::Spec ();
use Cwd ();

use vars qw($Config $System $SystemUser $Nobody $Handle $Logger $_Privileged $_Unprivileged $_INSTALL_MODE);

use vars qw($BasePath
 $EtcPath
 $BinPath
 $SbinPath
 $VarPath
 $LexiconPath
 $PluginPath
 $LocalPath
 $LocalEtcPath
 $LocalLibPath
 $LocalLexiconPath
 $LocalPluginPath
 $MasonComponentRoot
 $MasonLocalComponentRoot
 $MasonDataDir
 $MasonSessionDir);


RT->LoadGeneratedData();

=head1 NAME

RT - Request Tracker

=head1 SYNOPSIS

A fully featured request tracker package

=head1 DESCRIPTION

=head2 INITIALIZATION

=head2 LoadConfig

Load RT's config file.  First, the site configuration file
(F<RT_SiteConfig.pm>) is loaded, in order to establish overall site
settings like hostname and name of RT instance.  Then, the core
configuration file (F<RT_Config.pm>) is loaded to set fallback values
for all settings; it bases some values on settings from the site
configuration file.

In order for the core configuration to not override the site's
settings, the function C<Set> is used; it only sets values if they
have not been set already.

=cut

sub LoadConfig {
    require RT::Config;
    $Config = RT::Config->new;
    $Config->LoadConfigs;
    require RT::I18N;

    # RT::Essentials mistakenly recommends that WebPath be set to '/'.
    # If the user does that, do what they mean.
    $RT::WebPath = '' if ($RT::WebPath eq '/');

    # fix relative LogDir and GnuPG homedir
    unless ( File::Spec->file_name_is_absolute( $Config->Get('LogDir') ) ) {
        $Config->Set( LogDir =>
              File::Spec->catfile( $BasePath, $Config->Get('LogDir') ) );
    }

    my $gpgopts = $Config->Get('GnuPGOptions');
    unless ( File::Spec->file_name_is_absolute( $gpgopts->{homedir} ) ) {
        $gpgopts->{homedir} = File::Spec->catfile( $BasePath, $gpgopts->{homedir} );
    }

    return $Config;
}

=head2 Init

L<Connects to the database|/ConnectToDatabase>, L<initilizes system
objects|/InitSystemObjects>, L<preloads classes|/InitClasses>, L<sets
up logging|/InitLogging>, and L<loads plugins|/InitPlugins>.

=cut

sub Init {

    CheckPerlRequirements();

    InitPluginPaths();

    #Get a database connection
    ConnectToDatabase();
    InitSystemObjects();
    InitClasses();
    InitLogging();
    InitPlugins();
    RT::I18N->Init;
    RT->Config->PostLoadCheck;

}

=head2 ConnectToDatabase

Get a database connection. See also L</Handle>.

=cut

sub ConnectToDatabase {
    require RT::Handle;
    $Handle = RT::Handle->new unless $Handle;
    $Handle->Connect;
    return $Handle;
}

=head2 InitLogging

Create the Logger object and set up signal handlers.

=cut

sub InitLogging {

    # We have to set the record separator ($, man perlvar)
    # or Log::Dispatch starts getting
    # really pissy, as some other module we use unsets it.
    $, = '';
    use Log::Dispatch 1.6;

    my %level_to_num = (
        map( { $_ => } 0..7 ),
        debug     => 0,
        info      => 1,
        notice    => 2,
        warning   => 3,
        error     => 4, 'err' => 4,
        critical  => 5, crit  => 5,
        alert     => 6,
        emergency => 7, emerg => 7,
    );

    unless ( $RT::Logger ) {

        $RT::Logger = Log::Dispatch->new;

        my $stack_from_level;
        if ( $stack_from_level = RT->Config->Get('LogStackTraces') ) {
            # if option has old style '\d'(true) value
            $stack_from_level = 0 if $stack_from_level =~ /^\d+$/;
            $stack_from_level = $level_to_num{ $stack_from_level } || 0;
        } else {
            $stack_from_level = 99; # don't log
        }

        my $simple_cb = sub {
            # if this code throw any warning we can get segfault
            no warnings;
            my %p = @_;

            # skip Log::* stack frames
            my $frame = 0;
            $frame++ while caller($frame) && caller($frame) =~ /^Log::/;
            my ($package, $filename, $line) = caller($frame);

            $p{'message'} =~ s/(?:\r*\n)+$//;
            return "[". gmtime(time) ."] [". $p{'level'} ."]: "
                . $p{'message'} ." ($filename:$line)\n";
        };

        my $syslog_cb = sub {
            # if this code throw any warning we can get segfault
            no warnings;
            my %p = @_;

            my $frame = 0; # stack frame index
            # skip Log::* stack frames
            $frame++ while caller($frame) && caller($frame) =~ /^Log::/;
            my ($package, $filename, $line) = caller($frame);

            # syswrite() cannot take utf8; turn it off here.
            Encode::_utf8_off($p{message});

            $p{message} =~ s/(?:\r*\n)+$//;
            if ($p{level} eq 'debug') {
                return "$p{message}\n";
            } else {
                return "$p{message} ($filename:$line)\n";
            }
        };

        my $stack_cb = sub {
            no warnings;
            my %p = @_;
            return $p{'message'} unless $level_to_num{ $p{'level'} } >= $stack_from_level;

            require Devel::StackTrace;
            my $trace = Devel::StackTrace->new( ignore_class => [ 'Log::Dispatch', 'Log::Dispatch::Base' ] );
            return $p{'message'} . $trace->as_string;

            # skip calling of the Log::* subroutins
            my $frame = 0;
            $frame++ while caller($frame) && caller($frame) =~ /^Log::/;
            $frame++ while caller($frame) && (caller($frame))[3] =~ /^Log::/;

            $p{'message'} .= "\nStack trace:\n";
            while( my ($package, $filename, $line, $sub) = caller($frame++) ) {
                $p{'message'} .= "\t$sub(...) called at $filename:$line\n";
            }
            return $p{'message'};
        };

        if ( $Config->Get('LogToFile') ) {
            my ($filename, $logdir) = (
                $Config->Get('LogToFileNamed') || 'rt.log',
                $Config->Get('LogDir') || File::Spec->catdir( $VarPath, 'log' ),
            );
            if ( $filename =~ m![/\\]! ) { # looks like an absolute path.
                ($logdir) = $filename =~ m{^(.*[/\\])};
            }
            else {
                $filename = File::Spec->catfile( $logdir, $filename );
            }

            unless ( -d $logdir && ( ( -f $filename && -w $filename ) || -w $logdir ) ) {
                # localizing here would be hard when we don't have a current user yet
                die "Log file '$filename' couldn't be written or created.\n RT can't run.";
            }

            require Log::Dispatch::File;
            $RT::Logger->add( Log::Dispatch::File->new
                           ( name=>'file',
                             min_level=> $Config->Get('LogToFile'),
                             filename=> $filename,
                             mode=>'append',
                             callbacks => [ $simple_cb, $stack_cb ],
                           ));
        }
        if ( $Config->Get('LogToSTDERR') ) {
            require Log::Dispatch::Screen;
            $RT::Logger->add( Log::Dispatch::Screen->new
                         ( name => 'screen',
                           min_level => $Config->Get('LogToSTDERR'),
                           callbacks => [ $simple_cb, $stack_cb ],
                           stderr => 1,
                         ));
        }
        if ( $Config->Get('LogToSyslog') ) {
            require Log::Dispatch::Syslog;
            $RT::Logger->add(Log::Dispatch::Syslog->new
                         ( name => 'syslog',
                           ident => 'RT',
                           min_level => $Config->Get('LogToSyslog'),
                           callbacks => [ $syslog_cb, $stack_cb ],
                           stderr => 1,
                           $Config->Get('LogToSyslogConf'),
                         ));
        }
    }
    InitSignalHandlers();
}

sub InitSignalHandlers {

# Signal handlers
## This is the default handling of warnings and die'ings in the code
## (including other used modules - maybe except for errors catched by
## Mason).  It will log all problems through the standard logging
## mechanism (see above).

    $SIG{__WARN__} = sub {
        # The 'wide character' warnings has to be silenced for now, at least
        # until HTML::Mason offers a sane way to process both raw output and
        # unicode strings.
        # use 'goto &foo' syntax to hide ANON sub from stack
        if( index($_[0], 'Wide character in ') != 0 ) {
            unshift @_, $RT::Logger, qw(level warning message);
            goto &Log::Dispatch::log;
        }
        # Return value is used only by RT::Test to filter warnings from
        # reaching the Test::NoWarnings catcher.  If Log::Dispatch::log() ever
        # starts returning 'IGNORE', we'll need to switch to something more
        # clever.  I don't expect that to happen.
        return 'IGNORE';
    };

#When we call die, trap it and log->crit with the value of the die.

    $SIG{__DIE__}  = sub {
        # if we are not in eval and perl is not parsing code
        # then rollback transactions and log RT error
        unless ($^S || !defined $^S ) {
            $RT::Handle->Rollback(1) if $RT::Handle;
            $RT::Logger->crit("$_[0]") if $RT::Logger;
        }
        die $_[0];
    };
}


sub CheckPerlRequirements {
    if ($^V < 5.008003) {
        die sprintf "RT requires Perl v5.8.3 or newer.  Your current Perl is v%vd\n", $^V;
    }

    # use $error here so the following "die" can still affect the global $@
    my $error;
    {
        local $@;
        eval {
            my $x = '';
            my $y = \$x;
            require Scalar::Util;
            Scalar::Util::weaken($y);
        };
        $error = $@;
    }

    if ($error) {
        die <<"EOF";

RT requires the Scalar::Util module be built with support for  the 'weaken'
function.

It is sometimes the case that operating system upgrades will replace
a working Scalar::Util with a non-working one. If your system was working
correctly up until now, this is likely the cause of the problem.

Please reinstall Scalar::Util, being careful to let it build with your C
compiler. Usually this is as simple as running the following command as
root.

    perl -MCPAN -e'install Scalar::Util'

EOF

    }
}

=head2 InitClasses

Load all modules that define base classes.

=cut

sub InitClasses {
    shift if @_%2; # so we can call it as a function or method
    my %args = (@_);
    require RT::Tickets;
    require RT::Transactions;
    require RT::Attachments;
    require RT::Users;
    require RT::Principals;
    require RT::CurrentUser;
    require RT::Templates;
    require RT::Queues;
    require RT::ScripActions;
    require RT::ScripConditions;
    require RT::Scrips;
    require RT::Groups;
    require RT::GroupMembers;
    require RT::CustomFields;
    require RT::CustomFieldValues;
    require RT::ObjectCustomFields;
    require RT::ObjectCustomFieldValues;
    require RT::Attributes;
    require RT::Dashboard;
    require RT::Approval;
    require RT::Lifecycle;
    require RT::Link;
    require RT::Links;
    require RT::Article;
    require RT::Articles;
    require RT::Class;
    require RT::Classes;
    require RT::ObjectClass;
    require RT::ObjectClasses;
    require RT::ObjectTopic;
    require RT::ObjectTopics;
    require RT::Topic;
    require RT::Topics;
    require RT::Link;
    require RT::Links;

    # on a cold server (just after restart) people could have an object
    # in the session, as we deserialize it so we never call constructor
    # of the class, so the list of accessible fields is empty and we die
    # with "Method xxx is not implemented in RT::SomeClass"

    # without this, we also can never call _ClassAccessible, because we
    # won't have filled RT::Record::_TABLE_ATTR
    $_->_BuildTableAttributes foreach qw(
        RT::Ticket
        RT::Transaction
        RT::Attachment
        RT::User
        RT::Principal
        RT::Template
        RT::Queue
        RT::ScripAction
        RT::ScripCondition
        RT::Scrip
        RT::Group
        RT::GroupMember
        RT::CustomField
        RT::CustomFieldValue
        RT::ObjectCustomField
        RT::ObjectCustomFieldValue
        RT::Attribute
<<<<<<< HEAD
        RT::Link
        RT::Topic
        RT::Class
        RT::Article
        RT::ObjectTopic
        RT::ObjectClass
        RT::ACE
=======
        RT::ACE
        RT::Link
        RT::Article
        RT::Class
        RT::ObjectClass
        RT::ObjectTopic
        RT::Topic
>>>>>>> 74f299e2
    );

    if ( $args{'Heavy'} ) {
        # load scrips' modules
        my $scrips = RT::Scrips->new(RT->SystemUser);
        while ( my $scrip = $scrips->Next ) {
            local $@;
            eval { $scrip->LoadModules } or
                $RT::Logger->error("Invalid Scrip ".$scrip->Id.".  Unable to load the Action or Condition.  ".
                                   "You should delete or repair this Scrip in the admin UI.\n$@\n");
        }

	foreach my $class ( grep $_, RT->Config->Get('CustomFieldValuesSources') ) {
            local $@;
            eval "require $class; 1" or $RT::Logger->error(
                "Class '$class' is listed in CustomFieldValuesSources option"
                ." in the config, but we failed to load it:\n$@\n"
            );
        }

    }
}

=head2 InitSystemObjects

Initializes system objects: C<$RT::System>, C<< RT->SystemUser >>
and C<< RT->Nobody >>.

=cut

sub InitSystemObjects {

    #RT's system user is a genuine database user. its id lives here
    require RT::CurrentUser;
    $SystemUser = RT::CurrentUser->new;
    $SystemUser->LoadByName('RT_System');

    #RT's "nobody user" is a genuine database user. its ID lives here.
    $Nobody = RT::CurrentUser->new;
    $Nobody->LoadByName('Nobody');

    require RT::System;
    $System = RT::System->new( $SystemUser );
}

=head1 CLASS METHODS

=head2 Config

Returns the current L<config object|RT::Config>, but note that
you must L<load config|/LoadConfig> first otherwise this method
returns undef.

Method can be called as class method.

=cut

sub Config { return $Config || shift->LoadConfig(); }

=head2 DatabaseHandle

Returns the current L<database handle object|RT::Handle>.

See also L</ConnectToDatabase>.

=cut

sub DatabaseHandle { return $Handle }

=head2 Logger

Returns the logger. See also L</InitLogging>.

=cut

sub Logger { return $Logger }

=head2 System

Returns the current L<system object|RT::System>. See also
L</InitSystemObjects>.

=cut

sub System { return $System }

=head2 SystemUser

Returns the system user's object, it's object of
L<RT::CurrentUser> class that represents the system. See also
L</InitSystemObjects>.

=cut

sub SystemUser { return $SystemUser }

=head2 Nobody

Returns object of Nobody. It's object of L<RT::CurrentUser> class
that represents a user who can own ticket and nothing else. See
also L</InitSystemObjects>.

=cut

sub Nobody { return $Nobody }

sub PrivilegedUsers {
    if (!$_Privileged) {
    $_Privileged = RT::Group->new(RT->SystemUser);
    $_Privileged->LoadSystemInternalGroup('Privileged');
    }
    return $_Privileged;
}

sub UnprivilegedUsers {
    if (!$_Unprivileged) {
    $_Unprivileged = RT::Group->new(RT->SystemUser);
    $_Unprivileged->LoadSystemInternalGroup('Unprivileged');
    }
    return $_Unprivileged;
}


=head2 Plugins

Returns a listref of all Plugins currently configured for this RT instance.
You can define plugins by adding them to the @Plugins list in your RT_SiteConfig

=cut

our @PLUGINS = ();
sub Plugins {
    my $self = shift;
    unless (@PLUGINS) {
        $self->InitPluginPaths;
        @PLUGINS = $self->InitPlugins;
    }
    return \@PLUGINS;
}

=head2 PluginDirs

Takes an optional subdir (e.g. po, lib, etc.) and returns a list of
directories from plugins where that subdirectory exists.

This code does not check plugin names, plugin validitity, or load
plugins (see L</InitPlugins>) in any way, and requires that RT's
configuration have been already loaded.

=cut

sub PluginDirs {
    my $self = shift;
    my $subdir = shift;

    require RT::Plugin;

    my @res;
    foreach my $plugin (grep $_, RT->Config->Get('Plugins')) {
        my $path = RT::Plugin->new( name => $plugin )->Path( $subdir );
        next unless -d $path;
        push @res, $path;
    }
    return @res;
}

=head2 InitPluginPaths

Push plugins' lib paths into @INC right after F<local/lib>.
In case F<local/lib> isn't in @INC, append them to @INC

=cut

sub InitPluginPaths {
    my $self = shift || __PACKAGE__;

    my @lib_dirs = $self->PluginDirs('lib');

    my @tmp_inc;
    my $added;
    for (@INC) {
        if ( Cwd::realpath($_) eq $RT::LocalLibPath) {
            push @tmp_inc, $_, @lib_dirs;
            $added = 1;
        } else {
            push @tmp_inc, $_;
        }
    }

    # append @lib_dirs in case $RT::LocalLibPath isn't in @INC
    push @tmp_inc, @lib_dirs unless $added;

    my %seen;
    @INC = grep !$seen{$_}++, @tmp_inc;
}

=head2 InitPlugins

Initialize all Plugins found in the RT configuration file, setting up
their lib and L<HTML::Mason> component roots.

=cut

sub InitPlugins {
    my $self    = shift;
    my @plugins;
    require RT::Plugin;
    foreach my $plugin (grep $_, RT->Config->Get('Plugins')) {
        $plugin->require;
        die $UNIVERSAL::require::ERROR if ($UNIVERSAL::require::ERROR);
        push @plugins, RT::Plugin->new(name =>$plugin);
    }
    return @plugins;
}


sub InstallMode {
    my $self = shift;
    if (@_) {
        my ($integrity, $state, $msg) = RT::Handle->CheckIntegrity;
        if ($_[0] and $integrity) {
            # Trying to turn install mode on but we have a good DB!
            require Carp;
            $RT::Logger->error(
                Carp::longmess("Something tried to turn on InstallMode but we have DB integrity!")
            );
        }
        else {
            $_INSTALL_MODE = shift;
            if($_INSTALL_MODE) {
                require RT::CurrentUser;
               $SystemUser = RT::CurrentUser->new();
            }
        }
    }
    return $_INSTALL_MODE;
}

sub LoadGeneratedData {
    my $class = shift;
    my $pm_path = ( File::Spec->splitpath( $INC{'RT.pm'} ) )[1];

    require "$pm_path/RT/Generated.pm" || die "Couldn't load RT::Generated: $@";
    $class->CanonicalizeGeneratedPaths();
}

sub CanonicalizeGeneratedPaths {
    my $class = shift;
    unless ( File::Spec->file_name_is_absolute($EtcPath) ) {

   # if BasePath exists and is absolute, we won't infer it from $INC{'RT.pm'}.
   # otherwise RT.pm will make the source dir(where we configure RT) be the
   # BasePath instead of the one specified by --prefix
        unless ( -d $BasePath
                 && File::Spec->file_name_is_absolute($BasePath) )
        {
            my $pm_path = ( File::Spec->splitpath( $INC{'RT.pm'} ) )[1];

     # need rel2abs here is to make sure path is absolute, since $INC{'RT.pm'}
     # is not always absolute
            $BasePath = File::Spec->rel2abs(
                          File::Spec->catdir( $pm_path, File::Spec->updir ) );
        }

        $BasePath = Cwd::realpath($BasePath);

        for my $path (
                    qw/EtcPath BinPath SbinPath VarPath LocalPath LocalEtcPath
                    LocalLibPath LexiconPath LocalLexiconPath PluginPath
                    LocalPluginPath MasonComponentRoot MasonLocalComponentRoot
                    MasonDataDir MasonSessionDir/
                     )
        {
            no strict 'refs';

            # just change relative ones
            $$path = File::Spec->catfile( $BasePath, $$path )
                unless File::Spec->file_name_is_absolute($$path);
        }
    }

}

=head2 AddJavaScript

helper method to add js files to C<JSFiles> config.
to add extra js files, you can add the following line
in the plugin's main file:

    RT->AddJavaScript( 'foo.js', 'bar.js' ); 

=cut

sub AddJavaScript {
    my $self = shift;

    my @old = RT->Config->Get('JSFiles');
    RT->Config->Set( 'JSFiles', @old, @_ );
    return RT->Config->Get('JSFiles');
}

=head2 AddStyleSheets

helper method to add css files to C<CSSFiles> config

to add extra css files, you can add the following line
in the plugin's main file:

    RT->AddStyleSheets( 'foo.css', 'bar.css' ); 

=cut

sub AddStyleSheets {
    my $self = shift;
    my @old = RT->Config->Get('CSSFiles');
    RT->Config->Set( 'CSSFiles', @old, @_ );
    return RT->Config->Get('CSSFiles');
}

=head2 JavaScript

helper method of RT->Config->Get('JSFiles')

=cut

sub JavaScript {
    return RT->Config->Get('JSFiles');
}

=head2 StyleSheets

helper method of RT->Config->Get('CSSFiles')

=cut

sub StyleSheets {
    return RT->Config->Get('CSSFiles');
}

=head1 BUGS

Please report them to rt-bugs@bestpractical.com, if you know what's
broken and have at least some idea of what needs to be fixed.

If you're not sure what's going on, report them rt-devel@lists.bestpractical.com.

=head1 SEE ALSO

L<RT::StyleGuide>
L<DBIx::SearchBuilder>

=cut

require RT::Base;
RT::Base->_ImportOverlays();

1;<|MERGE_RESOLUTION|>--- conflicted
+++ resolved
@@ -459,23 +459,13 @@
         RT::ObjectCustomField
         RT::ObjectCustomFieldValue
         RT::Attribute
-<<<<<<< HEAD
-        RT::Link
-        RT::Topic
-        RT::Class
-        RT::Article
-        RT::ObjectTopic
-        RT::ObjectClass
         RT::ACE
-=======
-        RT::ACE
-        RT::Link
         RT::Article
         RT::Class
+        RT::Link
         RT::ObjectClass
         RT::ObjectTopic
         RT::Topic
->>>>>>> 74f299e2
     );
 
     if ( $args{'Heavy'} ) {

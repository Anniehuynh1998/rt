--- conflicted
+++ resolved
@@ -143,13 +143,9 @@
     ConnectToDatabase();
     InitSystemObjects();
     InitClasses();
-<<<<<<< HEAD
-    InitLogging(); 
-    InitPlugins();
-=======
     InitLogging();
     $_->() foreach @{ $InitCallbacks{'Init'} || [] };
->>>>>>> f5a96f42
+    InitPlugins();
 }
 
 =head2 ConnectToDatabase

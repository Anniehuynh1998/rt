--- conflicted
+++ resolved
@@ -1948,11 +1948,11 @@
     return $name ? $env->{$name} : $env;
 }
 
-<<<<<<< HEAD
 sub ClientIsIE {
     # IE 11.0 dropped "MSIE", so we can't use that alone
     return RequestENV('HTTP_USER_AGENT') =~ m{MSIE|Trident/} ? 1 : 0;
-=======
+}
+
 =head2 ClearMasonCache
 
 Delete current mason cache.
@@ -1986,7 +1986,6 @@
     else {
         return ( 1, HTML::Mason::Commands::loc('Cache cleared') );
     }
->>>>>>> 2c3a518c
 }
 
 package HTML::Mason::Commands;

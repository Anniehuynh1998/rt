--- conflicted
+++ resolved
@@ -837,15 +837,11 @@
 
     my $remote_addr = RequestENV('REMOTE_ADDR');
     unless ( $user_obj->id && $user_obj->IsPassword( $ARGS->{pass} ) ) {
-<<<<<<< HEAD
-        $RT::Logger->error("FAILED LOGIN for @{[$ARGS->{user}]} from $remote_addr");
-=======
         if (!$user_obj->id) {
             # Avoid timing side channel... always run IsPassword
             $system_user->IsPassword( $ARGS->{pass} );
         }
-        $RT::Logger->error("FAILED LOGIN for @{[$ARGS->{user}]} from $ENV{'REMOTE_ADDR'}");
->>>>>>> 3a607276
+        $RT::Logger->error("FAILED LOGIN for @{[$ARGS->{user}]} from $remote_addr");
         $m->callback( %$ARGS, CallbackName => 'FailedLogin', CallbackPage => '/autohandler' );
         return (0, HTML::Mason::Commands::loc('Your username or password is incorrect'));
     }

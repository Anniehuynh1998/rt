# BEGIN BPS TAGGED BLOCK {{{
# 
# COPYRIGHT:
#  
# This software is Copyright (c) 1996-2008 Best Practical Solutions, LLC 
#                                          <jesse@bestpractical.com>
# 
# (Except where explicitly superseded by other copyright notices)
# 
# 
# LICENSE:
# 
# This work is made available to you under the terms of Version 2 of
# the GNU General Public License. A copy of that license should have
# been provided with this software, but in any event can be snarfed
# from www.gnu.org.
# 
# This work is distributed in the hope that it will be useful, but
# WITHOUT ANY WARRANTY; without even the implied warranty of
# MERCHANTABILITY or FITNESS FOR A PARTICULAR PURPOSE.  See the GNU
# General Public License for more details.
# 
# You should have received a copy of the GNU General Public License
# along with this program; if not, write to the Free Software
# Foundation, Inc., 51 Franklin Street, Fifth Floor, Boston, MA
# 02110-1301 or visit their web page on the internet at
# http://www.gnu.org/licenses/old-licenses/gpl-2.0.html.
# 
# 
# CONTRIBUTION SUBMISSION POLICY:
# 
# (The following paragraph is not intended to limit the rights granted
# to you to modify and distribute this software under the terms of
# the GNU General Public License and is only of importance to you if
# you choose to contribute your changes and enhancements to the
# community by submitting them to Best Practical Solutions, LLC.)
# 
# By intentionally submitting any modifications, corrections or
# derivatives to this work, or any other work intended for use with
# Request Tracker, to Best Practical Solutions, LLC, you confirm that
# you are the copyright holder for those contributions and you grant
# Best Practical Solutions,  LLC a nonexclusive, worldwide, irrevocable,
# royalty-free, perpetual, license to use, copy, create derivative
# works based on those contributions, and sublicense and distribute
# those contributions and any derivatives thereof.
# 
# END BPS TAGGED BLOCK }}}

## Portions Copyright 2000 Tobias Brox <tobix@fsck.com>

## This is a library of static subs to be used by the Mason web
## interface to RT


=head1 NAME

RT::Interface::Web


=cut


use strict;
use warnings;

package RT::Interface::Web;

use RT::SavedSearches;
use URI qw();

# {{{ EscapeUTF8

=head2 EscapeUTF8 SCALARREF

does a css-busting but minimalist escaping of whatever html you're passing in.

=cut

sub EscapeUTF8  {
    my $ref = shift;
    return unless defined $$ref;

    $$ref =~ s/&/&#38;/g;
    $$ref =~ s/</&lt;/g; 
    $$ref =~ s/>/&gt;/g;
    $$ref =~ s/\(/&#40;/g;
    $$ref =~ s/\)/&#41;/g;
    $$ref =~ s/"/&#34;/g;
    $$ref =~ s/'/&#39;/g;
}

# }}}

# {{{ EscapeURI

=head2 EscapeURI SCALARREF

Escapes URI component according to RFC2396

=cut

use Encode qw();
sub EscapeURI {
    my $ref = shift;
    return unless defined $$ref;

    use bytes;
    $$ref =~ s/([^a-zA-Z0-9_.!~*'()-])/uc sprintf("%%%02X", ord($1))/eg;
}

# }}}

# {{{ WebCanonicalizeInfo

=head2 WebCanonicalizeInfo();

Different web servers set different environmental varibles. This
function must return something suitable for REMOTE_USER. By default,
just downcase $ENV{'REMOTE_USER'}

=cut

sub WebCanonicalizeInfo {
    return $ENV{'REMOTE_USER'}? lc $ENV{'REMOTE_USER'}: $ENV{'REMOTE_USER'};
}

# }}}

# {{{ WebExternalAutoInfo

=head2 WebExternalAutoInfo($user);

Returns a hash of user attributes, used when WebExternalAuto is set.

=cut

sub WebExternalAutoInfo {
    my $user = shift;

    my %user_info;

    $user_info{'Privileged'} = 1;

    if ($^O !~ /^(?:riscos|MacOS|MSWin32|dos|os2)$/) {
        # Populate fields with information from Unix /etc/passwd

        my ($comments, $realname) = (getpwnam($user))[5, 6];
        $user_info{'Comments'} = $comments if defined $comments;
        $user_info{'RealName'} = $realname if defined $realname;
    }
    elsif ($^O eq 'MSWin32' and eval 'use Net::AdminMisc; 1') {
        # Populate fields with information from NT domain controller
    }

    # and return the wad of stuff
    return {%user_info};
}

# }}}



=head2 Redirect URL

This routine ells the current user's browser to redirect to URL.  
Additionally, it unties the user's currently active session, helping to avoid 
A bug in Apache::Session 1.81 and earlier which clobbers sessions if we try to use 
a cached DBI statement handle twice at the same time.

=cut


sub Redirect {
    my $redir_to = shift;
    untie $HTML::Mason::Commands::session;
    my $uri = URI->new($redir_to);
    my $server_uri = URI->new( RT->Config->Get('WebURL') );

    # If the user is coming in via a non-canonical
    # hostname, don't redirect them to the canonical host,
    # it will just upset them (and invalidate their credentials)
    if ($uri->host  eq $server_uri->host && 
        $uri->port eq $server_uri->port) {
            $uri->host($ENV{'HTTP_HOST'});
            $uri->port($ENV{'SERVER_PORT'});
        }

    $HTML::Mason::Commands::m->redirect($uri->canonical);
    $HTML::Mason::Commands::m->abort;
}


=head2 StaticFileHeaders 

Send the browser a few headers to try to get it to (somewhat agressively)
cache RT's static Javascript and CSS files.

This routine could really use _accurate_ heuristics. (XXX TODO)

=cut

sub StaticFileHeaders {
    my $date = RT::Date->new( $RT::SystemUser );

    # make cache public
    $HTML::Mason::Commands::r->headers_out->{'Cache-Control'} = 'max-age=259200, public';

    # Expire things in a month.
    $date->Set( Value => time + 30*24*60*60 );
    $HTML::Mason::Commands::r->headers_out->{'Expires'} = $date->RFC2616;

    # if we set 'Last-Modified' then browser request a comp using 'If-Modified-Since'
    # request, but we don't handle it and generate full reply again
    # Last modified at server start time
    # $date->Set( Value => $^T );
    # $HTML::Mason::Commands::r->headers_out->{'Last-Modified'} = $date->RFC2616;
}


package HTML::Mason::Commands;

use vars qw/$r $m %session/;


# {{{ loc

=head2 loc ARRAY

loc is a nice clean global routine which calls $session{'CurrentUser'}->loc()
with whatever it's called with. If there is no $session{'CurrentUser'}, 
it creates a temporary user, so we have something to get a localisation handle
through

=cut

sub loc {

    if ($session{'CurrentUser'} && 
        UNIVERSAL::can($session{'CurrentUser'}, 'loc')){
        return($session{'CurrentUser'}->loc(@_));
    }
    elsif ( my $u = eval { RT::CurrentUser->new($RT::SystemUser->Id) } ) {
        return ($u->loc(@_));
    }
    else {
        # pathetic case -- SystemUser is gone.
        return $_[0];
    }
}

# }}}


# {{{ loc_fuzzy

=head2 loc_fuzzy STRING

loc_fuzzy is for handling localizations of messages that may already
contain interpolated variables, typically returned from libraries
outside RT's control.  It takes the message string and extracts the
variable array automatically by matching against the candidate entries
inside the lexicon file.

=cut

sub loc_fuzzy {
    my $msg  = shift;
    
    if ($session{'CurrentUser'} && 
        UNIVERSAL::can($session{'CurrentUser'}, 'loc')){
        return($session{'CurrentUser'}->loc_fuzzy($msg));
    }
    else  {
        my $u = RT::CurrentUser->new($RT::SystemUser->Id);
        return ($u->loc_fuzzy($msg));
    }
}

# }}}


# {{{ sub Abort
# Error - calls Error and aborts
sub Abort {

    if ($session{'ErrorDocument'} && 
        $session{'ErrorDocumentType'}) {
        $r->content_type($session{'ErrorDocumentType'});
        $m->comp($session{'ErrorDocument'} , Why => shift);
        $m->abort;
    } 
    else  {
        $m->comp("/Elements/Error" , Why => shift);
        $m->abort;
    }
}

# }}}

# {{{ sub CreateTicket 

=head2 CreateTicket ARGS

Create a new ticket, using Mason's %ARGS.  returns @results.

=cut

sub CreateTicket {
    my %ARGS = (@_);

    my (@Actions);

    my $Ticket = new RT::Ticket( $session{'CurrentUser'} );

    my $Queue = new RT::Queue( $session{'CurrentUser'} );
    unless ( $Queue->Load( $ARGS{'Queue'} ) ) {
        Abort('Queue not found');
    }

    unless ( $Queue->CurrentUserHasRight('CreateTicket') ) {
        Abort('You have no permission to create tickets in that queue.');
    }

    my $due = new RT::Date( $session{'CurrentUser'} );
    $due->Set( Format => 'unknown', Value => $ARGS{'Due'} );
    my $starts = new RT::Date( $session{'CurrentUser'} );
    $starts->Set( Format => 'unknown', Value => $ARGS{'Starts'} );

    my $MIMEObj = MakeMIMEEntity(
        Subject             => $ARGS{'Subject'},
        From                => $ARGS{'From'},
        Cc                  => $ARGS{'Cc'},
        Body                => $ARGS{'Content'},
        Type                => $ARGS{'ContentType'},
    );

    if ( $ARGS{'Attachments'} ) {
        my $rv = $MIMEObj->make_multipart;
        $RT::Logger->error("Couldn't make multipart message")
            if !$rv || $rv !~ /^(?:DONE|ALREADY)$/;

        foreach ( values %{$ARGS{'Attachments'}} ) {
            unless ( $_ ) {
                $RT::Logger->error("Couldn't add empty attachemnt");
                next;
            }
            $MIMEObj->add_part($_);
        }
    }

    foreach my $argument (qw(Encrypt Sign)) {
        $MIMEObj->head->add(
            "X-RT-$argument" => $ARGS{ $argument }
        ) if defined $ARGS{ $argument };
    }

    my %create_args = (
        Type            => $ARGS{'Type'} || 'ticket',
        Queue           => $ARGS{'Queue'},
        Owner           => $ARGS{'Owner'},
        # note: name change
        Requestor       => $ARGS{'Requestors'},
        Cc              => $ARGS{'Cc'},
        AdminCc         => $ARGS{'AdminCc'},
        InitialPriority => $ARGS{'InitialPriority'},
        FinalPriority   => $ARGS{'FinalPriority'},
        TimeLeft        => $ARGS{'TimeLeft'},
        TimeEstimated   => $ARGS{'TimeEstimated'},
        TimeWorked      => $ARGS{'TimeWorked'},
        Subject         => $ARGS{'Subject'},
        Status          => $ARGS{'Status'},
        Due             => $due->ISO,
        Starts          => $starts->ISO,
        MIMEObj         => $MIMEObj
    );

    my @temp_squelch;
    foreach my $type (qw(Requestor Cc AdminCc)) {
        push @temp_squelch, map $_->address, Mail::Address->parse( $create_args{ $type } )
            if grep $_ eq $type || $_ eq ($type.'s'), @{ $ARGS{'SkipNotification'} || [] };

    }

    if ( @temp_squelch ) {
        require RT::Action::SendEmail;
        RT::Action::SendEmail->SquelchMailTo( RT::Action::SendEmail->SquelchMailTo, @temp_squelch );
    }

    if ( $ARGS{'AttachTickets'} ) {
        require RT::Action::SendEmail;
        RT::Action::SendEmail->AttachTickets(
            RT::Action::SendEmail->AttachTickets,
            ref $ARGS{'AttachTickets'}?
                @{ $ARGS{'AttachTickets'} }
                :( $ARGS{'AttachTickets'} )
        );
    }

    foreach my $arg (keys %ARGS) {
        next if $arg =~ /-(?:Magic|Category)$/;

        if ($arg =~ /^Object-RT::Transaction--CustomField-/) {
            $create_args{$arg} = $ARGS{$arg};
        }
        # Object-RT::Ticket--CustomField-3-Values
        elsif ( $arg =~ /^Object-RT::Ticket--CustomField-(\d+)(.*?)$/ ) {
            my $cfid = $1;

            my $cf = RT::CustomField->new( $session{'CurrentUser'} );
            $cf->Load( $cfid );
            unless ( $cf->id ) {
                $RT::Logger->error( "Couldn't load custom field #". $cfid );
                next;
            }

            if ( $arg =~ /-Upload$/ ) {
                $create_args{"CustomField-$cfid"} = _UploadedFile( $arg );
                next;
            }

            my $type = $cf->Type;

            my @values = ();
            if ( ref $ARGS{ $arg } eq 'ARRAY' ) {
                @values = @{ $ARGS{ $arg } };
            } elsif ( $type =~ /text/i ) {
                @values = ($ARGS{ $arg });
            } else {
                @values = split /\r*\n/, $ARGS{ $arg } || '';
            }
            @values = grep length,
                map {
                    s/\r+\n/\n/g;
                    s/^\s+//;
                    s/\s+$//;
                    $_;
                }
                grep defined, @values;

            $create_args{"CustomField-$cfid"} = \@values;
        }
    }

    # turn new link lists into arrays, and pass in the proper arguments
    my %map = (
        'new-DependsOn' => 'DependsOn',
        'DependsOn-new' => 'DependedOnBy',
        'new-MemberOf'  => 'Parents',
        'MemberOf-new'  => 'Children',
        'new-RefersTo'  => 'RefersTo',
        'RefersTo-new'  => 'ReferredToBy',
    );
    foreach my $key ( keys %map ) {
        next unless $ARGS{ $key };
        $create_args{ $map{ $key } } = [ grep $_, split ' ', $ARGS{ $key } ];
        
    }
 
    my ( $id, $Trans, $ErrMsg ) = $Ticket->Create(%create_args);
    unless ( $id ) {
        Abort($ErrMsg);
    }

    push ( @Actions, split("\n", $ErrMsg) );
    unless ( $Ticket->CurrentUserHasRight('ShowTicket') ) {
        Abort( "No permission to view newly created ticket #"
            . $Ticket->id . "." );
    }
    return ( $Ticket, @Actions );

}

# }}}

# {{{ sub LoadTicket - loads a ticket

=head2  LoadTicket id

Takes a ticket id as its only variable. if it's handed an array, it takes
the first value.

Returns an RT::Ticket object as the current user.

=cut

sub LoadTicket {
    my $id = shift;

    if ( ref($id) eq "ARRAY" ) {
        $id = $id->[0];
    }

    unless ($id) {
        Abort("No ticket specified");
    }

    my $Ticket = RT::Ticket->new( $session{'CurrentUser'} );
    $Ticket->Load($id);
    unless ( $Ticket->id ) {
        Abort("Could not load ticket $id");
    }
    return $Ticket;
}

# }}}

# {{{ sub ProcessUpdateMessage

=head2 ProcessUpdateMessage

Takes paramhash with fields ARGSRef, TicketObj and SkipSignatureOnly.

Don't write message if it only contains current user's signature and
SkipSignatureOnly argument is true. Function anyway adds attachments
and updates time worked field even if skips message. The default value
is true.

=cut

sub ProcessUpdateMessage {

    #TODO document what else this takes.
    my %args = (
        ARGSRef   => undef,
        TicketObj => undef,
        SkipSignatureOnly => 1,
        @_
    );

    if ( $args{ARGSRef}->{'UpdateAttachments'}
        && !keys %{$args{ARGSRef}->{'UpdateAttachments'}} )
    {
        delete $args{ARGSRef}->{'UpdateAttachments'};
    }

    #Make the update content have no 'weird' newlines in it
    return () unless    $args{ARGSRef}->{'UpdateTimeWorked'}
                     || $args{ARGSRef}->{'UpdateAttachments'}
                     || $args{ARGSRef}->{'UpdateContent'};

    $args{ARGSRef}->{'UpdateContent'} =~ s/\r+\n/\n/g if $args{ARGSRef}->{'UpdateContent'};

    # skip updates if the content contains only user's signature
    # and we don't update other fields
    if ( $args{'SkipSignatureOnly'} ) {
        my $sig = $args{'TicketObj'}->CurrentUser->UserObj->Signature || '';
        $sig =~ s/^\s*|\s*$//g;
        if ( $args{ARGSRef}->{'UpdateContent'} =~ /^\s*(--)?\s*\Q$sig\E\s*$/ ) {
            return () unless $args{ARGSRef}->{'UpdateTimeWorked'} ||
                             $args{ARGSRef}->{'UpdateAttachments'};

            # we have to create transaction, but we don't create attachment
            # XXX: this couldn't work as expected
            $args{ARGSRef}->{'UpdateContent'} = '';
        }
    }

    if ( $args{ARGSRef}->{'UpdateSubject'} eq $args{'TicketObj'}->Subject ) {
        $args{ARGSRef}->{'UpdateSubject'} = undef;
    }

    my $Message = MakeMIMEEntity(
        Subject => $args{ARGSRef}->{'UpdateSubject'},
        Body    => $args{ARGSRef}->{'UpdateContent'},
        Type    => $args{ARGSRef}->{'UpdateContentType'},
    );

    $Message->head->add(
        'Message-ID' => RT::Interface::Email::GenMessageId(
            Ticket => $args{'TicketObj'},
        )
    );
    my $old_txn = RT::Transaction->new( $session{'CurrentUser'} );
    if ( $args{ARGSRef}->{'QuoteTransaction'} ) {
        $old_txn->Load( $args{ARGSRef}->{'QuoteTransaction'} );
    }
    else {
        $old_txn = $args{TicketObj}->Transactions->First();
    }

    if ( my $msg = $old_txn->Message->First ) {
        RT::Interface::Email::SetInReplyTo( Message => $Message, InReplyTo => $msg );
    }

    if ( $args{ARGSRef}->{'UpdateAttachments'} ) {
        $Message->make_multipart;
        $Message->add_part($_)
           foreach values %{ $args{ARGSRef}->{'UpdateAttachments'} };
    }

    if ( $args{ARGSRef}->{'AttachTickets'} ) {
        require RT::Action::SendEmail;
        RT::Action::SendEmail->AttachTickets(
            RT::Action::SendEmail->AttachTickets,
            ref $args{ARGSRef}->{'AttachTickets'}?
                @{ $args{ARGSRef}->{'AttachTickets'} }
                :( $args{ARGSRef}->{'AttachTickets'} )
        );
    }

           my  $bcc = $args{ARGSRef}->{'UpdateBcc'};
           my  $cc = $args{ARGSRef}->{'UpdateCc'};

    my %message_args = (
            CcMessageTo  => $cc,
            BccMessageTo => $bcc,
            Sign         => $args{ARGSRef}->{'Sign'},
            Encrypt      => $args{ARGSRef}->{'Encrypt'},
            MIMEObj      => $Message,
            TimeTaken    => $args{ARGSRef}->{'UpdateTimeWorked'});


    unless ( $args{'ARGRef'}->{'UpdateIgnoreAddressCheckboxes'} ) {
        foreach my $key ( keys %{ $args{ARGSRef} } ) {
            next unless $key =~ /^Update(Cc|Bcc)-(.*)$/;

            my $var   = ucfirst($1).'MessageTo';
            my $value = $2;
            if ( $message_args{ $var } ) {
                $message_args{ $var } .= ", $value";
            } else {
                $message_args{ $var } = $value;
            }
        }
    }

    my @results;
    if ( $args{ARGSRef}->{'UpdateType'} =~ /^(private|public)$/ ) {
        my ( $Transaction, $Description, $Object ) = $args{TicketObj}->Comment(%message_args);
        push( @results, $Description );
        $Object->UpdateCustomFields( ARGSRef => $args{ARGSRef} ) if $Object;
    }
    elsif ( $args{ARGSRef}->{'UpdateType'} eq 'response' ) {
        my ( $Transaction, $Description, $Object ) =
        $args{TicketObj}->Correspond(%message_args);
        push( @results, $Description );
        $Object->UpdateCustomFields( ARGSRef => $args{ARGSRef} ) if $Object;
    }
    else {
        push(
            @results,
            loc("Update type was neither correspondence nor comment.") . " "
              . loc("Update not recorded.")
        );
    }
    return @results;
}

# }}}

# {{{ sub MakeMIMEEntity

=head2 MakeMIMEEntity PARAMHASH

Takes a paramhash Subject, Body and AttachmentFieldName.

Also takes Form, Cc and Type as optional paramhash keys.

  Returns a MIME::Entity.

=cut

sub MakeMIMEEntity {

    #TODO document what else this takes.
    my %args = (
        Subject             => undef,
        From                => undef,
        Cc                  => undef,
        Body                => undef,
        AttachmentFieldName => undef,
        Type                => undef,
        @_,
    );
    my $Message = MIME::Entity->build(
        Type    => 'multipart/mixed',
        Subject => $args{'Subject'} || "",
        From    => $args{'From'},
        Cc      => $args{'Cc'},        
    );

    if ( defined $args{'Body'} && length $args{'Body'} ) {
        # Make the update content have no 'weird' newlines in it
        $args{'Body'} =~ s/\r\n/\n/gs;

        # MIME::Head is not happy in utf-8 domain.  This only happens
        # when processing an incoming email (so far observed).
        no utf8;
        use bytes;
        $Message->attach(
            Type    => $args{'Type'} || 'text/plain',
            Charset => 'UTF-8',
            Data    => $args{'Body'},
        );
    }

    if ( $args{'AttachmentFieldName'} ) {

        my $cgi_object = $m->cgi_object;

        if ( my $filehandle = $cgi_object->upload( $args{'AttachmentFieldName'} ) ) {

            my (@content,$buffer);
            while ( my $bytesread = read( $filehandle, $buffer, 4096 ) ) {
                push @content, $buffer;
            }

            my $uploadinfo = $cgi_object->uploadInfo($filehandle);

            # Prefer the cached name first over CGI.pm stringification.
            my $filename = $RT::Mason::CGI::Filename;
            $filename = "$filehandle" unless defined($filename);
                           
            $filename =~ s#^.*[\\/]##;


            
            $Message->attach(
                Type     => $uploadinfo->{'Content-Type'},
                Filename => Encode::decode_utf8($filename),
                Data     => \@content,
            );
        }
    }

    $Message->make_singlepart;
    RT::I18N::SetMIMEEntityToUTF8($Message); # convert text parts into utf-8

    return ($Message);

}

# }}}

# {{{ sub ProcessSearchQuery

=head2 ProcessSearchQuery

  Takes a form such as the one filled out in webrt/Search/Elements/PickRestriction and turns it into something that RT::Tickets can understand.

TODO Doc exactly what comes in the paramhash


=cut

sub ProcessSearchQuery {
    my %args = @_;

    ## TODO: The only parameter here is %ARGS.  Maybe it would be
    ## cleaner to load this parameter as $ARGS, and use $ARGS->{...}
    ## instead of $args{ARGS}->{...} ? :)

    #Searches are sticky.
    if ( defined $session{'tickets'} ) {

        # Reset the old search
        $session{'tickets'}->GotoFirstItem;
    }
    else {

        # Init a new search
        $session{'tickets'} = RT::Tickets->new( $session{'CurrentUser'} );
    }

    #Import a bookmarked search if we have one
    if ( defined $args{ARGS}->{'Bookmark'} ) {
        $session{'tickets'}->ThawLimits( $args{ARGS}->{'Bookmark'} );
    }

    # {{{ Goto next/prev page
    if ( $args{ARGS}->{'GotoPage'} eq 'Next' ) {
        $session{'tickets'}->NextPage;
    }
    elsif ( $args{ARGS}->{'GotoPage'} eq 'Prev' ) {
        $session{'tickets'}->PrevPage;
    }
    elsif ( $args{ARGS}->{'GotoPage'} > 0 ) {
        $session{'tickets'}->GotoPage( $args{ARGS}->{GotoPage} - 1 );
    }

    # }}}

    # {{{ Deal with limiting the search

    if ( $args{ARGS}->{'RefreshSearchInterval'} ) {
        $session{'tickets_refresh_interval'} =
          $args{ARGS}->{'RefreshSearchInterval'};
    }

    if ( $args{ARGS}->{'TicketsSortBy'} ) {
        $session{'tickets_sort_by'}    = $args{ARGS}->{'TicketsSortBy'};
        $session{'tickets_sort_order'} = $args{ARGS}->{'TicketsSortOrder'};
        $session{'tickets'}->OrderBy(
            FIELD => $args{ARGS}->{'TicketsSortBy'},
            ORDER => $args{ARGS}->{'TicketsSortOrder'}
        );
    }

    # }}}

    # {{{ Set the query limit
    if ( defined $args{ARGS}->{'RowsPerPage'} ) {
        $RT::Logger->debug(
            "limiting to " . $args{ARGS}->{'RowsPerPage'} . " rows" );

        $session{'tickets_rows_per_page'} = $args{ARGS}->{'RowsPerPage'};
        $session{'tickets'}->RowsPerPage( $args{ARGS}->{'RowsPerPage'} );
    }

    # }}}
    # {{{ Limit priority
    if ( $args{ARGS}->{'ValueOfPriority'} ne '' ) {
        $session{'tickets'}->LimitPriority(
            VALUE    => $args{ARGS}->{'ValueOfPriority'},
            OPERATOR => $args{ARGS}->{'PriorityOp'}
        );
    }

    # }}}
    # {{{ Limit owner
    if ( $args{ARGS}->{'ValueOfOwner'} ne '' ) {
        $session{'tickets'}->LimitOwner(
            VALUE    => $args{ARGS}->{'ValueOfOwner'},
            OPERATOR => $args{ARGS}->{'OwnerOp'}
        );
    }

    # }}}
    # {{{ Limit requestor email
     if ( $args{ARGS}->{'ValueOfWatcherRole'} ne '' ) {
         $session{'tickets'}->LimitWatcher(
             TYPE     => $args{ARGS}->{'WatcherRole'},
             VALUE    => $args{ARGS}->{'ValueOfWatcherRole'},
             OPERATOR => $args{ARGS}->{'WatcherRoleOp'},

        );
    }

    # }}}
    # {{{ Limit Queue
    if ( $args{ARGS}->{'ValueOfQueue'} ne '' ) {
        $session{'tickets'}->LimitQueue(
            VALUE    => $args{ARGS}->{'ValueOfQueue'},
            OPERATOR => $args{ARGS}->{'QueueOp'}
        );
    }

    # }}}
    # {{{ Limit Status
    if ( $args{ARGS}->{'ValueOfStatus'} ne '' ) {
        if ( ref( $args{ARGS}->{'ValueOfStatus'} ) ) {
            foreach my $value ( @{ $args{ARGS}->{'ValueOfStatus'} } ) {
                $session{'tickets'}->LimitStatus(
                    VALUE    => $value,
                    OPERATOR => $args{ARGS}->{'StatusOp'},
                );
            }
        }
        else {
            $session{'tickets'}->LimitStatus(
                VALUE    => $args{ARGS}->{'ValueOfStatus'},
                OPERATOR => $args{ARGS}->{'StatusOp'},
            );
        }

    }

    # }}}
    # {{{ Limit Subject
    if ( $args{ARGS}->{'ValueOfSubject'} ne '' ) {
        my $val = $args{ARGS}->{'ValueOfSubject'};
        if ($args{ARGS}->{'SubjectOp'} =~ /like/) {
            $val = "%".$val."%";
        }
        $session{'tickets'}->LimitSubject(
            VALUE    => $val,
            OPERATOR => $args{ARGS}->{'SubjectOp'},
        );
    }

    # }}}    
    # {{{ Limit Dates
    if ( $args{ARGS}->{'ValueOfDate'} ne '' ) {
        my $date = ParseDateToISO( $args{ARGS}->{'ValueOfDate'} );
        $args{ARGS}->{'DateType'} =~ s/_Date$//;

        if ( $args{ARGS}->{'DateType'} eq 'Updated' ) {
            $session{'tickets'}->LimitTransactionDate(
                VALUE    => $date,
                OPERATOR => $args{ARGS}->{'DateOp'},
            );
        }
        else {
            $session{'tickets'}->LimitDate(
                FIELD => $args{ARGS}->{'DateType'},
                VALUE => $date,
                OPERATOR => $args{ARGS}->{'DateOp'},
            );
        }
    }

    # }}}    
    # {{{ Limit Content
    if ( $args{ARGS}->{'ValueOfAttachmentField'} ne '' ) {
        my $val = $args{ARGS}->{'ValueOfAttachmentField'};
        if ($args{ARGS}->{'AttachmentFieldOp'} =~ /like/) {
            $val = "%".$val."%";
        }
        $session{'tickets'}->Limit(
            FIELD   => $args{ARGS}->{'AttachmentField'},
            VALUE    => $val,
            OPERATOR => $args{ARGS}->{'AttachmentFieldOp'},
        );
    }

    # }}}   

 # {{{ Limit CustomFields

    foreach my $arg ( keys %{ $args{ARGS} } ) {
        next unless ( $args{ARGS}->{$arg} );
        next unless $arg =~ /^CustomField(\d+)$/;
        my $id = $1;

        my $form = $args{ARGS}->{ $arg };
        my $oper = $args{ARGS}->{ "CustomFieldOp" . $id } || '';
        foreach my $value ( ref($form) ? @{$form} : ($form) ) {
            my $quote = 1;
            if ($oper =~ /like/i) {
                $value = "%".$value."%";
            }
            if ( $value =~ /^null$/i ) {

                #Don't quote the string 'null'
                $quote = 0;

                # Convert the operator to something apropriate for nulls
                $oper = 'IS'     if $oper eq '=';
                $oper = 'IS NOT' if $oper eq '!=';
            }
            $session{'tickets'}->LimitCustomField(
                CUSTOMFIELD => $id,
                OPERATOR    => $oper,
                QUOTEVALUE  => $quote,
                VALUE       => $value,
            );
        }
    }

    # }}}

}

# }}}

# {{{ sub ParseDateToISO

=head2 ParseDateToISO

Takes a date in an arbitrary format.
Returns an ISO date and time in GMT

=cut

sub ParseDateToISO {
    my $date = shift;

    my $date_obj = RT::Date->new($session{'CurrentUser'});
    $date_obj->Set(
        Format => 'unknown',
        Value  => $date
    );
    return ( $date_obj->ISO );
}

# }}}

# {{{ sub ProcessACLChanges

sub ProcessACLChanges {
    my $ARGSref = shift;

    #XXX: why don't we get ARGSref like in other Process* subs?

    my @results;

    foreach my $arg (keys %$ARGSref) {
        next unless ( $arg =~ /^(GrantRight|RevokeRight)-(\d+)-(.+?)-(\d+)$/ );

        my ($method, $principal_id, $object_type, $object_id) = ($1, $2, $3, $4);

        my @rights;
        if ( UNIVERSAL::isa( $ARGSref->{$arg}, 'ARRAY' ) ) {
            @rights = @{$ARGSref->{$arg}}
        } else {
            @rights = $ARGSref->{$arg};
        }
        @rights = grep $_, @rights;
        next unless @rights;

        my $principal = RT::Principal->new( $session{'CurrentUser'} );
        $principal->Load( $principal_id );

        my $obj;
        if ($object_type eq 'RT::System') {
            $obj = $RT::System;
        } elsif ($RT::ACE::OBJECT_TYPES{$object_type}) {
            $obj = $object_type->new($session{'CurrentUser'});
            $obj->Load($object_id);
            unless( $obj->id ) {
                $RT::Logger->error("couldn't load $object_type #$object_id");
                next;
            }
        } else {
            $RT::Logger->error("object type '$object_type' is incorrect");
            push (@results, loc("System Error"). ': '.
                            loc("Rights could not be granted for [_1]", $object_type));
            next;
        }

        foreach my $right (@rights) {
            my ($val, $msg) = $principal->$method(Object => $obj, Right => $right);
            push (@results, $msg);
        }
    }

    return (@results);
}

# }}}

# {{{ sub UpdateRecordObj

=head2 UpdateRecordObj ( ARGSRef => \%ARGS, Object => RT::Record, AttributesRef => \@attribs)

@attribs is a list of ticket fields to check and update if they differ from the  B<Object>'s current values. ARGSRef is a ref to HTML::Mason's %ARGS.

Returns an array of success/failure messages

=cut

sub UpdateRecordObject {
    my %args = (
        ARGSRef       => undef,
        AttributesRef => undef,
        Object        => undef,
        AttributePrefix => undef,
        @_
    );

    my $Object = $args{'Object'};
    my @results = $Object->Update(
        AttributesRef   => $args{'AttributesRef'},
        ARGSRef         => $args{'ARGSRef'},
        AttributePrefix => $args{'AttributePrefix'},
    );

    return (@results);
}

# }}}

# {{{ Sub ProcessCustomFieldUpdates

sub ProcessCustomFieldUpdates {
    my %args = (
        CustomFieldObj => undef,
        ARGSRef        => undef,
        @_
    );

    my $Object  = $args{'CustomFieldObj'};
    my $ARGSRef = $args{'ARGSRef'};

    my @attribs = qw(Name Type Description Queue SortOrder);
    my @results = UpdateRecordObject(
        AttributesRef => \@attribs,
        Object        => $Object,
        ARGSRef       => $ARGSRef
    );

    my $prefix = "CustomField-" . $Object->Id;
    if ( $ARGSRef->{ "$prefix-AddValue-Name" } ) {
        my ( $addval, $addmsg ) = $Object->AddValue(
            Name        => $ARGSRef->{ "$prefix-AddValue-Name" },
            Description => $ARGSRef->{ "$prefix-AddValue-Description" },
            SortOrder   => $ARGSRef->{ "$prefix-AddValue-SortOrder" },
        );
        push ( @results, $addmsg );
    }

    my @delete_values = (
        ref $ARGSRef->{ "$prefix-DeleteValue" } eq 'ARRAY' )
      ? @{ $ARGSRef->{ "$prefix-DeleteValue" } }
      : ( $ARGSRef->{ "$prefix-DeleteValue" } );

    foreach my $id (@delete_values) {
        next unless defined $id;
        my ( $err, $msg ) = $Object->DeleteValue($id);
        push ( @results, $msg );
    }

    my $vals = $Object->Values();
    while (my $cfv = $vals->Next()) {
        if (my $so = $ARGSRef->{ "$prefix-SortOrder" . $cfv->Id }) {
            if ($cfv->SortOrder != $so) {
                my ( $err, $msg ) = $cfv->SetSortOrder($so);
                push ( @results, $msg );
            }
        }
    }

    return (@results);
}

# }}}

# {{{ sub ProcessTicketBasics

=head2 ProcessTicketBasics ( TicketObj => $Ticket, ARGSRef => \%ARGS );

Returns an array of results messages.

=cut

sub ProcessTicketBasics {

    my %args = (
        TicketObj => undef,
        ARGSRef   => undef,
        @_
    );

    my $TicketObj = $args{'TicketObj'};
    my $ARGSRef   = $args{'ARGSRef'};

    # {{{ Set basic fields 
    my @attribs = qw(
      Subject
      FinalPriority
      Priority
      TimeEstimated
      TimeWorked
      TimeLeft
      Type
      Status
      Queue
    );


    if ( $ARGSRef->{'Queue'} and ( $ARGSRef->{'Queue'} !~ /^(\d+)$/ ) ) {
        my $tempqueue = RT::Queue->new($RT::SystemUser);
        $tempqueue->Load( $ARGSRef->{'Queue'} );
        if ( $tempqueue->id ) {
            $ARGSRef->{'Queue'} = $tempqueue->id;
        }
    }


    # Status isn't a field that can be set to a null value.
    # RT core complains if you try
    delete $ARGSRef->{'Status'} unless $ARGSRef->{'Status'};
    
    my @results = UpdateRecordObject(
        AttributesRef => \@attribs,
        Object        => $TicketObj,
        ARGSRef       => $ARGSRef,
    );

    # We special case owner changing, so we can use ForceOwnerChange
    if ( $ARGSRef->{'Owner'} && ( $TicketObj->Owner != $ARGSRef->{'Owner'} ) ) {
        my ($ChownType);
        if ( $ARGSRef->{'ForceOwnerChange'} ) {
            $ChownType = "Force";
        }
        else {
            $ChownType = "Give";
        }

        my ( $val, $msg ) =
            $TicketObj->SetOwner( $ARGSRef->{'Owner'}, $ChownType );
        push ( @results, $msg );
    }

    # }}}

    return (@results);
}

# }}}

sub ProcessTicketCustomFieldUpdates {
    my %args = @_;
    $args{'Object'} = delete $args{'TicketObj'};
    my $ARGSRef = { %{ $args{'ARGSRef'} } };

    # Build up a list of objects that we want to work with
    my %custom_fields_to_mod;
    foreach my $arg ( keys %$ARGSRef ) {
        if ( $arg =~ /^Ticket-(\d+-.*)/) {
            $ARGSRef->{"Object-RT::Ticket-$1"} = delete $ARGSRef->{$arg};
        }
        elsif ( $arg =~ /^CustomField-(\d+-.*)/) {
            $ARGSRef->{"Object-RT::Ticket--$1"} = delete $ARGSRef->{$arg};
        }
    }

    return ProcessObjectCustomFieldUpdates(%args, ARGSRef => $ARGSRef);
}

sub ProcessObjectCustomFieldUpdates {
    my %args = @_;
    my $ARGSRef = $args{'ARGSRef'};
    my @results;

    # Build up a list of objects that we want to work with
    my %custom_fields_to_mod;
    foreach my $arg ( keys %$ARGSRef ) {
        # format: Object-<object class>-<object id>-CustomField-<CF id>-<commands>
        next unless $arg =~ /^Object-([\w:]+)-(\d*)-CustomField-(\d+)-(.*)$/;

        # For each of those objects, find out what custom fields we want to work with.
        $custom_fields_to_mod{ $1 }{ $2 || 0 }{ $3 }{ $4 } = $ARGSRef->{ $arg };
    }

    # For each of those objects
    foreach my $class ( keys %custom_fields_to_mod ) {
        foreach my $id ( keys %{$custom_fields_to_mod{$class}} ) {
            my $Object = $args{'Object'};
            $Object = $class->new( $session{'CurrentUser'} )
                unless $Object && ref $Object eq $class;

            $Object->Load( $id ) unless ($Object->id || 0) == $id;
            unless ( $Object->id ) {
                $RT::Logger->warning("Couldn't load object $class #$id");
                next;
            }

            foreach my $cf ( keys %{ $custom_fields_to_mod{ $class }{ $id } } ) {
                my $CustomFieldObj = RT::CustomField->new( $session{'CurrentUser'} );
                $CustomFieldObj->LoadById( $cf );
                unless ( $CustomFieldObj->id ) {
                    $RT::Logger->warning("Couldn't load custom field #$cf");
                    next;
                }
                push @results, _ProcessObjectCustomFieldUpdates(
                    Prefix      => "Object-$class-$id-CustomField-$cf-",
                    Object      => $Object,
                    CustomField => $CustomFieldObj,
                    ARGS        => $custom_fields_to_mod{$class}{$id}{$cf},
                );
            }
        }
    }
    return @results;
}

sub _ProcessObjectCustomFieldUpdates {
    my %args = @_;
    my $cf = $args{'CustomField'};
    my $cf_type = $cf->Type;

    my @results;
    foreach my $arg ( keys %{ $args{'ARGS'} } ) {
<<<<<<< HEAD
        next if $arg =~ /Category$/;
=======
        # skip category argument
        next if $arg eq 'Category';
>>>>>>> fc068c61

        # since http won't pass in a form element with a null value, we need
        # to fake it
        if ( $arg eq 'Values-Magic' ) {
            # We don't care about the magic, if there's really a values element;
            next if defined $args{'ARGS'}->{'Value'} && length $args{'ARGS'}->{'Value'};
            next if defined $args{'ARGS'}->{'Values'} && length $args{'ARGS'}->{'Values'};

            # "Empty" values does not mean anything for Image and Binary fields
            next if $cf_type =~ /^(?:Image|Binary)$/;

            $arg = 'Values';
            $args{'ARGS'}->{'Values'} = undef;
        }

        my @values = ();
        if ( ref $args{'ARGS'}->{ $arg } eq 'ARRAY' ) {
            @values = @{ $args{'ARGS'}->{$arg} };
        } elsif ( $cf_type =~ /text/i ) { # Both Text and Wikitext
            @values = ($args{'ARGS'}->{$arg});
        } else {
            @values = split /\r*\n/, $args{'ARGS'}->{ $arg }
                if defined $args{'ARGS'}->{ $arg };
        }
        @values = grep length,
            map {
                s/\r+\n/\n/g;
                s/^\s+//;
                s/\s+$//;
                $_;
            }
            grep defined, @values;
        
        if ( $arg eq 'AddValue' || $arg eq 'Value' ) {
            foreach my $value (@values) {
                my ( $val, $msg ) = $args{'Object'}->AddCustomFieldValue(
                    Field => $cf->id,
                    Value => $value
                );
                push ( @results, $msg );
            }
        }
        elsif ( $arg eq 'Upload' ) {
            my $value_hash = _UploadedFile( $args{'Prefix'} . $arg ) or next;
            my ( $val, $msg ) = $args{'Object'}->AddCustomFieldValue(
                %$value_hash,
                Field => $cf,
            );
            push ( @results, $msg );
        }
        elsif ( $arg eq 'DeleteValues' ) {
            foreach my $value ( @values ) {
                my ( $val, $msg ) = $args{'Object'}->DeleteCustomFieldValue(
                    Field => $cf,
                    Value => $value,
                );
                push ( @results, $msg );
            }
        }
        elsif ( $arg eq 'DeleteValueIds' ) {
            foreach my $value ( @values ) {
                my ( $val, $msg ) = $args{'Object'}->DeleteCustomFieldValue(
                    Field   => $cf,
                    ValueId => $value,
                );
                push ( @results, $msg );
            }
        }
        elsif ( $arg eq 'Values' && !$cf->Repeated ) {
            my $cf_values = $args{'Object'}->CustomFieldValues( $cf->id );

            my %values_hash;
            foreach my $value ( @values ) {
                if ( my $entry = $cf_values->HasEntry( $value ) ) {
                    $values_hash{ $entry->id } = 1;
                    next;
                }

                my ( $val, $msg ) = $args{'Object'}->AddCustomFieldValue(
                    Field => $cf,
                    Value => $value
                );
                push ( @results, $msg );
                $values_hash{ $val } = 1 if $val;
            }

            $cf_values->RedoSearch;
            while ( my $cf_value = $cf_values->Next ) {
                next if $values_hash{ $cf_value->id };

                my ( $val, $msg ) = $args{'Object'}->DeleteCustomFieldValue(
                    Field => $cf,
                    ValueId => $cf_value->id
                );
                push ( @results, $msg);
            }
        }
        elsif ( $arg eq 'Values' ) {
            my $cf_values = $args{'Object'}->CustomFieldValues( $cf->id );

            # keep everything up to the point of difference, delete the rest
            my $delete_flag;
            foreach my $old_cf (@{$cf_values->ItemsArrayRef}) {
                if (!$delete_flag and @values and $old_cf->Content eq $values[0]) {
                    shift @values;
                    next;
                }

                $delete_flag ||= 1;
                $old_cf->Delete;
            }

            # now add/replace extra things, if any
            foreach my $value ( @values ) {
                my ( $val, $msg ) = $args{'Object'}->AddCustomFieldValue(
                    Field => $cf,
                    Value => $value
                );
                push ( @results, $msg );
            }
        }
        else {
            push ( @results,
                loc("User asked for an unknown update type for custom field [_1] for [_2] object #[_3]",
                $cf->Name, ref $args{'Object'}, $args{'Object'}->id )
            );
        }
    }
    return @results;
}

# {{{ sub ProcessTicketWatchers

=head2 ProcessTicketWatchers ( TicketObj => $Ticket, ARGSRef => \%ARGS );

Returns an array of results messages.

=cut

sub ProcessTicketWatchers {
    my %args = (
        TicketObj => undef,
        ARGSRef   => undef,
        @_
    );
    my (@results);

    my $Ticket  = $args{'TicketObj'};
    my $ARGSRef = $args{'ARGSRef'};

    # Munge watchers

    foreach my $key ( keys %$ARGSRef ) {

        # Delete deletable watchers
        if ( $key =~ /^Ticket-DeleteWatcher-Type-(.*)-Principal-(\d+)$/ ) {
            my ( $code, $msg ) = $Ticket->DeleteWatcher(
                PrincipalId => $2,
                Type        => $1
            );
            push @results, $msg;
        }

        # Delete watchers in the simple style demanded by the bulk manipulator
        elsif ( $key =~ /^Delete(Requestor|Cc|AdminCc)$/ ) {
            my ( $code, $msg ) = $Ticket->DeleteWatcher(
                Email => $ARGSRef->{$key},
                Type  => $1
            );
            push @results, $msg;
        }

        # Add new wathchers by email address
        elsif ( ( $ARGSRef->{$key} || '' ) =~ /^(?:AdminCc|Cc|Requestor)$/
            and $key =~ /^WatcherTypeEmail(\d*)$/ )
        {

            #They're in this order because otherwise $1 gets clobbered :/
            my ( $code, $msg ) = $Ticket->AddWatcher(
                Type  => $ARGSRef->{$key},
                Email => $ARGSRef->{ "WatcherAddressEmail" . $1 }
            );
            push @results, $msg;
        }

        #Add requestors in the simple style demanded by the bulk manipulator
        elsif ( $key =~ /^Add(Requestor|Cc|AdminCc)$/ ) {
            my ( $code, $msg ) = $Ticket->AddWatcher(
                Type  => $1,
                Email => $ARGSRef->{$key}
            );
            push @results, $msg;
        }

        # Add new  watchers by owner
        elsif ( $key =~ /^Ticket-AddWatcher-Principal-(\d*)$/ ) {
            my $principal_id = $1;
            my $form = $ARGSRef->{$key};
            foreach my $value ( ref($form) ? @{$form} : ($form) ) {
                next unless $value =~ /^(?:AdminCc|Cc|Requestor)$/i;

                my ( $code, $msg ) = $Ticket->AddWatcher(
                    Type        => $value,
                    PrincipalId => $principal_id
                );
                push @results, $msg;
            }
        }

    }
    return (@results);
}

# }}}

# {{{ sub ProcessTicketDates

=head2 ProcessTicketDates ( TicketObj => $Ticket, ARGSRef => \%ARGS );

Returns an array of results messages.

=cut

sub ProcessTicketDates {
    my %args = (
        TicketObj => undef,
        ARGSRef   => undef,
        @_
    );

    my $Ticket  = $args{'TicketObj'};
    my $ARGSRef = $args{'ARGSRef'};

    my (@results);

    # {{{ Set date fields
    my @date_fields = qw(
      Told
      Resolved
      Starts
      Started
      Due
    );

    #Run through each field in this list. update the value if apropriate
    foreach my $field (@date_fields) {
        next unless exists $ARGSRef->{ $field . '_Date' };
        next if $ARGSRef->{ $field . '_Date' } eq '';
    
        my ( $code, $msg );

        my $DateObj = RT::Date->new( $session{'CurrentUser'} );
        $DateObj->Set(
            Format => 'unknown',
            Value  => $ARGSRef->{ $field . '_Date' }
        );

        my $obj = $field . "Obj";
        if ( ( defined $DateObj->Unix )
            and ( $DateObj->Unix != $Ticket->$obj()->Unix() ) )
        {
            my $method = "Set$field";
            my ( $code, $msg ) = $Ticket->$method( $DateObj->ISO );
            push @results, "$msg";
        }
    }

    # }}}
    return (@results);
}

# }}}

# {{{ sub ProcessTicketLinks

=head2 ProcessTicketLinks ( TicketObj => $Ticket, ARGSRef => \%ARGS );

Returns an array of results messages.

=cut

sub ProcessTicketLinks {
    my %args = ( TicketObj => undef,
                 ARGSRef   => undef,
                 @_ );

    my $Ticket  = $args{'TicketObj'};
    my $ARGSRef = $args{'ARGSRef'};


    my (@results) = ProcessRecordLinks(RecordObj => $Ticket, ARGSRef => $ARGSRef);

    #Merge if we need to
    if ( $ARGSRef->{ $Ticket->Id . "-MergeInto" } ) {
        $ARGSRef->{ $Ticket->Id . "-MergeInto" } =~ s/\s+//g;
        my ( $val, $msg ) =
          $Ticket->MergeInto( $ARGSRef->{ $Ticket->Id . "-MergeInto" } );
        push @results, $msg;
    }

    return (@results);
}

# }}}

sub ProcessRecordLinks {
    my %args = ( RecordObj => undef,
                 ARGSRef   => undef,
                 @_ );

    my $Record  = $args{'RecordObj'};
    my $ARGSRef = $args{'ARGSRef'};

    my (@results);

    # Delete links that are gone gone gone.
    foreach my $arg ( keys %$ARGSRef ) {
        if ( $arg =~ /DeleteLink-(.*?)-(DependsOn|MemberOf|RefersTo)-(.*)$/ ) {
            my $base   = $1;
            my $type   = $2;
            my $target = $3;

            push @results,
                loc( "Trying to delete: Base: [_1] Target: [_2] Type: [_3]",
                                              $base,       $target,   $type );
            my ( $val, $msg ) = $Record->DeleteLink( Base   => $base,
                                                     Type   => $type,
                                                     Target => $target );

            push @results, $msg;

        }

    }

    my @linktypes = qw( DependsOn MemberOf RefersTo );

    foreach my $linktype (@linktypes) {
        if ( $ARGSRef->{ $Record->Id . "-$linktype" } ) {
            for my $luri ( split ( / /, $ARGSRef->{ $Record->Id . "-$linktype" } ) ) {
                $luri =~ s/\s*$//;    # Strip trailing whitespace
                my ( $val, $msg ) = $Record->AddLink( Target => $luri,
                                                      Type   => $linktype );
                push @results, $msg;
            }
        }
        if ( $ARGSRef->{ "$linktype-" . $Record->Id } ) {

            for my $luri ( split ( / /, $ARGSRef->{ "$linktype-" . $Record->Id } ) ) {
                my ( $val, $msg ) = $Record->AddLink( Base => $luri,
                                                      Type => $linktype );

                push @results, $msg;
            }
        } 
    }

    return (@results);
}


=head2 _UploadedFile ( $arg );

Takes a CGI parameter name; if a file is uploaded under that name,
return a hash reference suitable for AddCustomFieldValue's use:
C<( Value => $filename, LargeContent => $content, ContentType => $type )>.

Returns C<undef> if no files were uploaded in the C<$arg> field.

=cut

sub _UploadedFile {
    my $arg = shift;
    my $cgi_object = $m->cgi_object;
    my $fh = $cgi_object->upload($arg) or return undef;
    my $upload_info = $cgi_object->uploadInfo($fh);

    my $filename = "$fh";
    $filename =~ s#^.*[\\/]##;
    binmode($fh);

    return {
        Value => $filename,
        LargeContent => do { local $/; scalar <$fh> },
        ContentType => $upload_info->{'Content-Type'},
    };
}

sub GetColumnMapEntry {
    my %args = ( Map => {}, Name => '', Attribute => undef, @_ );
    # deal with the simplest thing first
    if ( $args{'Map'}{ $args{'Name'} } ) {
        return $args{'Map'}{ $args{'Name'} }{ $args{'Attribute'} };
    }
    # complex things
    elsif ( my ($mainkey, $subkey) = $args{'Name'} =~ /^(.*?)\.{(.+)}$/ ) {
        return undef unless $args{'Map'}->{ $mainkey };
        return $args{'Map'}{ $mainkey }{ $args{'Attribute'} }
            unless ref $args{'Map'}{ $mainkey }{ $args{'Attribute'} } eq 'CODE';

        return sub { $args{'Map'}{ $mainkey }{ $args{'Attribute'} }->( @_, $subkey ) };
    }
    return undef;
}

=head2 _load_container_object ( $type, $id );

Instantiate container object for saving searches.

=cut

sub _load_container_object {
    my ($obj_type, $obj_id) = @_;
    return RT::SavedSearch->new($session{'CurrentUser'})->_load_privacy_object($obj_type, $obj_id);
}

=head2 _parse_saved_search ( $arg );

Given a serialization string for saved search, and returns the
container object and the search id.

=cut

sub _parse_saved_search {
    my $spec = shift;
    return unless $spec;
    if ($spec  !~ /^(.*?)-(\d+)-SavedSearch-(\d+)$/ ) {
        return;
    }
    my $obj_type  = $1;
    my $obj_id    = $2;
    my $search_id = $3;

    return (_load_container_object ($obj_type, $obj_id), $search_id);
}

eval "require RT::Interface::Web_Vendor";
die $@ if ($@ && $@ !~ qr{^Can't locate RT/Interface/Web_Vendor.pm});
eval "require RT::Interface::Web_Local";
die $@ if ($@ && $@ !~ qr{^Can't locate RT/Interface/Web_Local.pm});

1;<|MERGE_RESOLUTION|>--- conflicted
+++ resolved
@@ -1262,12 +1262,8 @@
 
     my @results;
     foreach my $arg ( keys %{ $args{'ARGS'} } ) {
-<<<<<<< HEAD
-        next if $arg =~ /Category$/;
-=======
         # skip category argument
         next if $arg eq 'Category';
->>>>>>> fc068c61
 
         # since http won't pass in a form element with a null value, we need
         # to fake it

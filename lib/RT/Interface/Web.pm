--- conflicted
+++ resolved
@@ -1962,49 +1962,11 @@
     return $name ? $env->{$name} : $env;
 }
 
-<<<<<<< HEAD
 sub ClientIsIE {
     # IE 11.0 dropped "MSIE", so we can't use that alone
     return RequestENV('HTTP_USER_AGENT') =~ m{MSIE|Trident/} ? 1 : 0;
 }
 
-=head2 ClearMasonCache
-
-Delete current mason cache.
-
-=cut
-
-sub ClearMasonCache {
-    require File::Path;
-    require File::Spec;
-    my $mason_obj_dir = File::Spec->catdir( $RT::MasonDataDir, 'obj' );
-
-    my $error;
-
-    # There is a race condition that other processes add new cache items while
-    # remove_tree is running, which could prevent it from deleting the whole "obj"
-    # directory with errors like "Directory not empty". Let's try for a few times
-    # here to get around it.
-
-    for ( 1 .. 10 ) {
-        last unless -e $mason_obj_dir;
-        File::Path::remove_tree( $mason_obj_dir, { safe => 1, error => \$error } );
-    }
-
-    if ( $error && @$error ) {
-
-        # Only one dir is specified, so there will be only one error if any
-        my ( $file, $message ) = %{ $error->[0] };
-        RT->Logger->error("Failed to clear mason cache: $file => $message");
-        return ( 0, HTML::Mason::Commands::loc( "Failed to clear mason cache: [_1] => [_2]", $file, $message ) );
-    }
-    else {
-        return ( 1, HTML::Mason::Commands::loc('Cache cleared') );
-    }
-}
-
-=======
->>>>>>> 3ddc7a65
 package HTML::Mason::Commands;
 
 use vars qw/$r $m %session/;

--- conflicted
+++ resolved
@@ -109,38 +109,6 @@
 =cut
 
 sub JSFiles {
-<<<<<<< HEAD
-    return qw{
-      jquery-1.12.4p1.min.js
-      jquery_noconflict.js
-      jquery-ui.min.js
-      jquery-ui-timepicker-addon.js
-      jquery-ui-patch-datepicker.js
-      jquery.modal.min.js
-      jquery.modal-defaults.js
-      jquery.cookie.js
-      titlebox-state.js
-      i18n.js
-      util.js
-      autocomplete.js
-      jquery.event.hover-1.0.js
-      superfish.js
-      supersubs.js
-      jquery.supposition.js
-      chosen.jquery.min.js
-      history-folding.js
-      cascaded.js
-      forms.js
-      event-registration.js
-      late.js
-      mousetrap.min.js
-      keyboard-shortcuts.js
-      assets.js
-      /static/RichText/ckeditor.js
-      dropzone.min.js
-      quoteselection.js
-      }, RT->Config->Get('JSFiles');
-=======
     my $theme_js     = RT->Config->Get('ThemeJSFiles');
     my $current_user = $HTML::Mason::Commands::session{CurrentUser};
     my @js = map { @{ $theme_js->{$_} || [] } } 'base',
@@ -148,7 +116,6 @@
 
     push @js, RT->Config->Get('JSFiles');
     return @js;
->>>>>>> e6878e03
 }
 
 =head2 ClearSquished

--- conflicted
+++ resolved
@@ -1032,18 +1032,16 @@
     # addition to embedding its own auth, it's fine.
     '/NoAuth/rss/dhandler' => 1,
 
-<<<<<<< HEAD
+    # IE doesn't send referer in window.open()
+    # besides, as a harmless calendar select page, it's fine
+    '/Helpers/CalPopup.html' => 1,
+
     # While both of these can be used for denial-of-service against RT
     # (construct a very inefficient query and trick lots of users into
     # running them against RT) it's incredibly useful to be able to link
     # to a search result or bookmark a result page.
     '/Search/Results.html' => 1,
     '/Search/Simple.html'  => 1,
-=======
-    # IE doesn't send referer in window.open()
-    # besides, as a harmless calendar select page, it's fine
-    '/Helpers/CalPopup.html' => 1,
->>>>>>> f67496d4
 );
 
 sub IsCompCSRFWhitelisted {

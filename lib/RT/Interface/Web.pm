--- conflicted
+++ resolved
@@ -3064,7 +3064,7 @@
 
 our @SCRUBBER_ALLOWED_TAGS = qw(
     A B U P BR I HR BR SMALL EM FONT SPAN STRONG SUB SUP STRIKE H1 H2 H3 H4 H5
-    H6 DIV UL OL LI DL DT DD PRE BLOCKQUOTE
+    H6 DIV UL OL LI DL DT DD PRE BLOCKQUOTE BDO
 );
 
 our %SCRUBBER_ALLOWED_ATTRIBUTES = (
@@ -3092,6 +3092,8 @@
             )\s* ;? \s*)
          +$ # one or more of these allowed properties from here 'till sunset
     }ix,
+    dir    => qr/^(rtl|ltr)$/i,
+    lang   => qr/^\w+(-\w+)?$/,
 );
 
 our %SCRUBBER_RULES = ();
@@ -3102,43 +3104,6 @@
     $scrubber->default(
         0,
         {
-<<<<<<< HEAD
-            '*'    => 0,
-            id     => 1,
-            class  => 1,
-            # Match http, ftp and relative urls
-            # XXX: we also scrub format strings with this module then allow simple config options
-            href   => qr{^(?:http:|ftp:|https:|/|__Web(?:Path|BaseURL|URL)__)}i,
-            face   => 1,
-            size   => 1,
-            target => 1,
-            style  => qr{
-                ^(?:\s*
-                    (?:(?:background-)?color: \s*
-                            (?:rgb\(\s* \d+, \s* \d+, \s* \d+ \s*\) |   # rgb(d,d,d)
-                               \#[a-f0-9]{3,6}                      |   # #fff or #ffffff
-                               [\w\-]+                                  # green, light-blue, etc.
-                               )                            |
-                       text-align: \s* \w+                  |
-                       font-size: \s* [\w.\-]+              |
-                       font-family: \s* [\w\s"',.\-]+       |
-                       font-weight: \s* [\w\-]+             |
-
-                       # MS Office styles, which are probably fine.  If we don't, then any
-                       # associated styles in the same attribute get stripped.
-                       mso-[\w\-]+?: \s* [\w\s"',.\-]+
-                    )\s* ;? \s*)
-                 +$ # one or more of these allowed properties from here 'till sunset
-            }ix,
-            dir    => qr/^(rtl|ltr)$/i,
-            lang   => qr/^\w+(-\w+)?$/,
-        }
-    );
-    $scrubber->deny(qw[*]);
-    $scrubber->allow(
-        qw[A B U P BR I HR BR SMALL EM FONT SPAN STRONG SUB SUP STRIKE H1 H2 H3 H4 H5 H6 DIV UL OL LI DL DT DD PRE BLOCKQUOTE BDO]
-    );
-=======
             %SCRUBBER_ALLOWED_ATTRIBUTES,
             '*' => 0, # require attributes be explicitly allowed
         },
@@ -3149,7 +3114,6 @@
 
     # Scrubbing comments is vital since IE conditional comments can contain
     # arbitrary HTML and we'd pass it right on through.
->>>>>>> 21da57ab
     $scrubber->comment(0);
 
     return $scrubber;

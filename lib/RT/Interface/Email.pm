# BEGIN BPS TAGGED BLOCK {{{
#
# COPYRIGHT:
#
# This software is Copyright (c) 1996-2021 Best Practical Solutions, LLC
#                                          <sales@bestpractical.com>
#
# (Except where explicitly superseded by other copyright notices)
#
#
# LICENSE:
#
# This work is made available to you under the terms of Version 2 of
# the GNU General Public License. A copy of that license should have
# been provided with this software, but in any event can be snarfed
# from www.gnu.org.
#
# This work is distributed in the hope that it will be useful, but
# WITHOUT ANY WARRANTY; without even the implied warranty of
# MERCHANTABILITY or FITNESS FOR A PARTICULAR PURPOSE.  See the GNU
# General Public License for more details.
#
# You should have received a copy of the GNU General Public License
# along with this program; if not, write to the Free Software
# Foundation, Inc., 51 Franklin Street, Fifth Floor, Boston, MA
# 02110-1301 or visit their web page on the internet at
# http://www.gnu.org/licenses/old-licenses/gpl-2.0.html.
#
#
# CONTRIBUTION SUBMISSION POLICY:
#
# (The following paragraph is not intended to limit the rights granted
# to you to modify and distribute this software under the terms of
# the GNU General Public License and is only of importance to you if
# you choose to contribute your changes and enhancements to the
# community by submitting them to Best Practical Solutions, LLC.)
#
# By intentionally submitting any modifications, corrections or
# derivatives to this work, or any other work intended for use with
# Request Tracker, to Best Practical Solutions, LLC, you confirm that
# you are the copyright holder for those contributions and you grant
# Best Practical Solutions,  LLC a nonexclusive, worldwide, irrevocable,
# royalty-free, perpetual, license to use, copy, create derivative
# works based on those contributions, and sublicense and distribute
# those contributions and any derivatives thereof.
#
# END BPS TAGGED BLOCK }}}

package RT::Interface::Email;

use strict;
use warnings;
use 5.010;

use RT::Interface::Email::Crypt;
use Email::Address;
use MIME::Entity;
use RT::EmailParser;
use File::Temp;
use Mail::Mailer ();
use Text::ParseWords qw/shellwords/;
use RT::Util 'safe_run_child';
use File::Spec;
use MIME::Words ();
use Scope::Upper qw/unwind HERE/;
use 5.010;

=head1 NAME

  RT::Interface::Email - helper functions for parsing and sending email

=head1 METHODS

=head2 RECEIVING MAIL

=head3 Gateway ARGSREF

Takes parameters:

=over

=item C<action>

A C<-> separated list of actions to run.  Standard actions, as detailed
in L<bin/rt-mailgate>, are C<comment> and C<correspond>.  The
L<RT::Interface::Email::Action::Take> and
L<RT::Interface::Email::Action::Resolve> plugins can be added to
L<RT_Config/@MailPlugins> to provide C<take> and C<resolve> actions,
respectively.

=item C<queue>

The queue that tickets should be created in, if no ticket id is found on
the message.  Can be either a name or an id; defaults to 1.

=item C<message>

The content of the message, as obtained from the MTA.

=item C<ticket>

Optional; this ticket id overrides any ticket number derived from the
subject.

=back

Secrypts and verifies the message, decodes the transfer encoding,
determines the user that the mail was sent from, and performs the given
actions.

Returns a list of C<(status, message, ticket)>.  The C<status> is -75
for a temporary failure (to be retried later bt the MTA), 0 for a
permanent failure which did not result in a ticket, and 1 for a ticket
that was found and acted on.

=cut

my $SCOPE;
sub TMPFAIL { unwind (-75,     $_[0], undef, => $SCOPE) }
sub FAILURE { unwind (  0,     $_[0], $_[1], => $SCOPE) }
sub SUCCESS { unwind (  1, "Success", $_[0], => $SCOPE) }

sub Gateway {
    my $argsref = shift;
    my %args    = (
        action  => 'correspond',
        queue   => '1',
        ticket  => undef,
        message => undef,
        %$argsref
    );

<<<<<<< HEAD
    RT->Config->RefreshConfigFromDatabase();
    RT->System->MaybeRebuildLifecycleCache();
=======
    RT->SetCurrentInterface('Email');
>>>>>>> 3ddc7a65

    # Set the scope to return from with TMPFAIL/FAILURE/SUCCESS
    $SCOPE = HERE;

    # Validate the actions
    my @actions = grep $_, split /-/, $args{action};
    for my $action (@actions) {
        TMPFAIL( "Invalid 'action' parameter $action for queue $args{queue}" )
            unless Plugins(Method => "Handle" . ucfirst($action));
    }

    my $parser = RT::EmailParser->new();
    $parser->SmartParseMIMEEntityFromScalar(
        Message => $args{'message'},
        Decode => 0,
        Exact => 1,
    );

    my $Message = $parser->Entity();
    unless ($Message) {
        MailError(
            Subject     => "RT Bounce: Unparseable message",
            Explanation => "RT couldn't process the message below",
            Attach      => $args{'message'},
            FAILURE     => 1,
        );
    }

    #Set up a queue object
    my $SystemQueueObj = RT::Queue->new( RT->SystemUser );
    $SystemQueueObj->Load( $args{'queue'} );

    for my $Code ( Plugins(Method => "BeforeDecrypt") ) {
        $Code->(
            Message       => $Message,
            RawMessageRef => \$args{'message'},
            Queue         => $SystemQueueObj,
            Actions       => \@actions,
        );
    }

    RT::Interface::Email::Crypt::VerifyDecrypt(
        Message       => $Message,
        RawMessageRef => \$args{'message'},
        Queue         => $SystemQueueObj,
    );

    for my $Code ( Plugins(Method => "BeforeDecode") ) {
        $Code->(
            Message       => $Message,
            RawMessageRef => \$args{'message'},
            Queue         => $SystemQueueObj,
            Actions       => \@actions,
        );
    }

    $parser->_DecodeBodies;
    $parser->RescueOutlook;
    $parser->_PostProcessNewEntity;

    my $head = $Message->head;
    my $From = Encode::decode( "UTF-8", $head->get("From") );
    chomp $From if defined $From;

    #Pull apart the subject line
    my $Subject = Encode::decode( "UTF-8", $head->get('Subject') || '');
    chomp $Subject;

    # Lets check for mail loops of various sorts.
    my $ErrorsTo = ParseErrorsToAddressFromHead( $head );
    $ErrorsTo = RT->Config->Get('OwnerEmail')
        if IsMachineGeneratedMail(
            Message   => $Message,
            Subject   => $Subject,
        );

    # Make all errors from here on out bounce back to $ErrorsTo
    my $bare_MailError = \&MailError;
    no warnings 'redefine';
    local *MailError = sub {
        $bare_MailError->(To => $ErrorsTo, MIMEObj => $Message, @_)
    };

    $args{'ticket'} ||= ExtractTicketId( $Message );

    my $SystemTicket = RT::Ticket->new( RT->SystemUser );
    $SystemTicket->Load( $args{'ticket'} ) if ( $args{'ticket'} ) ;

    # We can safely have no queue of we have a known-good ticket
    TMPFAIL("RT couldn't find the queue: " . $args{'queue'})
        unless $SystemTicket->id || $SystemQueueObj->id;

    my $CurrentUser = GetCurrentUser(
        Message       => $Message,
        RawMessageRef => \$args{message},
        Ticket        => $SystemTicket,
        Queue         => $SystemQueueObj,
    );

    # We only care about ACLs on the _first_ action, as later actions
    # may have gotten rights by the time they happen.
    CheckACL(
        Action        => $actions[0],
        Message       => $Message,
        CurrentUser   => $CurrentUser,
        Ticket        => $SystemTicket,
        Queue         => $SystemQueueObj,
    );

    $head->replace('X-RT-Interface' => 'Email');

    my $Ticket = RT::Ticket->new($CurrentUser);
    $Ticket->Load( $SystemTicket->Id );

    for my $action (@actions) {
        HandleAction(
            Action      => $action,
            Subject     => $Subject,
            Message     => $Message,
            CurrentUser => $CurrentUser,
            Ticket      => $Ticket,
            TicketId    => $args{ticket},
            Queue       => $SystemQueueObj,
        );
    }
    SUCCESS( $Ticket );
}

=head3 Plugins Method => C<name>, Code => 0

Returns the list of subroutine references for the given method C<name>
from the configured L<RT_Config/@MailPlugins>.  If C<Code> is passed a
true value, includes anonymous subroutines found in C<@MailPlugins>.

=cut

sub Plugins {
    my %args = (
        Add => undef,
        Code => 0,
        Method => undef,
        @_
    );
    state $INIT;
    state @PLUGINS;

    if ($args{Add} or !$INIT) {
        my @mail_plugins = $INIT ? () : RT->Config->Get('MailPlugins');
        push @mail_plugins, @{$args{Add}} if $args{Add};

        foreach my $plugin (@mail_plugins) {
            if ( ref($plugin) eq "CODE" ) {
                push @PLUGINS, $plugin;
            } elsif ( !ref $plugin ) {
                my $Class = $plugin;
                $Class = "RT::Interface::Email::" . $Class
                    unless $Class =~ /^RT::/;
                $Class->require or
                    do { $RT::Logger->error("Couldn't load $Class: $@"); next };

                unless ( $Class->DOES( "RT::Interface::Email::Role" ) ) {
                    $RT::Logger->crit( "$Class does not implement RT::Interface::Email::Role.  Mail plugins from RT 4.2 and earlier are not forward-compatible with RT 4.4.");
                    next;
                }
                push @PLUGINS, $Class;
            } else {
                $RT::Logger->crit( "$plugin - is not class name or code reference");
            }
        }
        $INIT = 1;
    }

    my @list = @PLUGINS;
    @list = grep {not ref} @list unless $args{Code};
    @list = grep {$_} map {ref $_ ? $_ : $_->can($args{Method})} @list if $args{Method};
    return @list;
}

=head3 GetCurrentUser Message => C<message>, Ticket => C<ticket>, Queue => C<queue>

Dispatches to the C<@MailPlugins> to find one the provides
C<GetCurrentUser> that recognizes the current user.  Mail plugins are
tried one at a time, and stops after the first to return a current user.
Anonymous subroutine references found in C<@MailPlugins> are treated as
C<GetCurrentUser> methods.

The default GetCurrentUser authenticator simply looks at the From:
address, and loads or creates a user accordingly; see
L<RT::Interface::Email::Auth::MailFrom>.

Returns the current user; on failure of any plugin to do so, stops
processing with a permanent failure and sends a generic "Permission
Denied" mail to the user.

=cut

sub GetCurrentUser {
    my %args = (
        Message       => undef,
        RawMessageRef => undef,
        Ticket        => undef,
        Queue         => undef,
        @_,
    );

    # Since this needs loading, no matter what
    for my $Code ( Plugins(Code => 1, Method => "GetCurrentUser") ) {
        my $CurrentUser = $Code->(
            Message       => $args{Message},
            RawMessageRef => $args{RawMessageRef},
            Ticket        => $args{Ticket},
            Queue         => $args{Queue},
        );
        return $CurrentUser if $CurrentUser and $CurrentUser->id;
    }

    # None of the GetCurrentUser plugins found a user.  This is
    # rare; some non-Auth::MailFrom authentication plugin which
    # doesn't always return a current user?
    MailError(
        Subject     => "Permission Denied",
        Explanation => "You do not have permission to communicate with RT",
        FAILURE     => 1,
    );
}

=head3 CheckACL Action => C<action>, CurrentUser => C<user>, Ticket => C<ticket>, Queue => C<queue>

Checks that the currentuser can perform a particular action.  While RT's
standard permission controls apply, this allows a better error message,
or more limited restrictions on the email gateway.

Each plugin in C<@MailPlugins> which provides C<CheckACL> is given a
chance to allow the action.  If any returns a true value, it
short-circuits all later plugins.  Note that plugins may short-circuit
and abort with failure of their own accord.

Aborts processing, sending a "Permission Denied" mail to the user with
the last plugin's failure message, on failure.

=cut

sub CheckACL {
    my %args = (
        Action        => undef,
        Message       => undef,
        CurrentUser   => undef,
        Ticket        => undef,
        Queue         => undef,
        @_,
    );

    for my $Code ( Plugins( Method => "CheckACL" ) ) {
        return if $Code->(
            Message       => $args{Message},
            CurrentUser   => $args{CurrentUser},
            Action        => $args{Action},
            Ticket        => $args{Ticket},
            Queue         => $args{Queue},
        );
    }

    # Nobody said yes, and nobody said FAILURE; fail closed
    MailError(
        Subject     => "Permission Denied",
        Explanation => "You have no permission to $args{Action}",
        FAILURE     => 1,
    );
}

=head3 HandleAction Action => C<action>, Message => C<message>, Ticket => C<ticket>, Queue => C<queue>

Dispatches to the first plugin in C<@MailPlugins> which provides a
C<HandleFoo> where C<Foo> is C<ucfirst(action)>.

=cut

sub HandleAction {
    my %args = (
        Action   => undef,
        Subject  => undef,
        Message  => undef,
        Ticket   => undef,
        TicketId => undef,
        Queue    => undef,
        @_
    );

    my $action = delete $args{Action};
    my ($code) = Plugins(Method => "Handle" . ucfirst($action));
    TMPFAIL( "Invalid 'action' parameter $action for queue ".$args{Queue}->Name )
        unless $code;

    $code->(%args);
}


=head3 ParseSenderAddressFromHead HEAD

Takes a L<MIME::Header> object. Returns a list of (email address,
friendly name, errors) where the address and name are the first address
found in C<Reply-To>, C<From>, or C<Sender>.

A list of error messages may be returned even when an address is found,
since it could be a parse error for another (checked earlier) sender
field. In this case, the errors aren't fatal, but may be useful to
investigate the parse failure.

=cut

sub ParseSenderAddressFromHead {
    my $head = shift;
    my @errors;  # Accumulate any errors

    foreach my $header ( 'Reply-To', 'From', 'Sender' ) {
        my $addr_line = Encode::decode( "UTF-8", $head->get($header) ) || next;
        my ($addr) = RT::EmailParser->ParseEmailAddress( $addr_line );
        return ($addr->address, $addr->phrase, @errors) if $addr;

        chomp $addr_line;
        push @errors, "$header: $addr_line";
    }

    return (undef, undef, @errors);
}

=head3 ParseErrorsToAddressFromHead HEAD

Takes a L<MIME::Header> object. Returns the first email address found in
C<Return-path>, C<Errors-To>, C<Reply-To>, C<From>, or C<Sender>.

=cut

sub ParseErrorsToAddressFromHead {
    my $head = shift;

    foreach my $header ( 'Errors-To', 'Reply-To', 'From', 'Sender' ) {
        my $value = Encode::decode( "UTF-8", $head->get($header) );
        next unless $value;

        my ( $email ) = RT::EmailParser->ParseEmailAddress($value);
        return $email->address if $email;
    }
}

=head3 IsMachineGeneratedMail Message => C<message>

Checks if the mail is machine-generated (via a bounce, mail headers,

=cut

sub IsMachineGeneratedMail {
    my %args = (
        Message => undef,
        Subject => undef,
        @_
    );
    my $head = $args{'Message'}->head;

    my $IsAutoGenerated = CheckForAutoGenerated($head);
    my $IsALoop = CheckForLoops($head);

    my $owner_mail = RT->Config->Get('OwnerEmail');

    # Don't let the user stuff the RT-Squelch-Replies-To header.
    $head->delete('RT-Squelch-Replies-To');

    # If the message is autogenerated, we need to know, so we can not
    # send mail to the sender
    return unless $IsAutoGenerated || $IsALoop;

    # Warn someone if it's a loop, before we drop it on the ground
    if ($IsALoop) {
        my $MessageId = Encode::decode( "UTF-8", $head->get('Message-ID') );
        $RT::Logger->crit("RT Received mail ($MessageId) from itself.");

        #Should we mail it to RTOwner?
        if ( RT->Config->Get('LoopsToRTOwner') ) {
            MailError(
                To          => $owner_mail,
                Subject     => "RT Bounce: ".$args{'Subject'},
                Explanation => "RT thinks this message may be a bounce",
            );
        }

        #Do we actually want to store it?
        FAILURE( "Message is a bounce" ) unless RT->Config->Get('StoreLoops');
    }

    # Squelch replies to the sender, and also leave a clue to
    # allow us to squelch ALL outbound messages. This way we
    # can punt the logic of "what to do when we get a bounce"
    # to the scrip. We might want to notify nobody. Or just
    # the RT Owner. Or maybe all Privileged watchers.
    my ( $Sender ) = ParseSenderAddressFromHead($head);
    $head->replace( 'RT-Squelch-Replies-To',    Encode::encode("UTF-8", $Sender ) );
    $head->replace( 'RT-DetectedAutoGenerated', 'true' );

    return 1;
}

=head3 CheckForLoops HEAD

Takes a L<MIME::Head> object and returns true if the message was sent by
this RT instance, by checking the C<X-RT-Loop-Prevention> header.

=cut

sub CheckForLoops {
    my $head = shift;

    # If this instance of RT sent it our, we don't want to take it in
    my $RTLoop = Encode::decode( "UTF-8", $head->get("X-RT-Loop-Prevention") || "" );
    chomp ($RTLoop); # remove that newline
    if ( $RTLoop eq RT->Config->Get('rtname') ) {
        return 1;
    }

    # TODO: We might not trap the case where RT instance A sends a mail
    # to RT instance B which sends a mail to ...
    return undef;
}

=head3 CheckForAutoGenerated HEAD

Takes a HEAD object of L<MIME::Head> class and returns true if message is
autogenerated. Checks C<Precedence>, RFC3834 C<Auto-Submitted>, and
C<X-FC-Machinegenerated> fields of the head in tests.

=cut

sub CheckForAutoGenerated {
    my $head = shift;

    # Bounces, via return-path
    my $ReturnPath = $head->get("Return-path") || "";
    return 1 if $ReturnPath =~ /<>/;

    # Bounces, via mailer-daemon or postmaster
    my ( $From ) = ParseSenderAddressFromHead($head);
    return 1 if defined $From and $From =~ /^mailer-daemon\@/i;
    return 1 if defined $From and $From =~ /^postmaster\@/i;
    return 1 if defined $From and $From eq "";

    # Bulk or junk messages are auto-generated
    return 1 if grep {/^(bulk|junk)/i} $head->get_all("Precedence");

    # Per RFC3834, any Auto-Submitted header which is not "no" means
    # it is auto-generated.
    my $AutoSubmitted = $head->get("Auto-Submitted") || "";
    return 1 if length $AutoSubmitted and $AutoSubmitted ne "no";

    # First Class mailer uses this as a clue.
    my $FCJunk = $head->get("X-FC-Machinegenerated") || "";
    return 1 if $FCJunk =~ /^true/i;

    return 0;
}

=head3 ExtractTicketId

Passed a L<MIME::Entity> object, and returns a either ticket id or undef
to signal 'new ticket'.

This is a great entry point if you need to customize how ticket ids are
handled for your site. L<RT::Extension::RepliesToResolved> demonstrates
one possible use for this extension.

If the Subject of the L<MIME::Entity> is modified, the updated subject
will be used during ticket creation.

=cut

sub ExtractTicketId {
    my $entity = shift;

    my $subject = Encode::decode( "UTF-8", $entity->head->get('Subject') || '' );
    chomp $subject;
    return ParseTicketId( $subject, $entity );
}

=head3 ParseTicketId

Takes a string (the email subject) and searches for [subjecttag #id]

For customizations, the L<MIME::Entity> object is passed as the second
argument.

Returns the id if a match is found.  Otherwise returns undef.

=cut

sub ParseTicketId {
    my $Subject = shift;
    my $Entity = shift;

    my $rtname = RT->Config->Get('rtname');
    my $test_name = RT->Config->Get('EmailSubjectTagRegex') || qr/\Q$rtname\E/i;

    # We use @captures and pull out the last capture value to guard against
    # someone using (...) instead of (?:...) in $EmailSubjectTagRegex.
    my $id;
    if ( my @captures = $Subject =~ m{\[(?:https?://)?$test_name\s+\#(\d+)\s*\]}i ) {
        $id = $captures[-1];
    } else {
        foreach my $tag ( RT->System->SubjectTag ) {
            next unless my @captures = $Subject =~ m{\[(?:https?://)?\Q$tag\E\s+\#(\d+)\s*\]}i;
            $id = $captures[-1];
            last;
        }
    }
    return undef unless $id;

    $RT::Logger->debug("Found a ticket ID. It's $id");
    return $id;
}

=head3 MailError PARAM HASH

Sends an error message. Takes a param hash:

=over 4

=item From

Sender's address, defaults to L<RT_Config/$CorrespondAddress>;

=item To

Recipient, defaults to L<RT_Config/$OwnerEmail>;

=item Subject

Subject of the message, defaults to C<There has been an error>;

=item Explanation

Main content of the error, default value is C<Unexplained error>;

=item MIMEObj

Optional L<MIME::Entity> that is attached to the error mail.
Additionally, the C<In-Reply-To> header will point to this message.

=item Attach

Optional text that attached to the error as a C<message/rfc822> part.

=item LogLevel

Log level the subject and explanation is written to the log; defaults to
C<critical>.

=back

=cut

sub MailError {
    my %args = (
        To          => RT->Config->Get('OwnerEmail'),
        From        => RT->Config->Get('CorrespondAddress'),
        Subject     => 'There has been an error',
        Explanation => 'Unexplained error',
        MIMEObj     => undef,
        Attach      => undef,
        LogLevel    => 'crit',
        FAILURE     => 0,
        @_
    );

    $RT::Logger->log(
        level   => $args{'LogLevel'},
        message => "$args{Subject}: $args{'Explanation'}",
    ) if $args{'LogLevel'};

    # the colons are necessary to make ->build include non-standard headers
    my %entity_args = (
        Type                    => "multipart/mixed",
        From                    => Encode::encode( "UTF-8", $args{'From'} ),
        To                      => Encode::encode( "UTF-8", $args{'To'} ),
        Subject                 => EncodeToMIME( String => $args{'Subject'} ),
        'X-RT-Loop-Prevention:' => Encode::encode( "UTF-8", RT->Config->Get('rtname') ),
    );

    # only set precedence if the sysadmin wants us to
    if (defined(RT->Config->Get('DefaultErrorMailPrecedence'))) {
        $entity_args{'Precedence:'} =
            Encode::encode( "UTF-8", RT->Config->Get('DefaultErrorMailPrecedence') );
    }

    my $entity = MIME::Entity->build(%entity_args);
    SetInReplyTo( Message => $entity, InReplyTo => $args{'MIMEObj'} );

    $entity->attach(
        Type    => "text/plain",
        Charset => "UTF-8",
        Data    => Encode::encode( "UTF-8", $args{'Explanation'} . "\n" ),
    );

    if ( $args{'MIMEObj'} ) {
        $args{'MIMEObj'}->sync_headers;
        $entity->add_part( $args{'MIMEObj'} );
    }

    if ( $args{'Attach'} ) {
        $entity->attach( Data => Encode::encode( "UTF-8", $args{'Attach'} ), Type => 'message/rfc822' );

    }

    SendEmail( Entity => $entity, Bounce => 1 );

    FAILURE( "$args{Subject}: $args{Explanation}" ) if $args{FAILURE};
}

sub _OutgoingMailFrom {
    my $TicketObj = shift;

    my $MailFrom = RT->Config->Get('SetOutgoingMailFrom');
    my $OutgoingMailAddress = $MailFrom =~ /\@/ ? $MailFrom : undef;
    my $Overrides = RT->Config->Get('OverrideOutgoingMailFrom') || {};

    if ($TicketObj) {
        my $Queue = $TicketObj->QueueObj;
        my $QueueAddressOverride = $Overrides->{$Queue->id}
            || $Overrides->{$Queue->Name};

        if ($QueueAddressOverride) {
            $OutgoingMailAddress = $QueueAddressOverride;
        } else {
            $OutgoingMailAddress ||= $Queue->CorrespondAddress
                || RT->Config->Get('CorrespondAddress');
        }
    }
    elsif ($Overrides->{'Default'}) {
        $OutgoingMailAddress = $Overrides->{'Default'};
    }

    return $OutgoingMailAddress;
}

=head2 SENDING EMAIL

=head3 SendEmail Entity => undef, [ Bounce => 0, Ticket => undef, Transaction => undef ]

Sends an email (passed as a L<MIME::Entity> object C<ENTITY>) using
RT's outgoing mail configuration. If C<BOUNCE> is passed, and is a
true value, the message will be marked as an autogenerated error, if
possible. Sets Date field of the head to now if it's not set.

If the C<X-RT-Squelch> header is set to any true value, the mail will
not be sent. One use is to let extensions easily cancel outgoing mail.

Ticket and Transaction arguments are optional. If Transaction is
specified and Ticket is not then ticket of the transaction is
used, but only if the transaction belongs to a ticket.

Returns 1 on success, 0 on error or -1 if message has no recipients
and hasn't been sent.

=head3 Signing and Encrypting

This function as well signs and/or encrypts the message according to
headers of a transaction's attachment or properties of a ticket's queue.
To get full access to the configuration Ticket and/or Transaction
arguments must be provided, but you can force behaviour using Sign
and/or Encrypt arguments.

The following precedence of arguments are used to figure out if
the message should be encrypted and/or signed:

* if Sign or Encrypt argument is defined then its value is used

* else if Transaction's first attachment has X-RT-Sign or X-RT-Encrypt
header field then it's value is used

* else properties of a queue of the Ticket are used.

=cut

sub SendEmail {
    my (%args) = (
        Entity => undef,
        Bounce => 0,
        Ticket => undef,
        Transaction => undef,
        @_,
    );

    my $TicketObj = $args{'Ticket'};
    my $TransactionObj = $args{'Transaction'};

    unless ( $args{'Entity'} ) {
        $RT::Logger->crit( "Could not send mail without 'Entity' object" );
        return 0;
    }

    my $msgid = Encode::decode( "UTF-8", $args{'Entity'}->head->get('Message-ID') || '' );
    chomp $msgid;
    
    # If we don't have any recipients to send to, don't send a message;
    unless ( $args{'Entity'}->head->get('To')
        || $args{'Entity'}->head->get('Cc')
        || $args{'Entity'}->head->get('Bcc') )
    {
        $RT::Logger->info( $msgid . " No recipients found. Not sending." );
        return -1;
    }

    if ($args{'Entity'}->head->get('X-RT-Squelch')) {
        $RT::Logger->info( $msgid . " Squelch header found. Not sending." );
        return -1;
    }

    if (my $precedence = RT->Config->Get('DefaultMailPrecedence')
        and !$args{'Entity'}->head->get("Precedence")
    ) {
        if ($TicketObj) {
            my $Overrides = RT->Config->Get('OverrideMailPrecedence') || {};
            my $Queue = $TicketObj->QueueObj;

            $precedence = $Overrides->{$Queue->id}
                if exists $Overrides->{$Queue->id};
            $precedence = $Overrides->{$Queue->Name}
                if exists $Overrides->{$Queue->Name};
        }

        $args{'Entity'}->head->replace( 'Precedence', Encode::encode("UTF-8",$precedence) )
            if $precedence;
    }

    if ( $TransactionObj && !$TicketObj
        && $TransactionObj->ObjectType eq 'RT::Ticket' )
    {
        $TicketObj = $TransactionObj->Object;
    }

    my $head = $args{'Entity'}->head;
    unless ( $head->get('Date') ) {
        require RT::Date;
        my $date = RT::Date->new( RT->SystemUser );
        $date->SetToNow;
        $head->replace( 'Date', Encode::encode("UTF-8",$date->RFC2822( Timezone => 'server' ) ) );
    }
    unless ( $head->get('MIME-Version') ) {
        # We should never have to set the MIME-Version header
        $head->replace( 'MIME-Version', '1.0' );
    }
    unless ( $head->get('Content-Transfer-Encoding') ) {
        # fsck.com #5959: Since RT sends 8bit mail, we should say so.
        $head->replace( 'Content-Transfer-Encoding', '8bit' );
    }

    if ( RT->Config->Get('Crypt')->{'Enable'} ) {
        %args = WillSignEncrypt(
            %args,
            Attachment => $TransactionObj ? $TransactionObj->Attachments->First : undef,
            Ticket     => $TicketObj,
        );
        if ($TicketObj) {
            $args{'Queue'} = $TicketObj->QueueObj;
        }
        my $res = SignEncrypt( %args );
        return $res unless $res > 0;
    }

    my $mail_command = RT->Config->Get('MailCommand');

    # if it is a sub routine, we just return it;
    return $mail_command->($args{'Entity'}) if UNIVERSAL::isa( $mail_command, 'CODE' );

    if ( $mail_command eq 'sendmailpipe' ) {
        my $path = RT->Config->Get('SendmailPath');
        my @args = shellwords(RT->Config->Get('SendmailArguments'));
        push @args, "-t" unless grep {$_ eq "-t"} @args;

        # SetOutgoingMailFrom and bounces conflict, since they both want -f
        if ( $args{'Bounce'} ) {
            push @args, shellwords(RT->Config->Get('SendmailBounceArguments'));
        } elsif ( RT->Config->Get('SetOutgoingMailFrom') ) {
            my $OutgoingMailAddress = _OutgoingMailFrom($TicketObj);

            push @args, "-f", $OutgoingMailAddress
                if $OutgoingMailAddress;
        }

        # VERP
        if ( $TransactionObj and
             my $prefix = RT->Config->Get('VERPPrefix') and
             my $domain = RT->Config->Get('VERPDomain') )
        {
            my $from = $TransactionObj->CreatorObj->EmailAddress;
            $from =~ s/@/=/g;
            $from =~ s/\s//g;
            push @args, "-f", "$prefix$from\@$domain";
        }

        eval {
            # don't ignore CHLD signal to get proper exit code
            local $SIG{'CHLD'} = 'DEFAULT';

            # if something wrong with $mail->print we will get PIPE signal, handle it
            local $SIG{'PIPE'} = sub { die "program unexpectedly closed pipe" };

            require IPC::Open2;
            my ($mail, $stdout);
            my $pid = IPC::Open2::open2( $stdout, $mail, $path, @args )
                or die "couldn't execute program: $!";

            $args{'Entity'}->print($mail);
            close $mail or die "close pipe failed: $!";

            waitpid($pid, 0);
            if ($?) {
                # sendmail exit statuses mostly errors with data not software
                # TODO: status parsing: core dump, exit on signal or EX_*
                my $msg = "$msgid: `$path @args` exited with code ". ($?>>8);
                $msg = ", interrupted by signal ". ($?&127) if $?&127;
                $RT::Logger->error( $msg );
                die $msg;
            }
        };
        if ( $@ ) {
            $RT::Logger->crit( "$msgid: Could not send mail with command `$path @args`: " . $@ );
            if ( $TicketObj ) {
                _RecordSendEmailFailure( $TicketObj );
            }
            return 0;
        }
    } elsif ( $mail_command eq 'mbox' ) {
        my $now = RT::Date->new(RT->SystemUser);
        $now->SetToNow;

        state $logfile;
        unless ($logfile) {
            my $when = $now->ISO( Timezone => "server" );
            $when =~ s/\s+/-/g;
            $logfile = "$RT::VarPath/$when.mbox";
            $RT::Logger->info("Storing outgoing emails in $logfile");
        }
        my $fh;
        unless (open($fh, ">>", $logfile)) {
            $RT::Logger->crit( "Can't open mbox file $logfile: $!" );
            return 0;
        }
        my $content = $args{Entity}->stringify;
        $content =~ s/^(>*From )/>$1/mg;
        my $user = $ENV{USER} || getpwuid($<);
        print $fh "From $user\@localhost  ".localtime()."\n";
        print $fh $content, "\n";
        close $fh;
    } else {
        local ($ENV{'MAILADDRESS'}, $ENV{'PERL_MAILERS'});

        my @mailer_args = ($mail_command);
        if ( $mail_command eq 'sendmail' ) {
            $ENV{'PERL_MAILERS'} = RT->Config->Get('SendmailPath');
            push @mailer_args, grep {$_ ne "-t"}
                split(/\s+/, RT->Config->Get('SendmailArguments'));
        } elsif ( $mail_command eq 'testfile' ) {
            unless ($Mail::Mailer::testfile::config{outfile}) {
                $Mail::Mailer::testfile::config{outfile} = File::Temp->new;
                $RT::Logger->info("Storing outgoing emails in $Mail::Mailer::testfile::config{outfile}");
            }
        } else {
            push @mailer_args, RT->Config->Get('MailParams');
        }

        unless ( $args{'Entity'}->send( @mailer_args ) ) {
            $RT::Logger->crit( "$msgid: Could not send mail." );
            if ( $TicketObj ) {
                _RecordSendEmailFailure( $TicketObj );
            }
            return 0;
        }
    }
    return 1;
}

=head3 PrepareEmailUsingTemplate Template => '', Arguments => {}

Loads a template. Parses it using arguments if it's not empty.
Returns a tuple (L<RT::Template> object, error message).

Note that even if a template object is returned MIMEObj method
may return undef for empty templates.

=cut

sub PrepareEmailUsingTemplate {
    my %args = (
        Template => '',
        Arguments => {},
        @_
    );

    my $template = RT::Template->new( RT->SystemUser );
    $template->LoadGlobalTemplate( $args{'Template'} );
    unless ( $template->id ) {
        return (undef, "Couldn't load template '". $args{'Template'} ."'");
    }
    return $template if $template->IsEmpty;

    my ($status, $msg) = $template->Parse( %{ $args{'Arguments'} } );
    return (undef, $msg) unless $status;

    return $template;
}

=head3 SendEmailUsingTemplate Template => '', Arguments => {}, From => CorrespondAddress, To => '', Cc => '', Bcc => ''

Sends email using a template, takes name of template, arguments for it and recipients.

=cut

sub SendEmailUsingTemplate {
    my %args = (
        Template => '',
        Arguments => {},
        To => undef,
        Cc => undef,
        Bcc => undef,
        From => RT->Config->Get('CorrespondAddress'),
        InReplyTo => undef,
        ExtraHeaders => {},
        @_
    );

    my ($template, $msg) = PrepareEmailUsingTemplate( %args );
    return (0, $msg) unless $template;

    my $mail = $template->MIMEObj;
    unless ( $mail ) {
        $RT::Logger->info("Message is not sent as template #". $template->id ." is empty");
        return -1;
    }

    $mail->head->replace( $_ => Encode::encode( "UTF-8", $args{ $_ } ) )
        foreach grep defined $args{$_}, qw(To Cc Bcc From);

    $mail->head->replace( $_ => Encode::encode( "UTF-8", $args{ExtraHeaders}{$_} ) )
        foreach keys %{ $args{ExtraHeaders} };

    SetInReplyTo( Message => $mail, InReplyTo => $args{'InReplyTo'} );

    return SendEmail( Entity => $mail );
}

=head3 GetForwardFrom Ticket => undef, Transaction => undef

Resolve the From field to use in forward mail

=cut

sub GetForwardFrom {
    my %args   = ( Ticket => undef, Transaction => undef, @_ );
    my $txn    = $args{Transaction};
    my $ticket = $args{Ticket} || $txn->Object;

    if ( RT->Config->Get('ForwardFromUser') ) {
        return ( $txn || $ticket )->CurrentUser->EmailAddress;
    }
    else {
        return $ticket->QueueObj->CorrespondAddress
          || RT->Config->Get('CorrespondAddress');
    }
}

=head3 GetForwardAttachments Ticket => undef, Transaction => undef

Resolve the Attachments to forward

=cut

sub GetForwardAttachments {
    my %args   = ( Ticket => undef, Transaction => undef, @_ );
    my $txn    = $args{Transaction};
    my $ticket = $args{Ticket} || $txn->Object;

    my $attachments = RT::Attachments->new( $ticket->CurrentUser );
    if ($txn) {
        $attachments->Limit( FIELD => 'TransactionId', VALUE => $txn->id );
    }
    else {
        $attachments->LimitByTicket( $ticket->id );
        $attachments->Limit(
            ALIAS         => $attachments->TransactionAlias,
            FIELD         => 'Type',
            OPERATOR      => 'IN',
            VALUE         => [ qw(Create Correspond) ],
        );
    }
    return $attachments;
}

sub WillSignEncrypt {
    my %args = @_;
    my $attachment = delete $args{Attachment};
    my $ticket     = delete $args{Ticket};

    if ( not RT->Config->Get('Crypt')->{'Enable'} ) {
        $args{Sign} = $args{Encrypt} = 0;
        return wantarray ? %args : 0;
    }

    for my $argument ( qw(Sign Encrypt) ) {
        next if defined $args{ $argument };

        if ( $attachment and defined $attachment->GetHeader("X-RT-$argument") ) {
            $args{$argument} = $attachment->GetHeader("X-RT-$argument");
        } elsif ( $ticket and $argument eq "Encrypt" ) {
            $args{Encrypt} = $ticket->QueueObj->Encrypt();
        } elsif ( $ticket and $argument eq "Sign" ) {
            # Note that $queue->Sign is UI-only, and that all
            # UI-generated messages explicitly set the X-RT-Crypt header
            # to 0 or 1; thus this path is only taken for messages
            # generated _not_ via the web UI.
            $args{Sign} = $ticket->QueueObj->SignAuto();
        }
    }

    return wantarray ? %args : ($args{Sign} || $args{Encrypt});
}

=head3 SignEncrypt Entity => undef, Sign => 0, Encrypt => 0

Signs and encrypts message using L<RT::Crypt>, but as well handle errors
with users' keys.

If a recipient has no key or has other problems with it, then the
unction sends a error to him using 'Error: public key' template.
Also, notifies RT's owner using template 'Error to RT owner: public key'
to inform that there are problems with users' keys. Then we filter
all bad recipients and retry.

Returns 1 on success, 0 on error and -1 if all recipients are bad and
had been filtered out.

=cut

sub SignEncrypt {
    my %args = (
        Entity => undef,
        Sign => 0,
        Encrypt => 0,
        @_
    );
    return 1 unless $args{'Sign'} || $args{'Encrypt'};

    my $msgid = Encode::decode( "UTF-8", $args{'Entity'}->head->get('Message-ID') || '' );
    chomp $msgid;

    $RT::Logger->debug("$msgid Signing message") if $args{'Sign'};
    $RT::Logger->debug("$msgid Encrypting message") if $args{'Encrypt'};

    my %res = RT::Crypt->SignEncrypt( %args );
    return 1 unless $res{'exit_code'};

    my @status = RT::Crypt->ParseStatus(
        Protocol => $res{'Protocol'}, Status => $res{'status'},
    );

    my @bad_recipients;
    foreach my $line ( @status ) {
        # if the passphrase fails, either you have a bad passphrase
        # or gpg-agent has died.  That should get caught in Create and
        # Update, but at least throw an error here
        if (($line->{'Operation'}||'') eq 'PassphraseCheck'
            && $line->{'Status'} =~ /^(?:BAD|MISSING)$/ ) {
            $RT::Logger->error( "$line->{'Status'} PASSPHRASE: $line->{'Message'}" );
            return 0;
        }
        next unless ($line->{'Operation'}||'') eq 'RecipientsCheck';
        next if $line->{'Status'} eq 'DONE';
        $RT::Logger->error( $line->{'Message'} );
        push @bad_recipients, $line;
    }
    return 0 unless @bad_recipients;

    $_->{'AddressObj'} = (Email::Address->parse( $_->{'Recipient'} ))[0]
        foreach @bad_recipients;

    foreach my $recipient ( @bad_recipients ) {
        my $status = SendEmailUsingTemplate(
            To        => $recipient->{'AddressObj'}->address,
            Template  => 'Error: public key',
            Arguments => {
                %$recipient,
                TicketObj      => $args{'Ticket'},
                TransactionObj => $args{'Transaction'},
            },
        );
        unless ( $status ) {
            $RT::Logger->error("Couldn't send 'Error: public key'");
        }
    }

    my $status = SendEmailUsingTemplate(
        To        => RT->Config->Get('OwnerEmail'),
        Template  => 'Error to RT owner: public key',
        Arguments => {
            BadRecipients  => \@bad_recipients,
            TicketObj      => $args{'Ticket'},
            TransactionObj => $args{'Transaction'},
        },
    );
    unless ( $status ) {
        $RT::Logger->error("Couldn't send 'Error to RT owner: public key'");
    }

    DeleteRecipientsFromHead(
        $args{'Entity'}->head,
        map $_->{'AddressObj'}->address, @bad_recipients
    );

    unless ( $args{'Entity'}->head->get('To')
          || $args{'Entity'}->head->get('Cc')
          || $args{'Entity'}->head->get('Bcc') )
    {
        $RT::Logger->debug("$msgid No recipients that have public key, not sending");
        return -1;
    }

    # redo without broken recipients
    %res = RT::Crypt->SignEncrypt( %args );
    return 0 if $res{'exit_code'};

    return 1;
}

=head3 DeleteRecipientsFromHead HEAD RECIPIENTS

Gets a head object and list of addresses.
Deletes addresses from To, Cc or Bcc fields.

=cut

sub DeleteRecipientsFromHead {
    my $head = shift;
    my %skip = map { lc $_ => 1 } @_;

    foreach my $field ( qw(To Cc Bcc) ) {
        $head->replace( $field => Encode::encode( "UTF-8",
            join ', ', map $_->format, grep !$skip{ lc $_->address },
                Email::Address->parse( Encode::decode( "UTF-8", $head->get( $field ) ) ) )
        );
    }
}

=head3 EncodeToMIME

Takes a hash with a String and a Charset. Returns the string encoded
according to RFC2047, using B (base64 based) encoding.

String must be a perl string, octets are returned.

If Charset is not provided then $EmailOutputEncoding config option
is used, or "latin-1" if that is not set.

=cut

sub EncodeToMIME {
    my %args = (
        String => undef,
        Charset  => undef,
        @_
    );
    my $value = $args{'String'};
    return $value unless $value; # 0 is perfect ascii
    my $charset  = $args{'Charset'} || RT->Config->Get('EmailOutputEncoding');
    my $encoding = 'B';

    # using RFC2047 notation, sec 2.
    # encoded-word = "=?" charset "?" encoding "?" encoded-text "?="

    # An 'encoded-word' may not be more than 75 characters long
    #
    # MIME encoding increases 4/3*(number of bytes), and always in multiples
    # of 4. Thus we have to find the best available value of bytes available
    # for each chunk.
    #
    # First we get the integer max which max*4/3 would fit on space.
    # Then we find the greater multiple of 3 lower or equal than $max.
    my $max = int(
        (   ( 75 - length( '=?' . $charset . '?' . $encoding . '?' . '?=' ) )
            * 3
        ) / 4
    );
    $max = int( $max / 3 ) * 3;

    chomp $value;

    if ( $max <= 0 ) {

        # gives an error...
        $RT::Logger->crit("Can't encode! Charset or encoding too big.");
        return ($value);
    }

    return ($value) if $value =~ /^(?:[\t\x20-\x7e]|\x0D*\x0A[ \t])+$/s;

    $value =~ s/\s+$//;

    my ( $tmp, @chunks ) = ( '', () );
    while ( length $value ) {
        my $char = substr( $value, 0, 1, '' );
        my $octets = Encode::encode( $charset, $char );
        if ( length($tmp) + length($octets) > $max ) {
            push @chunks, $tmp;
            $tmp = '';
        }
        $tmp .= $octets;
    }
    push @chunks, $tmp if length $tmp;

    # encode an join chuncks
    $value = join "\n ",
        map MIME::Words::encode_mimeword( $_, $encoding, $charset ),
        @chunks;
    return ($value);
}

sub GenMessageId {
    my %args = (
        Ticket      => undef,
        Scrip       => undef,
        ScripAction => undef,
        @_
    );
    my $org = RT->Config->Get('Organization');
    my $ticket_id = ( ref $args{'Ticket'}? $args{'Ticket'}->id : $args{'Ticket'} ) || 0;
    my $scrip_id = ( ref $args{'Scrip'}? $args{'Scrip'}->id : $args{'Scrip'} ) || 0;
    my $sent = ( ref $args{'ScripAction'}? $args{'ScripAction'}->{'_Message_ID'} : 0 ) || 0;

    return "<rt-". $RT::VERSION ."-". $$ ."-". CORE::time() ."-". int(rand(2000)) .'.'
        . $ticket_id ."-". $scrip_id ."-". $sent ."@". $org .">" ;
}

sub SetInReplyTo {
    my %args = (
        Message   => undef,
        InReplyTo => undef,
        Ticket    => undef,
        @_
    );
    return unless $args{'Message'} && $args{'InReplyTo'};

    my $get_header = sub {
        my @res;
        if ( $args{'InReplyTo'}->isa('MIME::Entity') ) {
            @res = map {Encode::decode("UTF-8", $_)} $args{'InReplyTo'}->head->get( shift );
        } else {
            @res = $args{'InReplyTo'}->GetHeader( shift ) || '';
        }
        return grep length, map { split /\s+/m, $_ } grep defined, @res;
    };

    my @id = $get_header->('Message-ID');
    #XXX: custom header should begin with X- otherwise is violation of the standard
    my @rtid = $get_header->('RT-Message-ID');
    my @references = $get_header->('References');
    unless ( @references ) {
        @references = $get_header->('In-Reply-To');
    }
    push @references, @id, @rtid;
    if ( $args{'Ticket'} ) {
        my $pseudo_ref = PseudoReference( $args{'Ticket'} );
        push @references, $pseudo_ref unless grep $_ eq $pseudo_ref, @references;
    }
    splice @references, 4, -6
        if @references > 10;

    my $mail = $args{'Message'};
    $mail->head->replace( 'In-Reply-To' => Encode::encode( "UTF-8", join ' ', @rtid? (@rtid) : (@id)) ) if @id || @rtid;
    $mail->head->replace( 'References' => Encode::encode( "UTF-8", join ' ', @references) );
}

sub PseudoReference {
    my $ticket = shift;
    return '<RT-Ticket-'. $ticket->id .'@'. RT->Config->Get('Organization') .'>';
}


sub AddSubjectTag {
    my $subject = shift;
    my $ticket  = shift;
    unless ( ref $ticket ) {
        my $tmp = RT::Ticket->new( RT->SystemUser );
        $tmp->Load( $ticket );
        $ticket = $tmp;
    }
    my $id = $ticket->id;
    my $queue_tag = $ticket->QueueObj->SubjectTag;

    my $tag_re = RT->Config->Get('EmailSubjectTagRegex');
    unless ( $tag_re ) {
        my $tag = $queue_tag || RT->Config->Get('rtname');
        $tag_re = qr/\Q$tag\E/;
    } elsif ( $queue_tag ) {
        $tag_re = qr/$tag_re|\Q$queue_tag\E/;
    }
    return $subject if $subject =~ m{\[(?:https?://)?$tag_re\s+#$id\]};

    $subject =~ s/(\r\n|\n|\s)/ /g;
    chomp $subject;
    return "[". ($queue_tag || RT->Config->Get('rtname')) ." #$id] $subject";
}

sub _RecordSendEmailFailure {
    my $ticket = shift;
    if ($ticket) {
        $ticket->_NewTransaction(
            Type => "SystemError",
            Data => "Sending the previous mail has failed.  Please contact your admin, they can find more details in the logs.", #loc
            ActivateScrips => 0,
        );
        return 1;
    }
    else {
        $RT::Logger->error( "Can't record send email failure as ticket is missing" );
        return;
    }
}

# Hash describing how various formatters format <blockquote>...</blockquote>
# regions.
our $BlockquoteDescriptor = {
    w3m       => { indent => 4 },
    elinks    => { indent => 2 },
    links     => { indent => 2 },
    html2text => { indent => 5 },
    lynx      => { indent => 2 },
    core      => { indent => 2 },
};

=head3 ConvertBlockquoteIndentsToQuotemarks

Given plain text that has been converted from HTML to text, adjust
it to quote blockquote regions with ">".

=cut

sub ConvertBlockquoteIndentsToQuotemarks {
    my ($text, $converter) = @_;

    return $text unless exists($BlockquoteDescriptor->{$converter});
    my $n = $BlockquoteDescriptor->{$converter}{indent};
    my $spaces = ' ' x $n;

    # Convert each level of indentation to a ">"; add a space aferwards
    # for readability
    $text =~ s|^(($spaces)+)|">" x (length($1)/$n) . " "|gem;
    return $text;
}

=head3 ConvertHTMLToText HTML

Takes HTML characters and converts it to plain text characters.
Appropriate for generating a plain text part from an HTML part of an
email.  Returns undef if conversion fails.

=cut

sub ConvertHTMLToText {
    return _HTMLFormatter()->(@_);
}

sub _HTMLFormatter {
    state $formatter;

    # If we are running under the test harness, we want to create
    # a new $formatter each time rather than once and caching.
    return $formatter if defined $formatter && !$ENV{HARNESS_ACTIVE};

    my $wanted = RT->Config->Get("HTMLFormatter");
    my @options = ("w3m", "elinks", "links", "html2text", "lynx", "core");

    my @order;
    if ($wanted) {
        @order = ($wanted, "core");
    } else {
        @order = @options;
    }
    # Always fall back to core, even if it is not listed
    for my $prog (@order) {
        if ($prog eq "core") {
            RT->Logger->debug("Using internal Perl HTML -> text conversion");
            if ( !$ENV{HARNESS_ACTIVE} ) {
                RT->Logger->warn("Running with the internal HTML converter can result in performance issues with some HTML. Install one of the following utilities with your package manager to improve performance with an external tool: " . join (', ', grep { $_ ne 'core' } @options));
            }
            require HTML::FormatText::WithLinks::AndTables;
            $formatter = \&_HTMLFormatText;
        } else {
            my $path = $prog =~ s{(.*/)}{} ? $1 : undef;
            my $package = "HTML::FormatText::" . ucfirst($prog);
            unless ($package->require) {
                RT->Logger->warn("$prog is not a valid formatter provided by HTML::FormatExternal")
                    if $wanted;
                next;
            }

            if ($path) {
                local $ENV{PATH} = $path;
                local $ENV{HOME} = File::Spec->tmpdir();
                if (not defined $package->program_version) {
                    RT->Logger->warn("Could not find or run external '$prog' HTML formatter in $path$prog")
                        if $wanted;
                    next;
                }
            } else {
                local $ENV{PATH} = '/usr/local/sbin:/usr/local/bin:/usr/sbin:/usr/bin:/sbin:/bin'
                    unless defined $ENV{PATH};
                local $ENV{HOME} = File::Spec->tmpdir();
                if (not defined $package->program_version) {
                    RT->Logger->warn("Could not find or run external '$prog' HTML formatter in \$PATH ($ENV{PATH}) -- you may need to install it or provide the full path")
                        if $wanted;
                    next;
                }
            }

            RT->Logger->debug("Using $prog for HTML -> text conversion");
            $formatter = sub {
                my $html = shift;
                my $text = RT::Util::safe_run_child {
                    local $ENV{PATH} = $path || $ENV{PATH}
                        || '/usr/local/sbin:/usr/local/bin:/usr/sbin:/usr/bin:/sbin:/bin';
                    local $ENV{HOME} = File::Spec->tmpdir();
                    $package->format_string(
                        Encode::encode( "UTF-8", $html ),
                        input_charset => "UTF-8",
                        output_charset => "UTF-8",
                        leftmargin => 0, rightmargin => 78
                    );
                };
                $text = Encode::decode( "UTF-8", $text );
                return ConvertBlockquoteIndentsToQuotemarks($text, $prog);
            };
        }
        RT->Config->Set( HTMLFormatter => $prog );
        last;
    }
    return $formatter;
}

sub _HTMLFormatText {
    my $html = shift;

    my $text;
    eval {
        $text = HTML::FormatText::WithLinks::AndTables->convert(
            $html => {
                leftmargin      => 0,
                rightmargin     => 78,
                no_rowspacing   => 1,
                before_link     => '',
                after_link      => ' (%l)',
                footnote        => '',
                skip_linked_urls => 1,
                with_emphasis   => 0,
            }
        );
        $text //= '';
    };
    $RT::Logger->error("Failed to downgrade HTML to plain text: $@") if $@;
    return ConvertBlockquoteIndentsToQuotemarks($text, 'core');
}


RT::Base->_ImportOverlays();

1;<|MERGE_RESOLUTION|>--- conflicted
+++ resolved
@@ -130,12 +130,9 @@
         %$argsref
     );
 
-<<<<<<< HEAD
     RT->Config->RefreshConfigFromDatabase();
     RT->System->MaybeRebuildLifecycleCache();
-=======
     RT->SetCurrentInterface('Email');
->>>>>>> 3ddc7a65
 
     # Set the scope to return from with TMPFAIL/FAILURE/SUCCESS
     $SCOPE = HERE;

# BEGIN BPS TAGGED BLOCK {{{
# 
# COPYRIGHT:
#  
# This software is Copyright (c) 1996-2004 Best Practical Solutions, LLC 
#                                          <jesse@bestpractical.com>
# 
# (Except where explicitly superseded by other copyright notices)
# 
# 
# LICENSE:
# 
# This work is made available to you under the terms of Version 2 of
# the GNU General Public License. A copy of that license should have
# been provided with this software, but in any event can be snarfed
# from www.gnu.org.
# 
# This work is distributed in the hope that it will be useful, but
# WITHOUT ANY WARRANTY; without even the implied warranty of
# MERCHANTABILITY or FITNESS FOR A PARTICULAR PURPOSE.  See the GNU
# General Public License for more details.
# 
# You should have received a copy of the GNU General Public License
# along with this program; if not, write to the Free Software
# Foundation, Inc., 675 Mass Ave, Cambridge, MA 02139, USA.
# 
# 
# CONTRIBUTION SUBMISSION POLICY:
# 
# (The following paragraph is not intended to limit the rights granted
# to you to modify and distribute this software under the terms of
# the GNU General Public License and is only of importance to you if
# you choose to contribute your changes and enhancements to the
# community by submitting them to Best Practical Solutions, LLC.)
# 
# By intentionally submitting any modifications, corrections or
# derivatives to this work, or any other work intended for use with
# Request Tracker, to Best Practical Solutions, LLC, you confirm that
# you are the copyright holder for those contributions and you grant
# Best Practical Solutions,  LLC a nonexclusive, worldwide, irrevocable,
# royalty-free, perpetual, license to use, copy, create derivative
# works based on those contributions, and sublicense and distribute
# those contributions and any derivatives thereof.
# 
# END BPS TAGGED BLOCK }}}
package RT::Interface::Web::Handler;

sub DefaultHandlerArgs  { (
    comp_root => [
        [ local    => $RT::MasonLocalComponentRoot ],
        [ standard => $RT::MasonComponentRoot ]
    ],
    default_escape_flags => 'h',
    data_dir             => "$RT::MasonDataDir",
    allow_globals        => [qw(%session)],
    # Turn off static source if we're in developer mode.
    static_source        => ($RT::DevelMode ? '0' : '1'), 
<<<<<<< HEAD
=======
    use_object_files     => ($RT::DevelMode ? '0' : '1'), 
>>>>>>> ad689c25
    autoflush            => 0
) };

# {{{ sub new 

=head2 new

  Constructs a web handler of the appropriate class.
  Takes options to pass to the constructor.

=cut

sub new {
    my $class = shift;
    $class->InitSessionDir;

    if ($MasonX::Apache2Handler::VERSION) {
        goto &NewApache2Handler;
    }
    elsif ( $mod_perl::VERSION && $mod_perl::VERSION >= 1.9908 ) {
        require Apache::RequestUtil;
        no warnings 'redefine';
        my $sub = *Apache::request{CODE};
        *Apache::request = sub {
            my $r;
            eval { $r = $sub->('Apache'); };

            # warn $@ if $@;
            return $r;
        };
        goto &NewApacheHandler;
    }
    elsif ($CGI::MOD_PERL) {
        goto &NewApacheHandler;
    }
    else {
        goto &NewCGIHandler;
    }
}

sub InitSessionDir {
    # Activate the following if running httpd as root (the normal case).
    # Resets ownership of all files created by Mason at startup.
    # Note that mysql uses DB for sessions, so there's no need to do this.
    unless ( $RT::DatabaseType =~ /(mysql|Pg)/ ) {

        # Clean up our umask to protect session files
        umask(0077);

        if ($CGI::MOD_PERL) {
            chown( Apache->server->uid, Apache->server->gid,
                [$RT::MasonSessionDir] )
            if Apache->server->can('uid');
        }

        # Die if WebSessionDir doesn't exist or we can't write to it
        stat($RT::MasonSessionDir);
        die "Can't read and write $RT::MasonSessionDir"
        unless ( ( -d _ ) and ( -r _ ) and ( -w _ ) );
    }

}

# }}}

# {{{ sub NewApacheHandler 

=head2 NewApacheHandler

  Takes extra options to pass to HTML::Mason::ApacheHandler->new
  Returns a new Mason::ApacheHandler object

=cut

sub NewApacheHandler {
    require HTML::Mason::ApacheHandler;
    return NewHandler('HTML::Mason::ApacheHandler', args_method => "CGI", @_);
}

# }}}

# {{{ sub NewApache2Handler 

=head2 NewApache2Handler

  Takes extra options to pass to MasonX::Apache2Handler->new
  Returns a new MasonX::Apache2Handler object

=cut

sub NewApache2Handler {
    require MasonX::Apache2Handler;
    return NewHandler('MasonX::Apache2Handler', args_method => "CGI", @_);
}

# }}}

# {{{ sub NewCGIHandler 

=head2 NewCGIHandler

  Returns a new Mason::CGIHandler object

=cut

sub NewCGIHandler {
    require HTML::Mason::CGIHandler;
    return NewHandler('HTML::Mason::CGIHandler', @_);
}

sub NewHandler {
    my $class = shift;
    my $handler = $class->new(
        DefaultHandlerArgs(),
        @_
    );
  
    $handler->interp->set_escape( h => \&RT::Interface::Web::EscapeUTF8 );
    $handler->interp->set_escape( u => \&RT::Interface::Web::EscapeURI  );
    return($handler);
}

# }}}

1;<|MERGE_RESOLUTION|>--- conflicted
+++ resolved
@@ -55,10 +55,7 @@
     allow_globals        => [qw(%session)],
     # Turn off static source if we're in developer mode.
     static_source        => ($RT::DevelMode ? '0' : '1'), 
-<<<<<<< HEAD
-=======
     use_object_files     => ($RT::DevelMode ? '0' : '1'), 
->>>>>>> ad689c25
     autoflush            => 0
 ) };
 

--- conflicted
+++ resolved
@@ -107,15 +107,12 @@
         # Clean up our umask to protect session files
         umask(0077);
 
-<<<<<<< HEAD
-        if ($CGI::MOD_PERL) { local $@; eval {
-=======
         if ($CGI::MOD_PERL and $CGI::MOD_PERL < 1.9908 ) {
 
->>>>>>> a44c64ff
             chown( Apache->server->uid, Apache->server->gid,
                 $RT::MasonSessionDir )
-        } }
+            if Apache->server->can('uid');
+        }
 
         # Die if WebSessionDir doesn't exist or we can't write to it
         stat($RT::MasonSessionDir);

# BEGIN BPS TAGGED BLOCK {{{
#
# COPYRIGHT:
#
# This software is Copyright (c) 1996-2019 Best Practical Solutions, LLC
#                                          <sales@bestpractical.com>
#
# (Except where explicitly superseded by other copyright notices)
#
#
# LICENSE:
#
# This work is made available to you under the terms of Version 2 of
# the GNU General Public License. A copy of that license should have
# been provided with this software, but in any event can be snarfed
# from www.gnu.org.
#
# This work is distributed in the hope that it will be useful, but
# WITHOUT ANY WARRANTY; without even the implied warranty of
# MERCHANTABILITY or FITNESS FOR A PARTICULAR PURPOSE.  See the GNU
# General Public License for more details.
#
# You should have received a copy of the GNU General Public License
# along with this program; if not, write to the Free Software
# Foundation, Inc., 51 Franklin Street, Fifth Floor, Boston, MA
# 02110-1301 or visit their web page on the internet at
# http://www.gnu.org/licenses/old-licenses/gpl-2.0.html.
#
#
# CONTRIBUTION SUBMISSION POLICY:
#
# (The following paragraph is not intended to limit the rights granted
# to you to modify and distribute this software under the terms of
# the GNU General Public License and is only of importance to you if
# you choose to contribute your changes and enhancements to the
# community by submitting them to Best Practical Solutions, LLC.)
#
# By intentionally submitting any modifications, corrections or
# derivatives to this work, or any other work intended for use with
# Request Tracker, to Best Practical Solutions, LLC, you confirm that
# you are the copyright holder for those contributions and you grant
# Best Practical Solutions,  LLC a nonexclusive, worldwide, irrevocable,
# royalty-free, perpetual, license to use, copy, create derivative
# works based on those contributions, and sublicense and distribute
# those contributions and any derivatives thereof.
#
# END BPS TAGGED BLOCK }}}

=head1 NAME

RT::Interface::Web::MenuBuilder

=cut

use strict;
use warnings;

package RT::Interface::Web::MenuBuilder;

sub loc { HTML::Mason::Commands::loc( @_ ); }

sub QueryString {
    my %args = @_;
    my $u    = URI->new();
    $u->query_form(map { $_ => $args{$_} } sort keys %args);
    return $u->query;
}

sub BuildMainNav {
    my $request_path = shift;
    my $top          = shift;
    my $widgets      = shift;
    my $page         = shift;

    my %args = ( @_ );

    my $query_string = $args{QueryString};
    my $query_args = $args{QueryArgs};

    my $current_user = $HTML::Mason::Commands::session{CurrentUser};

    if ($request_path =~ m{^/Asset/}) {
        $widgets->child( asset_search => raw_html => $HTML::Mason::Commands::m->scomp('/Asset/Elements/Search') );
        $widgets->child( create_asset => raw_html => $HTML::Mason::Commands::m->scomp('/Asset/Elements/CreateAsset') );
    }
    elsif ($request_path =~ m{^/Articles/}) {
        $widgets->child( article_search => raw_html => $HTML::Mason::Commands::m->scomp('/Articles/Elements/GotoArticle') );
        $widgets->child( create_article => raw_html => $HTML::Mason::Commands::m->scomp('/Articles/Elements/CreateArticleButton') );
    } else {
        $widgets->child( simple_search => raw_html => $HTML::Mason::Commands::m->scomp('SimpleSearch', Placeholder => loc('Search Tickets')) );
        $widgets->child( create_ticket => raw_html => $HTML::Mason::Commands::m->scomp('CreateTicket') );
    }

    my $home = $top->child( home => title => loc('Homepage'), path => '/' );
    $home->child( create_ticket => title => loc("Create Ticket"),
                  path => "/Ticket/Create.html" );

    unless ($HTML::Mason::Commands::session{'dashboards_in_menu'}) {
        my $dashboards_in_menu = $current_user->UserObj->Preferences(
            'DashboardsInMenu',
            {},
        );

        unless ($dashboards_in_menu->{dashboards}) {
            my ($default_dashboards) =
                RT::System->new( $current_user )
                    ->Attributes
                    ->Named('DashboardsInMenu');
            if ($default_dashboards) {
                $dashboards_in_menu = $default_dashboards->Content;
            }
        }

        $HTML::Mason::Commands::session{'dashboards_in_menu'} = $dashboards_in_menu->{dashboards} || [];
    }

    my @dashboards;
    for my $id ( @{$HTML::Mason::Commands::session{'dashboards_in_menu'}} ) {
        my $dash = RT::Dashboard->new( $current_user );
        my ( $status, $msg ) = $dash->LoadById($id);
        if ( $status ) {
            push @dashboards, $dash;
        } else {
            $RT::Logger->debug( "Failed to load dashboard $id: $msg, removing from menu" );
            $home->RemoveDashboardMenuItem(
                DashboardId => $id,
                CurrentUser => $HTML::Mason::Commands::session{CurrentUser}->UserObj,
            );
            @{ $HTML::Mason::Commands::session{'dashboards_in_menu'} } =
              grep { $_ != $id } @{ $HTML::Mason::Commands::session{'dashboards_in_menu'} };
        }
    }

    my $dashes = $top->child('home');
    if (@dashboards) {
        for my $dash (@dashboards) {
            $home->child( 'dashboard-' . $dash->id,
                title => $dash->Name,
                path  => '/Dashboards/' . $dash->id . '/' . $dash->Name
            );
        }
    }
    $dashes->child( edit => title => loc('Update This Menu'), path => 'Prefs/DashboardsInMenu.html' );
    $dashes->child( more => title => loc('All Dashboards'),   path => 'Dashboards/index.html' );
    my $dashboard = RT::Dashboard->new( $current_user );
    if ( $dashboard->CurrentUserCanCreateAny ) {
        $dashes->child('dashboard_create' => title => loc('New Dashboard'), path => "/Dashboards/Modify.html?Create=1" );
    }

    my $search = $top->child( search => title => loc('Search'), path => '/Search/Simple.html' );

    my $tickets = $search->child( tickets => title => loc('Tickets'), path => '/Search/Build.html' );
    $tickets->child( simple => title => loc('Simple Search'), path => "/Search/Simple.html" );
    $tickets->child( new    => title => loc('New Search'),    path => "/Search/Build.html?NewQuery=1" );

    my $recents = $tickets->child( recent => title => loc('Recently Viewed'));
    for my $ticket ( $current_user->RecentlyViewedTickets ) {
        my $title = $ticket->{subject} || loc( "(No subject)" );
        if ( length $title > 50 ) {
            $title = substr($title, 0, 47);
            $title =~ s/\s+$//;
            $title .= "...";
        }
        $title = "#$ticket->{id}: " . $title;
        $recents->child( "$ticket->{id}" => title => $title, path => "/Ticket/Display.html?id=" . $ticket->{id} );
    }

    $search->child( articles => title => loc('Articles'),   path => "/Articles/Article/Search.html" )
        if $current_user->HasRight( Right => 'ShowArticlesMenu', Object => RT->System );

    $search->child( users => title => loc('Users'),   path => "/User/Search.html" );

    $search->child( groups      =>
                    title       => loc('Groups'),
                    path        => "/Group/Search.html",
                    description => 'Group search'
    );

    my $search_assets;
    if ($HTML::Mason::Commands::session{CurrentUser}->HasRight( Right => 'ShowAssetsMenu', Object => RT->System )) {
        $search_assets = $search->child( assets => title => loc("Assets"), path => "/Search/Build.html?Class=RT::Assets" );
        if (!RT->Config->Get('AssetHideSimpleSearch')) {
            $search_assets->child("asset_simple", title => loc("Simple Search"), path => "/Asset/Search/");
        }
        $search_assets->child("assetsql", title => loc("New Search"), path => "/Search/Build.html?Class=RT::Assets&NewQuery=1");
    }


    my $txns = $search->child( transactions => title => loc('Transactions'), path => '/Search/Build.html?Class=RT::Transactions&ObjectType=RT::Ticket' );
    my $txns_tickets = $txns->child( tickets => title => loc('Tickets'), path => "/Search/Build.html?Class=RT::Transactions&ObjectType=RT::Ticket" );
    $txns_tickets->child( new => title => loc('New Search'), path => "/Search/Build.html?Class=RT::Transactions&ObjectType=RT::Ticket&NewQuery=1" );

    my $reports = $top->child( reports =>
        title       => loc('Reports'),
        description => loc('Reports summarizing ticket resolution and status'),
        path        => loc('/Reports'),
    );
    $reports->child( resolvedbyowner =>
        title       => loc('Resolved by owner'),
        path        => '/Reports/ResolvedByOwner.html',
        description => loc('Examine tickets resolved in a queue, grouped by owner'),
    );
    $reports->child( resolvedindaterange =>
        title       => loc('Resolved in date range'),
        path        => '/Reports/ResolvedByDates.html',
        description => loc('Examine tickets resolved in a queue between two dates'),
    );
    $reports->child( createdindaterange =>
        title       => loc('Created in a date range'),
        path        => '/Reports/CreatedByDates.html',
        description => loc('Examine tickets created in a queue between two dates'),
    );

    if ($current_user->HasRight( Right => 'ShowArticlesMenu', Object => RT->System )) {
        my $articles = $top->child( articles => title => loc('Articles'), path => "/Articles/index.html");
        $articles->child( articles => title => loc('Overview'), path => "/Articles/index.html" );
        $articles->child( topics   => title => loc('Topics'),   path => "/Articles/Topics.html" );
        $articles->child( create   => title => loc('Create'),   path => "/Articles/Article/PreCreate.html" );
        $articles->child( search   => title => loc('Search'),   path => "/Articles/Article/Search.html" );
    }

    if ($current_user->HasRight( Right => 'ShowAssetsMenu', Object => RT->System )) {
<<<<<<< HEAD
        my $assets = $top->child( "assets", title => loc("Assets"), path => "/Asset/Search/" );
        $assets->child( "create", title => loc("Create"), path => "/Asset/Create.html" );
        $assets->child( "search", title => loc("Search"), path => "/Asset/Search/" );
=======
        my $assets = $top->child(
            "assets",
            title => loc("Assets"),
            path  => RT->Config->Get('AssetHideSimpleSearch') ? "/Search/Build.html?Class=RT::Assets&NewQuery=1" : "/Asset/Search/",
        );
        $assets->child( "create", title => loc("Create"), path => "/Asset/CreateInCatalog.html" );
        if (!RT->Config->Get('AssetHideSimpleSearch')) {
            $assets->child( "simple_search", title => loc("Simple Search"), path => "/Asset/Search/" );
        }
        $assets->child( "search", title => loc("New Search"), path => "/Search/Build.html?Class=RT::Assets&NewQuery=1" );
>>>>>>> fcaf5da0
    }

    my $tools = $top->child( tools => title => loc('Tools'), path => '/Tools/index.html' );

    $tools->child( my_day =>
        title       => loc('My Day'),
        description => loc('Easy updating of your open tickets'),
        path        => '/Tools/MyDay.html',
    );

    if ( RT->Config->Get('EnableReminders') ) {
        $tools->child( my_reminders =>
            title       => loc('My Reminders'),
            description => loc('Easy viewing of your reminders'),
            path        => '/Tools/MyReminders.html',
        );
    }

    if ( $current_user->HasRight( Right => 'ShowApprovalsTab', Object => RT->System ) ) {
        $tools->child( approval =>
            title       => loc('Approval'),
            description => loc('My Approvals'),
            path        => '/Approvals/',
        );
    }

    if ( $current_user->HasRight( Right => 'ShowConfigTab', Object => RT->System ) )
    {
        _BuildAdminMenu( $request_path, $top, $widgets, $page, %args );
    }

    my $username = '<span class="current-user">'
                 . $HTML::Mason::Commands::m->interp->apply_escapes($current_user->Name, 'h')
                 . '</span>';
    my $about_me = $top->child( 'preferences' =>
        title        => loc('Logged in as [_1]', $username),
        escape_title => 0,
        path         => '/User/Summary.html?id=' . $current_user->id,
        sort_order   => 99,
    );

    $about_me->child( rt_name => title => loc("RT for [_1]", RT->Config->Get('rtname')), path => '/' );

    if ( $current_user->UserObj
         && $current_user->HasRight( Right => 'ModifySelf', Object => RT->System )) {
        my $settings = $about_me->child( settings => title => loc('Settings'), path => '/Prefs/Other.html' );
        $settings->child( options        => title => loc('Preferences'),        path => '/Prefs/Other.html' );
        $settings->child( about_me       => title => loc('About me'),       path => '/Prefs/AboutMe.html' );
        $settings->child( search_options => title => loc('Search options'), path => '/Prefs/SearchOptions.html' );
        $settings->child( myrt           => title => loc('RT at a glance'), path => '/Prefs/MyRT.html' );
        $settings->child( dashboards_in_menu =>
            title => loc('Dashboards in menu'),
            path  => '/Prefs/DashboardsInMenu.html',
        );
        $settings->child( queue_list    => title => loc('Queue list'),   path => '/Prefs/QueueList.html' );

        my $search_menu = $settings->child( 'saved-searches' => title => loc('Saved Searches') );
        my $searches = [ $HTML::Mason::Commands::m->comp( "/Search/Elements/SearchesForObject",
                          Object => RT::System->new( $current_user )) ];
        my $i = 0;

        for my $search (@$searches) {
            $search_menu->child( "search-" . $i++ =>
                title => $search->[1],
                path  => "/Prefs/Search.html?"
                       . QueryString( name => ref( $search->[2] ) . '-' . $search->[2]->Id ),
            );

        }
    }
    my $logout_url = RT->Config->Get('LogoutURL');
    if ( $current_user->Name
         && (   !RT->Config->Get('WebRemoteUserAuth')
              || RT->Config->Get('WebFallbackToRTLogin') )) {
        $about_me->child( logout => title => loc('Logout'), path => $logout_url );
    }
    if ( $request_path =~ m{^/Dashboards/(\d+)?}) {
        if ( my $id = ( $1 || $HTML::Mason::Commands::DECODED_ARGS->{'id'} ) ) {
            my $obj = RT::Dashboard->new( $current_user );
            $obj->LoadById($id);
            if ( $obj and $obj->id ) {
                $page->child( basics       => title => loc('Basics'),       path => "/Dashboards/Modify.html?id=" . $obj->id);
                $page->child( content      => title => loc('Content'),      path => "/Dashboards/Queries.html?id=" . $obj->id);
                $page->child( subscription => title => loc('Subscription'), path => "/Dashboards/Subscription.html?id=" . $obj->id)
                    if $obj->CurrentUserCanSubscribe;
                $page->child( show         => title => loc('Show'),         path => "/Dashboards/" . $obj->id . "/" . $obj->Name)
            }
        }
    }


    if ( $request_path =~ m{^/Ticket/} ) {
        if ( ( $HTML::Mason::Commands::DECODED_ARGS->{'id'} || '' ) =~ /^(\d+)$/ ) {
            my $id  = $1;
            my $obj = RT::Ticket->new( $current_user );
            $obj->Load($id);

            if ( $obj and $obj->id ) {
                my $actions = $page->child( actions => title => loc('Actions'), sort_order  => 95 );

                my %can = %{ $obj->CurrentUser->PrincipalObj->HasRights( Object => $obj ) };
                # since CurrentUserCanSetOwner returns ($ok, $msg), the parens ensure that $can{} gets $ok
                ( $can{'_ModifyOwner'} ) = $obj->CurrentUserCanSetOwner();
                my $can = sub {
                    unless ($_[0] eq 'ExecuteCode') {
                        return $can{$_[0]} || $can{'SuperUser'};
                    } else {
                        return !RT->Config->Get('DisallowExecuteCode')
                            && ( $can{'ExecuteCode'} || $can{'SuperUser'} );
                    }
                };

                $page->child( bookmark => raw_html => $HTML::Mason::Commands::m->scomp( '/Ticket/Elements/Bookmark', id => $id ), sort_order => 98 );

                if ($can->('ModifyTicket')) {
                    $page->child( timer => raw_html => $HTML::Mason::Commands::m->scomp( '/Ticket/Elements/PopupTimerLink', id => $id ), sort_order => 99 );
                }

                $page->child( display => title => loc('Display'), path => "/Ticket/Display.html?id=" . $id );
                $page->child( history => title => loc('History'), path => "/Ticket/History.html?id=" . $id );

                # comment out until we can do it for an individual custom field
                #if ( $can->('ModifyTicket') || $can->('ModifyCustomField') ) {
                $page->child( basics => title => loc('Basics'), path => "/Ticket/Modify.html?id=" . $id );

                #}

                if ( $can->('ModifyTicket') || $can->('_ModifyOwner') || $can->('Watch') || $can->('WatchAsAdminCc') ) {
                    $page->child( people => title => loc('People'), path => "/Ticket/ModifyPeople.html?id=" . $id );
                }

                if ( $can->('ModifyTicket') ) {
                    $page->child( dates => title => loc('Dates'), path => "/Ticket/ModifyDates.html?id=" . $id );
                    $page->child( links => title => loc('Links'), path => "/Ticket/ModifyLinks.html?id=" . $id );
                }

                #if ( $can->('ModifyTicket') || $can->('ModifyCustomField') || $can->('_ModifyOwner') ) {
                $page->child( jumbo => title => loc('Jumbo'), path => "/Ticket/ModifyAll.html?id=" . $id );
                #}

                if ( RT->Config->Get('EnableReminders') ) {
                    $page->child( reminders => title => loc('Reminders'), path => "/Ticket/Reminders.html?id=" . $id );
                }

                if ( $can->('ModifyTicket') or $can->('ReplyToTicket') ) {
                    $actions->child( reply => title => loc('Reply'), path => "/Ticket/Update.html?Action=Respond;id=" . $id );
                }

                if ( $can->('ModifyTicket') or $can->('CommentOnTicket') ) {
                    $actions->child( comment => title => loc('Comment'), path => "/Ticket/Update.html?Action=Comment;id=" . $id );
                }

                if ( $can->('ForwardMessage') ) {
                    $actions->child( forward => title => loc('Forward'), path => "/Ticket/Forward.html?id=" . $id );
                }

                my $hide_resolve_with_deps = RT->Config->Get('HideResolveActionsWithDependencies')
                    && $obj->HasUnresolvedDependencies;

                my $current   = $obj->Status;
                my $lifecycle = $obj->LifecycleObj;
                my $i         = 1;
                foreach my $info ( $lifecycle->Actions($current) ) {
                    my $next = $info->{'to'};
                    next unless $lifecycle->IsTransition( $current => $next );

                    my $check = $lifecycle->CheckRight( $current => $next );
                    next unless $can->($check);

                    next if $hide_resolve_with_deps
                        && $lifecycle->IsInactive($next)
                        && !$lifecycle->IsInactive($current);

                    my $action = $info->{'update'} || '';
                    my $url = '/Ticket/';
                    $url .= "Update.html?". QueryString(
                        $action
                            ? (Action        => $action)
                            : (SubmitTicket  => 1, Status => $next),
                        DefaultStatus => $next,
                        id            => $id,
                    );
                    my $key = $info->{'label'} || ucfirst($next);
                    $actions->child( $key => title => loc( $key ), path => $url);
                }

                my ($can_take, $tmsg) = $obj->CurrentUserCanSetOwner( Type => 'Take' );
                my ($can_steal, $smsg) = $obj->CurrentUserCanSetOwner( Type => 'Steal' );
                my ($can_untake, $umsg) = $obj->CurrentUserCanSetOwner( Type => 'Untake' );
                if ( $can_take ){
                    $actions->child( take => title => loc('Take'), path => "/Ticket/Display.html?Action=Take;id=" . $id );
                }
                elsif ( $can_steal ){
                    $actions->child( steal => title => loc('Steal'), path => "/Ticket/Display.html?Action=Steal;id=" . $id );
                }
                elsif ( $can_untake ){
                    $actions->child( untake => title => loc('Untake'), path => "/Ticket/Display.html?Action=Untake;id=" . $id );
                }

                # TODO needs a "Can extract article into a class applied to this queue" check
                $actions->child( 'extract-article' =>
                    title => loc('Extract Article'),
                    path  => "/Articles/Article/ExtractIntoClass.html?Ticket=".$obj->id,
                ) if $current_user->HasRight( Right => 'ShowArticlesMenu', Object => RT->System );

                $actions->child( 'edit_assets' =>
                    title => loc('Edit Assets'),
                     path => "/Asset/Search/Bulk.html?Query=Linked=" . $obj->id,
                ) if $can->('ModifyTicket')
                  && $HTML::Mason::Commands::session{CurrentUser}->HasRight( Right => 'ShowAssetsMenu', Object => RT->System );

                if ( defined $HTML::Mason::Commands::session{"tickets"} ) {
                    # we have to update session data if we get new ItemMap
                    my $updatesession = 1 unless ( $HTML::Mason::Commands::session{"tickets"}->{'item_map'} );

                    my $item_map = $HTML::Mason::Commands::session{"tickets"}->ItemMap;

                    if ($updatesession) {
                        $HTML::Mason::Commands::session{"tickets"}->PrepForSerialization();
                    }

                    my $search = $top->child('search')->child('tickets');
                    # Don't display prev links if we're on the first ticket
                    if ( $item_map->{$id}->{prev} ) {
                        $search->child( first =>
                            title => '<< ' . loc('First'), class => "nav", path => "/Ticket/Display.html?id=" . $item_map->{first});
                        $search->child( prev =>
                            title => '< ' . loc('Prev'),   class => "nav", path => "/Ticket/Display.html?id=" . $item_map->{$id}->{prev});
                    }
                    # Don't display next links if we're on the last ticket
                    if ( $item_map->{$id}->{next} ) {
                        $search->child( next =>
                            title => loc('Next') . ' >',  class => "nav", path => "/Ticket/Display.html?id=" . $item_map->{$id}->{next});
                        if ( $item_map->{last} ) {
                            $search->child( last =>
                                title => loc('Last') . ' >>', class => "nav", path => "/Ticket/Display.html?id=" . $item_map->{last});
                        }
                    }
                }
            }
        }
    }

    # display "View ticket" link in transactions
    if ( $request_path =~ m{^/Transaction/Display.html} ) {
        if ( ( $HTML::Mason::Commands::DECODED_ARGS->{'id'} || '' ) =~ /^(\d+)$/ ) {
            my $txn_id = $1;
            my $txn = RT::Transaction->new( $current_user );
            $txn->Load( $txn_id );
            my $object = $txn->Object;
            if ( $object->Id ) {
                my $object_type = $object->RecordType;
                if ( $object_type eq 'Ticket' ) {
                    $page->child( view_ticket => title => loc("View ticket"), path => "/Ticket/Display.html?id=" . $object->Id );
                }
            }
        }
    }

    # Scope here so we can share in the Privileged callback
    my $args      = '';
    my $has_query = '';
    if (
        (
               $request_path =~ m{^/(?:Ticket|Transaction|Search)/}
            && $request_path !~ m{^/Search/Simple\.html}
        )
        || (   $request_path =~ m{^/Search/Simple\.html}
            && $HTML::Mason::Commands::DECODED_ARGS->{'q'} )

        # TODO: Asset simple search and SQL search don't share query, we
        # can't simply link to SQL search page on asset pages without
        # identifying if it's from simple search or SQL search. For now,
        # show "Current Search" only if asset simple search is disabled.

        || ( $search_assets && $request_path =~ m{^/Asset/(?!Search/)} && RT->Config->Get('AssetHideSimpleSearch') )
      )
    {
        my $class = $HTML::Mason::Commands::DECODED_ARGS->{Class}
            || ( $request_path =~ m{^/(Transaction|Ticket|Asset)/} ? "RT::$1s" : 'RT::Tickets' );

        my $search;
        if ( $class eq 'RT::Tickets' ) {
            $search = $top->child('search')->child('tickets');
        }
        elsif ( $class eq 'RT::Assets' ) {
            $search = $search_assets;
        }
        else {
            $search = $txns_tickets;
        }

        my $hash_name = join '-', 'CurrentSearchHash', $class,
            $HTML::Mason::Commands::DECODED_ARGS->{ObjectType} || ( $class eq 'RT::Transactions' ? 'RT::Ticket' : () );
        my $current_search = $HTML::Mason::Commands::session{$hash_name} || {};
        my $search_id = $HTML::Mason::Commands::DECODED_ARGS->{'SavedSearchLoad'} || $HTML::Mason::Commands::DECODED_ARGS->{'SavedSearchId'} || $current_search->{'SearchId'} || '';
        my $chart_id = $HTML::Mason::Commands::DECODED_ARGS->{'SavedChartSearchId'} || $current_search->{SavedChartSearchId};

        $has_query = 1 if ( $HTML::Mason::Commands::DECODED_ARGS->{'Query'} or $current_search->{'Query'} );

        my %query_args;
        my %fallback_query_args = (
            SavedSearchId => ( $search_id eq 'new' ) ? undef : $search_id,
            SavedChartSearchId => $chart_id,
            (
                map {
                    my $p = $_;
                    $p => $HTML::Mason::Commands::DECODED_ARGS->{$p} || $current_search->{$p}
                } qw(Query Format OrderBy Order Page Class ObjectType)
            ),
            RowsPerPage => (
                defined $HTML::Mason::Commands::DECODED_ARGS->{'RowsPerPage'}
                ? $HTML::Mason::Commands::DECODED_ARGS->{'RowsPerPage'}
                : $current_search->{'RowsPerPage'}
            ),
        );
        $fallback_query_args{Class} ||= $class;
        $fallback_query_args{ObjectType} ||= 'RT::Ticket' if $class eq 'RT::Transactions';

        if ($query_string) {
            $args = '?' . $query_string;
        }
        else {
            my %final_query_args = ();
            # key => callback to avoid unnecessary work

            for my $param (keys %fallback_query_args) {
                $final_query_args{$param} = defined($query_args->{$param})
                                          ? $query_args->{$param}
                                          : $fallback_query_args{$param};
            }

            for my $field (qw(Order OrderBy)) {
                if ( ref( $final_query_args{$field} ) eq 'ARRAY' ) {
                    $final_query_args{$field} = join( "|", @{ $final_query_args{$field} } );
                } elsif (not defined $final_query_args{$field}) {
                    delete $final_query_args{$field};
                }
                else {
                    $final_query_args{$field} ||= '';
                }
            }

            $args = '?' . QueryString(%final_query_args);
        }

        my $current_search_menu;
        if (   $class eq 'RT::Tickets' && $request_path =~ m{^/Ticket}
            || $class eq 'RT::Transactions' && $request_path =~ m{^/Transaction}
            || $class eq 'RT::Assets' && $request_path =~ m{^/Asset/(?!Search/)} )
        {
            $current_search_menu = $search->child( current_search => title => loc('Current Search') );
            $current_search_menu->path("/Search/Results.html$args") if $has_query;
        }
        else {
            $current_search_menu = $page;
        }

        $current_search_menu->child( edit_search =>
            title => loc('Edit Search'), path => "/Search/Build.html$args" );
        $current_search_menu->child( advanced =>
            title => loc('Advanced'),    path => "/Search/Edit.html$args" );
        $current_search_menu->child( custom_date_ranges =>
            title => loc('Custom Date Ranges'), path => "/Search/CustomDateRanges.html" ) if $class eq 'RT::Tickets';
        if ($has_query) {
            $current_search_menu->child( results => title => loc('Show Results'), path => "/Search/Results.html$args" );
        }

        if ( $has_query ) {
            if ( $class eq 'RT::Tickets' ) {
                $current_search_menu->child( bulk  => title => loc('Bulk Update'), path => "/Search/Bulk.html$args" );
                $current_search_menu->child( chart => title => loc('Chart'),       path => "/Search/Chart.html$args" );
            }
            elsif ( $class eq 'RT::Assets' ) {
                $current_search_menu->child( bulk  => title => loc('Bulk Update'), path => "/Asset/Search/Bulk.html$args" );
            }

            my $more = $current_search_menu->child( more => title => loc('Feeds') );

            $more->child( spreadsheet => title => loc('Spreadsheet'), path => "/Search/Results.tsv$args" );

            if ( $class eq 'RT::Tickets' ) {
                my %rss_data
                    = map { $_ => $query_args->{$_} || $fallback_query_args{$_} || '' } qw(Query Order OrderBy);
                my $RSSQueryString = "?"
                    . QueryString(
                    Query   => $rss_data{Query},
                    Order   => $rss_data{Order},
                    OrderBy => $rss_data{OrderBy}
                    );
                my $RSSPath = join '/', map $HTML::Mason::Commands::m->interp->apply_escapes( $_, 'u' ),
                    $current_user->UserObj->Name,
                    $current_user->UserObj->GenerateAuthString(
                    $rss_data{Query} . $rss_data{Order} . $rss_data{OrderBy} );

                $more->child( rss => title => loc('RSS'), path => "/NoAuth/rss/$RSSPath/$RSSQueryString" );
                my $ical_path = join '/', map $HTML::Mason::Commands::m->interp->apply_escapes( $_, 'u' ),
                    $current_user->UserObj->Name,
                    $current_user->UserObj->GenerateAuthString( $rss_data{Query} ),
                    $rss_data{Query};
                $more->child( ical => title => loc('iCal'), path => '/NoAuth/iCal/' . $ical_path );

                if ($request_path =~ m{^/Search/Results.html}
                    &&    #XXX TODO better abstraction
                    $current_user->HasRight( Right => 'SuperUser', Object => RT->System )
                   )
                {
                    my $shred_args = QueryString(
                        Search          => 1,
                        Plugin          => 'Tickets',
                        'Tickets:query' => $rss_data{'Query'},
                        'Tickets:limit' => $query_args->{'Rows'},
                    );

                    $more->child(
                        shredder => title => loc('Shredder'),
                        path     => '/Admin/Tools/Shredder/?' . $shred_args
                    );
                }
            }
        }
    }

    if ( $request_path =~ m{^/Article/} ) {
        if ( $HTML::Mason::Commands::DECODED_ARGS->{'id'} && $HTML::Mason::Commands::DECODED_ARGS->{'id'} =~ /^\d+$/ ) {
            my $id = $HTML::Mason::Commands::DECODED_ARGS->{'id'};
            $page->child( display => title => loc('Display'), path => "/Articles/Article/Display.html?id=".$id );
            $page->child( history => title => loc('History'), path => "/Articles/Article/History.html?id=".$id );
            $page->child( modify  => title => loc('Modify'),  path => "/Articles/Article/Edit.html?id=".$id );
        }
    }

    if ( $request_path =~ m{^/Articles/} ) {
        $page->child( search => title => loc("Search"),       path => "/Articles/Article/Search.html" );
        if ( $request_path =~ m{^/Articles/Article/} and ( $HTML::Mason::Commands::DECODED_ARGS->{'id'} || '' ) =~ /^(\d+)$/ ) {
            my $id  = $1;
            my $obj = RT::Article->new( $current_user );
            $obj->Load($id);

            if ( $obj and $obj->id ) {
                $page->child( display => title => loc("Display"), path => "/Articles/Article/Display.html?id=" . $id );
                $page->child( history => title => loc('History'), path => '/Articles/Article/History.html?id=' . $id );

                if ( $obj->CurrentUserHasRight('ModifyArticle') ) {
                    $page->child(modify => title => loc('Modify'), path => '/Articles/Article/Edit.html?id=' . $id );
                }
            }
        }

    }

    if ($request_path =~ m{^/Asset/} and $HTML::Mason::Commands::DECODED_ARGS->{id} and $HTML::Mason::Commands::DECODED_ARGS->{id} !~ /\D/) {
        _BuildAssetMenu( $request_path, $top, $widgets, $page, %args );
    } elsif ( $request_path =~ m{^/Asset/Search/(?:index\.html)?$}
        || ( $request_path =~ m{^/Asset/Search/Bulk\.html$} && $HTML::Mason::Commands::DECODED_ARGS->{Catalog} ) ) {
        my %search = map @{$_},
            grep defined $_->[1] && length $_->[1],
            map {ref $HTML::Mason::Commands::DECODED_ARGS->{$_} ? [$_, $HTML::Mason::Commands::DECODED_ARGS->{$_}[0]] : [$_, $HTML::Mason::Commands::DECODED_ARGS->{$_}] }
            grep /^(?:q|SearchAssets|!?(Name|Description|Catalog|Status|Role\..+|CF\..+)|Order(?:By)?|Page)$/,
            keys %$HTML::Mason::Commands::DECODED_ARGS;

        if ( $request_path =~ /Bulk/) {
            $page->child('search',
                title => loc('Show Results'),
                path => '/Asset/Search/?' . (keys %search ? QueryString(%search) : ''),
            );
        } else {
            $page->child('bulk',
                title => loc('Bulk Update'),
                path => '/Asset/Search/Bulk.html?' . (keys %search ? QueryString(%search) : ''),
            );
        }

        $page->child('csv',
            title => loc('Download Spreadsheet'),
            path  => '/Search/Results.tsv?' . QueryString(%search, Class => 'RT::Assets'),
        );
    } elsif ($request_path =~ m{^/Asset/Search/}) {
        my %search = map @{$_},
            grep defined $_->[1] && length $_->[1],
            map {ref $HTML::Mason::Commands::DECODED_ARGS->{$_} ? [$_, $HTML::Mason::Commands::DECODED_ARGS->{$_}[0]] : [$_, $HTML::Mason::Commands::DECODED_ARGS->{$_}] }
            grep /^(?:q|SearchAssets|!?(Name|Description|Catalog|Status|Role\..+|CF\..+)|Order(?:By)?|Page)$/,
            keys %$HTML::Mason::Commands::DECODED_ARGS;

        my $current_search = $HTML::Mason::Commands::session{"CurrentSearchHash-RT::Assets"} || {};
        my $search_id = $HTML::Mason::Commands::DECODED_ARGS->{'SavedSearchLoad'} || $HTML::Mason::Commands::DECODED_ARGS->{'SavedSearchId'} || $current_search->{'SearchId'} || '';
        my $args      = '';
        my $has_query;
        $has_query = 1 if ( $HTML::Mason::Commands::DECODED_ARGS->{'Query'} or $current_search->{'Query'} );

        my %query_args;
        my %fallback_query_args = (
            Class => 'RT::Assets',
            SavedSearchId => ( $search_id eq 'new' ) ? undef : $search_id,
            (
                map {
                    my $p = $_;
                    $p => $HTML::Mason::Commands::DECODED_ARGS->{$p} || $current_search->{$p}
                } qw(Query Format OrderBy Order Page)
            ),
            RowsPerPage => (
                defined $HTML::Mason::Commands::DECODED_ARGS->{'RowsPerPage'}
                ? $HTML::Mason::Commands::DECODED_ARGS->{'RowsPerPage'}
                : $current_search->{'RowsPerPage'}
            ),
        );

        if ($query_string) {
            $args = '?' . $query_string;
        }
        else {
            my %final_query_args = ();
            # key => callback to avoid unnecessary work

            for my $param (keys %fallback_query_args) {
                $final_query_args{$param} = defined($query_args->{$param})
                                          ? $query_args->{$param}
                                          : $fallback_query_args{$param};
            }

            for my $field (qw(Order OrderBy)) {
                if ( ref( $final_query_args{$field} ) eq 'ARRAY' ) {
                    $final_query_args{$field} = join( "|", @{ $final_query_args{$field} } );
                } elsif (not defined $final_query_args{$field}) {
                    delete $final_query_args{$field};
                }
                else {
                    $final_query_args{$field} ||= '';
                }
            }

            $args = '?' . QueryString(%final_query_args);
        }

        $page->child('edit_search',
            title      => loc('Edit Search'),
            path       => '/Search/Build.html' . $args,
        );
        $page->child( advanced => title => loc('Advanced'), path => '/Search/Edit.html' . $args );
        if ($has_query) {
            $page->child( results => title => loc('Show Results'), path => '/Search/Results.html' . $args );
            $page->child('bulk',
                title => loc('Bulk Update'),
                path => '/Asset/Search/Bulk.html' . $args,
            );
            my $more = $page->child( more => title => loc('Feeds') );
            $more->child( spreadsheet => title => loc('Spreadsheet'), path => "/Search/Results.tsv$args" );
        }
    } elsif ($request_path =~ m{^/Admin/Global/CustomFields/Catalog-Assets\.html$}) {
        $page->child("create", title => loc("Create New"), path => "/Admin/CustomFields/Modify.html?Create=1;LookupType=" . RT::Asset->CustomFieldLookupType);
    } elsif ($request_path =~ m{^/Admin/CustomFields(/|/index\.html)?$}
            and $HTML::Mason::Commands::DECODED_ARGS->{'Type'} and $HTML::Mason::Commands::DECODED_ARGS->{'Type'} eq RT::Asset->CustomFieldLookupType) {
        $page->child("create")->path( $page->child("create")->path . "&LookupType=" . RT::Asset->CustomFieldLookupType );
    } elsif ($request_path =~ m{^/Admin/Assets/Catalogs/}) {
        my $actions = $request_path =~ m{/((index|Create)\.html)?$}
            ? $page
            : $page->child("catalogs", title => loc("Catalogs"), path => "/Admin/Assets/Catalogs/");

        $actions->child("select", title => loc("Select"), path => "/Admin/Assets/Catalogs/");
        $actions->child("create", title => loc("Create"), path => "/Admin/Assets/Catalogs/Create.html");

        my $catalog = RT::Catalog->new( $current_user );
        $catalog->Load($HTML::Mason::Commands::DECODED_ARGS->{id}) if $HTML::Mason::Commands::DECODED_ARGS->{id};

        if ($catalog->id and $catalog->CurrentUserCanSee) {
            my $query = "id=" . $catalog->id;
            $page->child("modify", title => loc("Basics"), path => "/Admin/Assets/Catalogs/Modify.html?$query");
            $page->child("people", title => loc("Roles"),  path => "/Admin/Assets/Catalogs/Roles.html?$query");

            $page->child("cfs", title => loc("Asset Custom Fields"), path => "/Admin/Assets/Catalogs/CustomFields.html?$query");

            $page->child("group-rights", title => loc("Group Rights"), path => "/Admin/Assets/Catalogs/GroupRights.html?$query");
            $page->child("user-rights",  title => loc("User Rights"),  path => "/Admin/Assets/Catalogs/UserRights.html?$query");

            $page->child("default-values", title => loc('Default Values'), path => "/Admin/Assets/Catalogs/DefaultValues.html?$query");
        }
    }

    if ( $request_path =~ m{^/User/(Summary|History)\.html} ) {
        if ($page->child('summary')) {
            # Already set up from having AdminUser and ShowConfigTab;
            # but rename "Basics" to "Edit" in this context
            $page->child( 'basics' )->title( loc('Edit') );
        } elsif ( $current_user->HasRight( Object => $RT::System, Right => 'ShowUserHistory' ) ) {
            $page->child( display => title => loc('Summary'), path => '/User/Summary.html?id=' . $HTML::Mason::Commands::DECODED_ARGS->{'id'} );
            $page->child( history => title => loc('History'), path => '/User/History.html?id=' . $HTML::Mason::Commands::DECODED_ARGS->{'id'} );
        }
    }

    if ( $request_path =~ /^\/(?:index.html|$)/ ) {
        my $alt = loc('Edit');
        $page->child( edit => raw_html => q[<a id="page-edit" class="menu-item" href="] . RT->Config->Get('WebPath') . qq[/Prefs/MyRT.html"><span class="fas fa-cog" alt="$alt" data-toggle="tooltip" data-placement="top" data-original-title="$alt"></span></a>] );
    }

    if ( $request_path =~ m{^/Admin/Tools/(Configuration|EditConfig|ConfigHistory)} ) {
        $page->child( display => title => loc('View'), path => "/Admin/Tools/Configuration.html" );
        $page->child( modify => title => loc('Edit'), path => "/Admin/Tools/EditConfig.html" );
        $page->child( history => title => loc('History'), path => "/Admin/Tools/ConfigHistory.html" );
    }

    # due to historical reasons of always having been in /Elements/Tabs
    $HTML::Mason::Commands::m->callback( CallbackName => 'Privileged', Path => $request_path, Search_Args => $args, Has_Query => $has_query, ARGSRef => \%args, CallbackPage => '/Elements/Tabs' );
}

sub _BuildAssetMenu {
    my $request_path = shift;
    my $top          = shift;
    my $widgets      = shift;
    my $page         = shift;

    my %args = ( @_ );

    my $current_user = $HTML::Mason::Commands::session{CurrentUser};

    my $id    = $HTML::Mason::Commands::DECODED_ARGS->{id};
    my $asset = RT::Asset->new( $current_user );
    $asset->Load($id);

    if ($asset->id) {
        $page->child("display",     title => HTML::Mason::Commands::loc("Display"),        path => "/Asset/Display.html?id=$id");
        $page->child("history",     title => HTML::Mason::Commands::loc("History"),        path => "/Asset/History.html?id=$id");
        $page->child("basics",      title => HTML::Mason::Commands::loc("Basics"),         path => "/Asset/Modify.html?id=$id");
        $page->child("links",       title => HTML::Mason::Commands::loc("Links"),          path => "/Asset/ModifyLinks.html?id=$id");
        $page->child("people",      title => HTML::Mason::Commands::loc("People"),         path => "/Asset/ModifyPeople.html?id=$id");
        $page->child("dates",       title => HTML::Mason::Commands::loc("Dates"),          path => "/Asset/ModifyDates.html?id=$id");

        for my $grouping (RT::CustomField->CustomGroupings($asset)) {
            my $cfs = $asset->CustomFields;
            $cfs->LimitToGrouping( $asset => $grouping );
            next unless $cfs->Count;
            $page->child(
                "cf-grouping-$grouping",
                title   => HTML::Mason::Commands::loc($grouping),
                path    => "/Asset/ModifyCFs.html?id=$id;Grouping=" . $HTML::Mason::Commands::m->interp->apply_escapes($grouping, 'u'),
            );
        }

        _BuildAssetMenuActionSubmenu( $request_path, $top, $widgets, $page, %args, Asset => $asset );
    }
}

sub _BuildAssetMenuActionSubmenu {
    my $request_path = shift;
    my $top          = shift;
    my $widgets      = shift;
    my $page         = shift;

    my %args = (
        Asset => undef,
        @_
    );

    my $asset = $args{Asset};
    my $id    = $asset->id;

    my $actions = $page->child("actions", title => HTML::Mason::Commands::loc("Actions"));
    $actions->child("create-linked-ticket", title => HTML::Mason::Commands::loc("Create linked ticket"), path => "/Asset/CreateLinkedTicket.html?Asset=$id");

    my $status    = $asset->Status;
    my $lifecycle = $asset->LifecycleObj;
    for my $action ( $lifecycle->Actions($status) ) {
        my $next = $action->{'to'};
        next unless $lifecycle->IsTransition( $status => $next );

        my $check = $lifecycle->CheckRight( $status => $next );
        next unless $asset->CurrentUserHasRight($check);

        my $label = $action->{'label'} || ucfirst($next);
        $actions->child(
            $label,
            title   => HTML::Mason::Commands::loc($label),
            path    => "/Asset/Modify.html?id=$id;Update=1;DisplayAfter=1;Status="
                        . $HTML::Mason::Commands::m->interp->apply_escapes($next, 'u'),

            class       => "asset-lifecycle-action",
            attributes  => {
                'data-current-status'   => $status,
                'data-next-status'      => $next,
            },
        );
    }
}

sub _BuildAdminMenu {
    my $request_path = shift;
    my $top          = shift;
    my $widgets      = shift;
    my $page         = shift;

    my %args = ( @_ );

    my $current_user = $HTML::Mason::Commands::session{CurrentUser};

    my $admin = $top->child( admin => title => loc('Admin'), path => '/Admin/' );
    if ( $current_user->HasRight( Object => RT->System, Right => 'AdminUsers' ) ) {
        my $users = $admin->child( users =>
            title       => loc('Users'),
            description => loc('Manage users and passwords'),
            path        => '/Admin/Users/',
        );
        $users->child( select => title => loc('Select'), path => "/Admin/Users/" );
        $users->child( create => title => loc('Create'), path => "/Admin/Users/Modify.html?Create=1" );
    }
    my $groups = $admin->child( groups =>
        title       => loc('Groups'),
        description => loc('Manage groups and group membership'),
        path        => '/Admin/Groups/',
    );
    $groups->child( select => title => loc('Select'), path => "/Admin/Groups/" );
    $groups->child( create => title => loc('Create'), path => "/Admin/Groups/Modify.html?Create=1" );

    my $queues = $admin->child( queues =>
        title       => loc('Queues'),
        description => loc('Manage queues and queue-specific properties'),
        path        => '/Admin/Queues/',
    );
    $queues->child( select => title => loc('Select'), path => "/Admin/Queues/" );
    $queues->child( create => title => loc('Create'), path => "/Admin/Queues/Modify.html?Create=1" );

    if ( $current_user->HasRight( Object => RT->System, Right => 'AdminCustomField' ) ) {
        my $cfs = $admin->child( 'custom-fields' =>
            title       => loc('Custom Fields'),
            description => loc('Manage custom fields and custom field values'),
            path        => '/Admin/CustomFields/',
        );
        $cfs->child( select => title => loc('Select'), path => "/Admin/CustomFields/" );
        $cfs->child( create => title => loc('Create'), path => "/Admin/CustomFields/Modify.html?Create=1" );
    }

    if ( $current_user->HasRight( Object => RT->System, Right => 'AdminCustomRoles' ) ) {
        my $roles = $admin->child( 'custom-roles' =>
            title       => loc('Custom Roles'),
            description => loc('Manage custom roles'),
            path        => '/Admin/CustomRoles/',
        );
        $roles->child( select => title => loc('Select'), path => "/Admin/CustomRoles/" );
        $roles->child( create => title => loc('Create'), path => "/Admin/CustomRoles/Modify.html?Create=1" );
    }

    if ( $current_user->HasRight( Object => RT->System, Right => 'ModifyScrips' ) ) {
        my $scrips = $admin->child( 'scrips' =>
            title       => loc('Scrips'),
            description => loc('Manage scrips'),
            path        => '/Admin/Scrips/',
        );
        $scrips->child( select => title => loc('Select'), path => "/Admin/Scrips/" );
        $scrips->child( create => title => loc('Create'), path => "/Admin/Scrips/Create.html" );
    }

    my $admin_global = $admin->child( global =>
        title       => loc('Global'),
        description => loc('Manage properties and configuration which apply to all queues'),
        path        => '/Admin/Global/',
    );

    my $scrips = $admin_global->child( scrips =>
        title       => loc('Scrips'),
        description => loc('Modify scrips which apply to all queues'),
        path        => '/Admin/Global/Scrips.html',
    );
    $scrips->child( select => title => loc('Select'), path => "/Admin/Global/Scrips.html" );
    $scrips->child( create => title => loc('Create'), path => "/Admin/Scrips/Create.html?Global=1" );

    my $conditions = $admin_global->child( conditions =>
        title => loc('Conditions'),
        description => loc('Edit system conditions'),
        path        => '/Admin/Global/Conditions.html',
    );
    $conditions->child( select => title => loc('Select'), path => "/Admin/Global/Conditions.html" );
    $conditions->child( create => title => loc('Create'), path => "/Admin/Conditions/Create.html" );

    my $actions   = $admin_global->child( actions =>
        title => loc('Actions'),
        description => loc('Edit system actions'),
        path        => '/Admin/Global/Actions.html',
    );
    $actions->child( select => title => loc('Select'), path => "/Admin/Global/Actions.html" );
    $actions->child( create => title => loc('Create'), path => "/Admin/Actions/Create.html" );

    my $templates = $admin_global->child( templates =>
        title       => loc('Templates'),
        description => loc('Edit system templates'),
        path        => '/Admin/Global/Templates.html',
    );
    $templates->child( select => title => loc('Select'), path => "/Admin/Global/Templates.html" );
    $templates->child( create => title => loc('Create'), path => "/Admin/Global/Template.html?Create=1" );

    my $cfadmin = $admin_global->child( 'custom-fields' =>
        title       => loc('Custom Fields'),
        description => loc('Modify global custom fields'),
        path        => '/Admin/Global/CustomFields/index.html',
    );
    $cfadmin->child( users =>
        title       => loc('Users'),
        description => loc('Select custom fields for all users'),
        path        => '/Admin/Global/CustomFields/Users.html',
    );
    $cfadmin->child( groups =>
        title       => loc('Groups'),
        description => loc('Select custom fields for all user groups'),
        path        => '/Admin/Global/CustomFields/Groups.html',
    );
    $cfadmin->child( queues =>
        title       => loc('Queues'),
        description => loc('Select custom fields for all queues'),
        path        => '/Admin/Global/CustomFields/Queues.html',
    );
    $cfadmin->child( tickets =>
        title       => loc('Tickets'),
        description => loc('Select custom fields for tickets in all queues'),
        path        => '/Admin/Global/CustomFields/Queue-Tickets.html',
    );
    $cfadmin->child( transactions =>
        title       => loc('Ticket Transactions'),
        description => loc('Select custom fields for transactions on tickets in all queues'),
        path        => '/Admin/Global/CustomFields/Queue-Transactions.html',
    );
    $cfadmin->child( 'custom-fields' =>
        title       => loc('Articles'),
        description => loc('Select Custom Fields for Articles in all Classes'),
        path        => '/Admin/Global/CustomFields/Class-Article.html',
    );
    $cfadmin->child( 'assets' =>
        title       => loc('Assets'),
        description => loc('Select Custom Fields for Assets in all Catalogs'),
        path        => '/Admin/Global/CustomFields/Catalog-Assets.html',
    );

    my $article_admin = $admin->child( articles => title => loc('Articles'), path => "/Admin/Articles/index.html" );
    my $class_admin = $article_admin->child(classes => title => loc('Classes'), path => '/Admin/Articles/Classes/' );
    $class_admin->child( select =>
        title       => loc('Select'),
        description => loc('Modify and Create Classes'),
        path        => '/Admin/Articles/Classes/',
    );
    $class_admin->child( create =>
        title       => loc('Create'),
        description => loc('Modify and Create Custom Fields for Articles'),
        path        => '/Admin/Articles/Classes/Modify.html?Create=1',
    );


    my $cfs = $article_admin->child( 'custom-fields' =>
        title => loc('Custom Fields'),
        path  => '/Admin/CustomFields/index.html?'.$HTML::Mason::Commands::m->comp('/Elements/QueryString', Type => 'RT::Class-RT::Article'),
    );
    $cfs->child( select =>
        title => loc('Select'),
        path => '/Admin/CustomFields/index.html?'.$HTML::Mason::Commands::m->comp('/Elements/QueryString', Type => 'RT::Class-RT::Article'),
    );
    $cfs->child( create =>
        title => loc('Create'),
        path => '/Admin/CustomFields/Modify.html?'.$HTML::Mason::Commands::m->comp("/Elements/QueryString", Create=>1, LookupType=> "RT::Class-RT::Article" ),
    );

    my $assets_admin = $admin->child( assets => title => loc("Assets"), path => '/Admin/Assets/' );
    my $catalog_admin = $assets_admin->child( catalogs =>
        title       => loc("Catalogs"),
        description => loc("Modify asset catalogs"),
        path        => "/Admin/Assets/Catalogs/"
    );
    $catalog_admin->child( "select", title => loc("Select"), path => $catalog_admin->path );
    $catalog_admin->child( "create", title => loc("Create"), path => "Create.html" );


    my $assets_cfs = $assets_admin->child( "cfs",
        title => loc("Custom Fields"),
        description => loc("Modify asset custom fields"),
        path => "/Admin/CustomFields/?Type=" . RT::Asset->CustomFieldLookupType
    );
    $assets_cfs->child( "select", title => loc("Select"), path => $assets_cfs->path );
    $assets_cfs->child( "create", title => loc("Create"), path => "/Admin/CustomFields/Modify.html?Create=1&LookupType=" . RT::Asset->CustomFieldLookupType);

    $admin_global->child( 'group-rights' =>
        title       => loc('Group Rights'),
        description => loc('Modify global group rights'),
        path        => '/Admin/Global/GroupRights.html',
    );
    $admin_global->child( 'user-rights' =>
        title       => loc('User Rights'),
        description => loc('Modify global user rights'),
        path        => '/Admin/Global/UserRights.html',
    );
    $admin_global->child( 'my-rt' =>
        title       => loc('RT at a glance'),
        description => loc('Modify the default "RT at a glance" view'),
        path        => '/Admin/Global/MyRT.html',
    );
    $admin_global->child( 'dashboards-in-menu' =>
        title       => loc('Dashboards in menu'),
        description => loc('Customize dashboards in menu'),
        path        => '/Admin/Global/DashboardsInMenu.html',
    );
    $admin_global->child( 'topics' =>
        title       => loc('Topics'),
        description => loc('Modify global article topics'),
        path        => '/Admin/Global/Topics.html',
    );

    my $admin_tools = $admin->child( tools =>
        title       => loc('Tools'),
        description => loc('Use other RT administrative tools'),
        path        => '/Admin/Tools/',
    );
    $admin_tools->child( configuration =>
        title       => loc('System Configuration'),
        description => loc('Detailed information about your RT setup'),
        path        => '/Admin/Tools/Configuration.html',
    );
    $admin_tools->child( theme =>
        title       => loc('Theme'),
        description => loc('Customize the look of your RT'),
        path        => '/Admin/Tools/Theme.html',
    );
    if (RT->Config->Get('StatementLog')
        && $current_user->HasRight( Right => 'SuperUser', Object => RT->System )) {
       $admin_tools->child( 'sql-queries' =>
           title       => loc('SQL Queries'),
           description => loc('Browse the SQL queries made in this process'),
           path        => '/Admin/Tools/Queries.html',
       );
    }
    $admin_tools->child( rights_inspector =>
        title => loc('Rights Inspector'),
        description => loc('Search your configured rights'),
        path  => '/Admin/Tools/RightsInspector.html',
    );
    $admin_tools->child( shredder =>
        title       => loc('Shredder'),
        description => loc('Permanently wipeout data from RT'),
        path        => '/Admin/Tools/Shredder',
    );

    if ( $request_path =~ m{^/Admin/(Queues|Users|Groups|CustomFields|CustomRoles)} ) {
        my $type = $1;

        my %labels = (
            Queues       => loc("Queues"),
            Users        => loc("Users"),
            Groups       => loc("Groups"),
            CustomFields => loc("Custom Fields"),
            CustomRoles  => loc("Custom Roles"),
        );

        my $section;
        if ( $request_path =~ m|^/Admin/$type/?(?:index.html)?$|
             || (    $request_path =~ m|^/Admin/$type/(?:Modify.html)$|
                  && $HTML::Mason::Commands::DECODED_ARGS->{'Create'} )
           )
        {
            $section = $page;

        } else {
            $section = $page->child( select => title => $labels{$type},
                                     path => "/Admin/$type/" );
        }

        $section->child( select => title => loc('Select'), path => "/Admin/$type/" );
        $section->child( create => title => loc('Create'), path => "/Admin/$type/Modify.html?Create=1" );
    }

    if ( $request_path =~ m{^/Admin/Queues} ) {
        if ( $HTML::Mason::Commands::DECODED_ARGS->{'id'} && $HTML::Mason::Commands::DECODED_ARGS->{'id'} =~ /^\d+$/
                ||
              $HTML::Mason::Commands::DECODED_ARGS->{'Queue'} && $HTML::Mason::Commands::DECODED_ARGS->{'Queue'} =~ /^\d+$/
                ) {
            my $id = $HTML::Mason::Commands::DECODED_ARGS->{'Queue'} || $HTML::Mason::Commands::DECODED_ARGS->{'id'};
            my $queue_obj = RT::Queue->new( $current_user );
            $queue_obj->Load($id);

            if ( $queue_obj and $queue_obj->id ) {
                my $queue = $page;
                $queue->child( basics => title => loc('Basics'),   path => "/Admin/Queues/Modify.html?id=" . $id );
                $queue->child( people => title => loc('Watchers'), path => "/Admin/Queues/People.html?id=" . $id );

                my $templates = $queue->child(templates => title => loc('Templates'), path => "/Admin/Queues/Templates.html?id=" . $id);
                $templates->child( select => title => loc('Select'), path => "/Admin/Queues/Templates.html?id=".$id);
                $templates->child( create => title => loc('Create'), path => "/Admin/Queues/Template.html?Create=1;Queue=".$id);

                my $scrips = $queue->child( scrips => title => loc('Scrips'), path => "/Admin/Queues/Scrips.html?id=" . $id);
                $scrips->child( select => title => loc('Select'), path => "/Admin/Queues/Scrips.html?id=" . $id );
                $scrips->child( create => title => loc('Create'), path => "/Admin/Scrips/Create.html?Queue=" . $id);

                my $cfs = $queue->child( 'custom-fields' => title => loc('Custom Fields') );
                my $ticket_cfs = $cfs->child( 'tickets' => title => loc('Tickets'),
                    path => '/Admin/Queues/CustomFields.html?SubType=RT::Ticket&id=' . $id );

                my $txn_cfs = $cfs->child( 'transactions' => title => loc('Transactions'),
                    path => '/Admin/Queues/CustomFields.html?SubType=RT::Ticket-RT::Transaction&id='.$id );

                $queue->child( 'group-rights' => title => loc('Group Rights'), path => "/Admin/Queues/GroupRights.html?id=".$id );
                $queue->child( 'user-rights' => title => loc('User Rights'), path => "/Admin/Queues/UserRights.html?id=" . $id );
                $queue->child( 'history' => title => loc('History'), path => "/Admin/Queues/History.html?id=" . $id );
                $queue->child( 'default-values' => title => loc('Default Values'), path => "/Admin/Queues/DefaultValues.html?id=" . $id );

                # due to historical reasons of always having been in /Elements/Tabs
                $HTML::Mason::Commands::m->callback( CallbackName => 'PrivilegedQueue', queue_id => $id, page_menu => $queue, CallbackPage => '/Elements/Tabs' );
            }
        }
    }
    if ( $request_path =~ m{^(/Admin/Users|/User/(Summary|History)\.html)} and $admin->child("users") ) {
        if ( $HTML::Mason::Commands::DECODED_ARGS->{'id'} && $HTML::Mason::Commands::DECODED_ARGS->{'id'} =~ /^\d+$/ ) {
            my $id = $HTML::Mason::Commands::DECODED_ARGS->{'id'};
            my $obj = RT::User->new( $current_user );
            $obj->Load($id);

            if ( $obj and $obj->id ) {
                $page->child( basics      => title => loc('Basics'),         path => "/Admin/Users/Modify.html?id=" . $id );
                $page->child( memberships => title => loc('Memberships'),    path => "/Admin/Users/Memberships.html?id=" . $id );
                $page->child( history     => title => loc('History'),        path => "/Admin/Users/History.html?id=" . $id );
                $page->child( 'my-rt'     => title => loc('RT at a glance'), path => "/Admin/Users/MyRT.html?id=" . $id );
                $page->child( 'dashboards-in-menu' =>
                    title => loc('Dashboards in menu'),
                    path  => '/Admin/Users/DashboardsInMenu.html?id=' . $id,
                );
                if ( RT->Config->Get('Crypt')->{'Enable'} ) {
                    $page->child( keys    => title => loc('Private keys'),   path => "/Admin/Users/Keys.html?id=" . $id );
                }
                $page->child( 'summary'   => title => loc('User Summary'),   path => "/User/Summary.html?id=" . $id );
            }
        }

    }

    if ( $request_path =~ m{^(/Admin/Groups|/Group/(Summary|History)\.html)} ) {
        if ( $HTML::Mason::Commands::DECODED_ARGS->{'id'} && $HTML::Mason::Commands::DECODED_ARGS->{'id'} =~ /^\d+$/ ) {
            my $id = $HTML::Mason::Commands::DECODED_ARGS->{'id'};
            my $obj = RT::Group->new( $current_user );
            $obj->Load($id);

            if ( $obj and $obj->id ) {
                $page->child( basics         => title => loc('Basics'),       path => "/Admin/Groups/Modify.html?id=" . $obj->id );
                $page->child( members        => title => loc('Members'),      path => "/Admin/Groups/Members.html?id=" . $obj->id );
                $page->child( memberships    => title => loc('Memberships'),  path => "/Admin/Groups/Memberships.html?id=" . $obj->id );
                $page->child( 'links'     =>
                              title       => loc("Links"),
                              path        => "/Admin/Groups/ModifyLinks.html?id=" . $obj->id,
                              description => loc("Group links"),
                );
                $page->child( 'group-rights' => title => loc('Group Rights'), path => "/Admin/Groups/GroupRights.html?id=" . $obj->id );
                $page->child( 'user-rights'  => title => loc('User Rights'),  path => "/Admin/Groups/UserRights.html?id=" . $obj->id );
                $page->child( history        => title => loc('History'),      path => "/Admin/Groups/History.html?id=" . $obj->id );
                $page->child( 'summary'   =>
                              title       => loc("Group Summary"),
                              path        => "/Group/Summary.html?id=" . $obj->id,
                              description => loc("Group summary page"),
                );
            }
        }
    }

    if ( $request_path =~ m{^/Admin/CustomFields/} ) {
        if ( $HTML::Mason::Commands::DECODED_ARGS->{'id'} && $HTML::Mason::Commands::DECODED_ARGS->{'id'} =~ /^\d+$/ ) {
            my $id = $HTML::Mason::Commands::DECODED_ARGS->{'id'};
            my $obj = RT::CustomField->new( $current_user );
            $obj->Load($id);

            if ( $obj and $obj->id ) {
                $page->child( basics           => title => loc('Basics'),       path => "/Admin/CustomFields/Modify.html?id=".$id );
                $page->child( 'group-rights'   => title => loc('Group Rights'), path => "/Admin/CustomFields/GroupRights.html?id=" . $id );
                $page->child( 'user-rights'    => title => loc('User Rights'),  path => "/Admin/CustomFields/UserRights.html?id=" . $id );
                unless ( $obj->IsOnlyGlobal ) {
                    $page->child( 'applies-to' => title => loc('Applies to'),   path => "/Admin/CustomFields/Objects.html?id=" . $id );
                }
            }
        }
    }

    if ( $request_path =~ m{^/Admin/CustomRoles} ) {
        if ( $HTML::Mason::Commands::DECODED_ARGS->{'id'} && $HTML::Mason::Commands::DECODED_ARGS->{'id'} =~ /^\d+$/ ) {
            my $id = $HTML::Mason::Commands::DECODED_ARGS->{'id'};
            my $obj = RT::CustomRole->new( $current_user );
            $obj->Load($id);

            if ( $obj and $obj->id ) {
                $page->child( basics       => title => loc('Basics'),       path => "/Admin/CustomRoles/Modify.html?id=".$id );
                $page->child( 'applies-to' => title => loc('Applies to'),   path => "/Admin/CustomRoles/Objects.html?id=" . $id );

                if ( $current_user->HasRight( Object => $obj, Right => 'AdminCustomRoles' ) ) {
                    $page->child( 'visibility' => title => loc('Visibility'), path => "/Admin/CustomRoles/Visibility.html?id=" . $id );
                }

            }
        }
    }

    if ( $request_path =~ m{^/Admin/Scrips/} ) {
        if ( $HTML::Mason::Commands::m->request_args->{'id'} && $HTML::Mason::Commands::m->request_args->{'id'} =~ /^\d+$/ ) {
            my $id = $HTML::Mason::Commands::m->request_args->{'id'};
            my $obj = RT::Scrip->new( $current_user );
            $obj->Load($id);

            my ( $admin_cat, $create_path_arg, $from_query_param );
            my $from_arg = $HTML::Mason::Commands::DECODED_ARGS->{'From'} || q{};
            my ($from_queue) = $from_arg =~ /^(\d+)$/;
            if ( $from_queue ) {
                $admin_cat = "Queues/Scrips.html?id=$from_queue";
                $create_path_arg = "?Queue=$from_queue";
                $from_query_param = "&From=$from_queue";
            }
            elsif ( $from_arg eq 'Global' ) {
                $admin_cat = 'Global/Scrips.html';
                $create_path_arg = '?Global=1';
                $from_query_param = '&From=Global';
            }
            else {
                $admin_cat = 'Scrips';
                $from_query_param = $create_path_arg = q{};
            }
            my $scrips = $page->child( scrips => title => loc('Scrips'), path => "/Admin/${admin_cat}" );
            $scrips->child( select => title => loc('Select'), path => "/Admin/${admin_cat}" );
            $scrips->child( create => title => loc('Create'), path => "/Admin/Scrips/Create.html${create_path_arg}" );

            $page->child( basics => title => loc('Basics') => path => "/Admin/Scrips/Modify.html?id=" . $id . $from_query_param );
            $page->child( 'applies-to' => title => loc('Applies to'), path => "/Admin/Scrips/Objects.html?id=" . $id . $from_query_param );
        }
        elsif ( $request_path =~ m{^/Admin/Scrips/(index\.html)?$} ) {
            HTML::Mason::Commands::PageMenu->child( select => title => loc('Select') => path => "/Admin/Scrips/" );
            HTML::Mason::Commands::PageMenu->child( create => title => loc('Create') => path => "/Admin/Scrips/Create.html" );
        }
        elsif ( $request_path =~ m{^/Admin/Scrips/Create\.html$} ) {
            my ($queue) = $HTML::Mason::Commands::DECODED_ARGS->{'Queue'} && $HTML::Mason::Commands::DECODED_ARGS->{'Queue'} =~ /^(\d+)$/;
            my $global_arg = $HTML::Mason::Commands::DECODED_ARGS->{'Global'};
            if ($queue) {
                HTML::Mason::Commands::PageMenu->child( select => title => loc('Select') => path => "/Admin/Queues/Scrips.html?id=$queue" );
                HTML::Mason::Commands::PageMenu->child( create => title => loc('Create') => path => "/Admin/Scrips/Create.html?Queue=$queue" );
            } elsif ($global_arg) {
                HTML::Mason::Commands::PageMenu->child( select => title => loc('Select') => path => "/Admin/Global/Scrips.html" );
                HTML::Mason::Commands::PageMenu->child( create => title => loc('Create') => path => "/Admin/Scrips/Create.html?Global=1" );
            } else {
                HTML::Mason::Commands::PageMenu->child( select => title => loc('Select') => path => "/Admin/Scrips" );
                HTML::Mason::Commands::PageMenu->child( create => title => loc('Create') => path => "/Admin/Scrips/Create.html" );
            }
        }
    }

    if ( $request_path =~ m{^/Admin/Global/Scrips\.html} ) {
        $page->child( select => title => loc('Select'), path => "/Admin/Global/Scrips.html" );
        $page->child( create => title => loc('Create'), path => "/Admin/Scrips/Create.html?Global=1" );
    }

    if ( $request_path =~ m{^/Admin(?:/Global)?/Conditions} ) {
        $page->child( select => title => loc('Select'), path => "/Admin/Global/Conditions.html" );
        $page->child( create => title => loc('Create'), path => "/Admin/Conditions/Create.html" );
    }

    if ( $request_path =~ m{^/Admin(?:/Global)?/Actions} ) {
        $page->child( select => title => loc('Select'), path => "/Admin/Global/Actions.html" );
        $page->child( create => title => loc('Create'), path => "/Admin/Actions/Create.html" );
    }

    if ( $request_path =~ m{^/Admin/Global/Templates?\.html} ) {
        $page->child( select => title => loc('Select'), path => "/Admin/Global/Templates.html" );
        $page->child( create => title => loc('Create'), path => "/Admin/Global/Template.html?Create=1" );
    }

    if ( $request_path =~ m{^/Admin/Articles/Classes/} ) {
        if ( my $id = $HTML::Mason::Commands::DECODED_ARGS->{'id'} ) {
            my $obj = RT::Class->new( $current_user );
            $obj->Load($id);

            if ( $obj and $obj->id ) {
                my $section = $page->child( select => title => loc("Classes"), path => "/Admin/Articles/Classes/" );
                $section->child( select => title => loc('Select'), path => "/Admin/Articles/Classes/" );
                $section->child( create => title => loc('Create'), path => "/Admin/Articles/Classes/Modify.html?Create=1" );

                $page->child( basics          => title => loc('Basics'),        path => "/Admin/Articles/Classes/Modify.html?id=".$id );
                $page->child( topics          => title => loc('Topics'),        path => "/Admin/Articles/Classes/Topics.html?id=".$id );
                $page->child( 'custom-fields' => title => loc('Custom Fields'), path => "/Admin/Articles/Classes/CustomFields.html?id=".$id );
                $page->child( 'group-rights'  => title => loc('Group Rights'),  path => "/Admin/Articles/Classes/GroupRights.html?id=".$id );
                $page->child( 'user-rights'   => title => loc('User Rights'),   path => "/Admin/Articles/Classes/UserRights.html?id=".$id );
                $page->child( 'applies-to'    => title => loc('Applies to'),    path => "/Admin/Articles/Classes/Objects.html?id=$id" );
            }
        } else {
            $page->child( select => title => loc('Select'), path => "/Admin/Articles/Classes/" );
            $page->child( create => title => loc('Create'), path => "/Admin/Articles/Classes/Modify.html?Create=1" );
        }
    }
}

sub BuildSelfServiceNav {
    my $request_path = shift;
    my $top          = shift;
    my $widgets      = shift;
    my $page         = shift;

    my %args = ( @_ );

    my $current_user = $HTML::Mason::Commands::session{CurrentUser};

    my $queues = RT::Queues->new( $current_user );
    $queues->UnLimit;

    my $queue_count = 0;
    my $queue_id;

    while ( my $queue = $queues->Next ) {
        next unless $queue->CurrentUserHasRight('CreateTicket');
        $queue_id = $queue->id;
        $queue_count++;
        last if ( $queue_count > 1 );
    }


    if ( $queue_count > 1 ) {
        $top->child( new => title => loc('New ticket'), path => '/SelfService/CreateTicketInQueue.html' );
    } elsif ( $queue_id ) {
        $top->child( new => title => loc('New ticket'), path => '/SelfService/Create.html?Queue=' . $queue_id );
    }
    my $tickets = $top->child( tickets => title => loc('Tickets'), path => '/SelfService/' );
    $tickets->child( open   => title => loc('Open tickets'),   path => '/SelfService/' );
    $tickets->child( closed => title => loc('Closed tickets'), path => '/SelfService/Closed.html' );

    $top->child( "assets", title => loc("Assets"), path => "/SelfService/Asset/" )
        if $current_user->HasRight( Right => 'ShowAssetsMenu', Object => RT->System );

    my $username = '<span class="current-user">'
                 . $HTML::Mason::Commands::m->interp->apply_escapes($current_user->Name, 'h')
                 . '</span>';
    my $about_me = $top->child( preferences =>
        title        => loc('Logged in as [_1]', $username),
        escape_title => 0,
        sort_order   => 99,
    );

    if ( ( RT->Config->Get('SelfServiceUserPrefs') || '' ) eq 'view-info' ||
        $current_user->HasRight( Right => 'ModifySelf', Object => RT->System ) ) {
        $about_me->child( prefs => title => loc('Preferences'), path => '/SelfService/Prefs.html' );
    }

    my $logout_url = RT->Config->Get('LogoutURL');
    if ( $current_user->Name
         && (   !RT->Config->Get('WebRemoteUserAuth')
              || RT->Config->Get('WebFallbackToRTLogin') )) {
        $about_me->child( logout => title => loc('Logout'), path => $logout_url );
    }

    if ($current_user->HasRight( Right => 'ShowArticle', Object => RT->System )) {
        $widgets->child( 'goto-article' => raw_html => $HTML::Mason::Commands::m->scomp('/SelfService/Elements/SearchArticle') );
    }

    $widgets->child( goto => raw_html => $HTML::Mason::Commands::m->scomp('/SelfService/Elements/GotoTicket') );

    if ($request_path =~ m{^/SelfService/Asset/} and $HTML::Mason::Commands::DECODED_ARGS->{id}) {
        my $id   = $HTML::Mason::Commands::DECODED_ARGS->{id};
        $page->child("display",     title => loc("Display"),        path => "/SelfService/Asset/Display.html?id=$id");
        $page->child("history",     title => loc("History"),        path => "/SelfService/Asset/History.html?id=$id");

        if (Menu->child("new")) {
            my $actions = $page->child("actions", title => loc("Actions"));
            $actions->child("create-linked-ticket", title => loc("Create linked ticket"), path => "/SelfService/Asset/CreateLinkedTicket.html?Asset=$id");
        }
    }

    # due to historical reasons of always having been in /Elements/Tabs
    $HTML::Mason::Commands::m->callback( CallbackName => 'SelfService', Path => $request_path, ARGSRef => \%args, CallbackPage => '/Elements/Tabs' );
}

1;<|MERGE_RESOLUTION|>--- conflicted
+++ resolved
@@ -220,22 +220,16 @@
     }
 
     if ($current_user->HasRight( Right => 'ShowAssetsMenu', Object => RT->System )) {
-<<<<<<< HEAD
-        my $assets = $top->child( "assets", title => loc("Assets"), path => "/Asset/Search/" );
-        $assets->child( "create", title => loc("Create"), path => "/Asset/Create.html" );
-        $assets->child( "search", title => loc("Search"), path => "/Asset/Search/" );
-=======
         my $assets = $top->child(
             "assets",
             title => loc("Assets"),
             path  => RT->Config->Get('AssetHideSimpleSearch') ? "/Search/Build.html?Class=RT::Assets&NewQuery=1" : "/Asset/Search/",
         );
-        $assets->child( "create", title => loc("Create"), path => "/Asset/CreateInCatalog.html" );
+        $assets->child( "create", title => loc("Create"), path => "/Asset/Create.html" );
         if (!RT->Config->Get('AssetHideSimpleSearch')) {
             $assets->child( "simple_search", title => loc("Simple Search"), path => "/Asset/Search/" );
         }
         $assets->child( "search", title => loc("New Search"), path => "/Search/Build.html?Class=RT::Assets&NewQuery=1" );
->>>>>>> fcaf5da0
     }
 
     my $tools = $top->child( tools => title => loc('Tools'), path => '/Tools/index.html' );

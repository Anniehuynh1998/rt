--- conflicted
+++ resolved
@@ -113,15 +113,7 @@
             return unless $clause->{Key} eq 'Queue';
             return unless $clause->{Op} eq '=';
 
-<<<<<<< HEAD
-            if ( $clause->{Key} eq 'Queue' ) {
-                $queues->{ $clause->{RawValue} } = 1;
-            };
-=======
-            my $value = $clause->{Value};
-            $value =~ s/\\(.)/$1/g if $value =~ s/^'(.*)'$/$1/;
-            $queues->{ $value } = 1;
->>>>>>> 3f33ee62
+            $queues->{ $clause->{RawValue} } = 1;
         }
     );
 

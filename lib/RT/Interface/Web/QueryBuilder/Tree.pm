--- conflicted
+++ resolved
@@ -114,13 +114,7 @@
             return unless $node->isLeaf;
 
             my $clause = $node->getNodeValue();
-<<<<<<< HEAD
-            return unless $clause->{Key} =~ /^(?:Ticket)?Queue$/;
-            return unless $clause->{Op} eq '=';
-
-            $queues->{ $clause->{Value} } = 1;
-=======
-            if ( $clause->{Key} eq 'Queue' ) {
+            if ( $clause->{Key} =~ /^(?:Ticket)?Queue$/ ) {
                 if ( $clause->{Op} eq '=' ) {
                     $queues->{ $clause->{Value} } ||= 1;
                 }
@@ -144,7 +138,6 @@
                 }
             }
             return;
->>>>>>> 755f489c
         }
     );
 

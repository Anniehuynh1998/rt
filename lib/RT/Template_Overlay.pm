--- conflicted
+++ resolved
@@ -593,7 +593,6 @@
     return ( $self->QueueObj->CurrentUserHasRight(@_) );
 }
 
-<<<<<<< HEAD
 =head2 SetType
 
 If setting Type to Perl, require the ExecuteCode right.
@@ -659,7 +658,6 @@
     return (1, $self->loc("Template compiles"));
 }
 
-=======
 =head2 CurrentUserCanRead
 
 =cut
@@ -675,6 +673,4 @@
     return;
 }
 
-
->>>>>>> 0a594dff
 1;
--- conflicted
+++ resolved
@@ -356,15 +356,9 @@
 
     ### Should we forgive normally-fatal errors?
     $parser->ignore_errors(1);
-<<<<<<< HEAD
-    $self->{'MIMEObj'} = eval { $parser->parse_data($content) };
-=======
-
     # MIME::Parser doesn't play well with perl strings
     utf8::encode($content);
-
     $self->{'MIMEObj'} = eval { $parser->parse_data( \$content ) };
->>>>>>> 1f9278b0
     if ( my $error = $@ || $parser->last_error ) {
         $RT::Logger->error( "$error" );
         return ( 0, $error );
@@ -438,8 +432,6 @@
     );
     return ( undef, $self->loc('Template parsing error') ) if $is_broken;
 
-    # MIME::Parser has problems dealing with high-bit utf8 data.
-    Encode::_utf8_off($retval);
     return ($retval);
 }
 

# BEGIN BPS TAGGED BLOCK {{{
#
# COPYRIGHT:
#
# This software is Copyright (c) 1996-2014 Best Practical Solutions, LLC
#                                          <sales@bestpractical.com>
#
# (Except where explicitly superseded by other copyright notices)
#
#
# LICENSE:
#
# This work is made available to you under the terms of Version 2 of
# the GNU General Public License. A copy of that license should have
# been provided with this software, but in any event can be snarfed
# from www.gnu.org.
#
# This work is distributed in the hope that it will be useful, but
# WITHOUT ANY WARRANTY; without even the implied warranty of
# MERCHANTABILITY or FITNESS FOR A PARTICULAR PURPOSE.  See the GNU
# General Public License for more details.
#
# You should have received a copy of the GNU General Public License
# along with this program; if not, write to the Free Software
# Foundation, Inc., 51 Franklin Street, Fifth Floor, Boston, MA
# 02110-1301 or visit their web page on the internet at
# http://www.gnu.org/licenses/old-licenses/gpl-2.0.html.
#
#
# CONTRIBUTION SUBMISSION POLICY:
#
# (The following paragraph is not intended to limit the rights granted
# to you to modify and distribute this software under the terms of
# the GNU General Public License and is only of importance to you if
# you choose to contribute your changes and enhancements to the
# community by submitting them to Best Practical Solutions, LLC.)
#
# By intentionally submitting any modifications, corrections or
# derivatives to this work, or any other work intended for use with
# Request Tracker, to Best Practical Solutions, LLC, you confirm that
# you are the copyright holder for those contributions and you grant
# Best Practical Solutions,  LLC a nonexclusive, worldwide, irrevocable,
# royalty-free, perpetual, license to use, copy, create derivative
# works based on those contributions, and sublicense and distribute
# those contributions and any derivatives thereof.
#
# END BPS TAGGED BLOCK }}}

=head1 NAME

RT::ScripAction - RT Action object

=head1 DESCRIPTION

This module should never be called directly by client code. it's an
internal module which should only be accessed through exported APIs
in other modules.

=cut


package RT::ScripAction;

use strict;
use warnings;

use base 'RT::Record';


sub Table {'ScripActions'}

use RT::Template;

sub _Accessible  {
    my $self = shift;
    my %Cols = (
        Name  => 'read',
        Description => 'read',
        ExecModule  => 'read',
        Argument  => 'read',
        Creator => 'read/auto',
        Created => 'read/auto',
        LastUpdatedBy => 'read/auto',
        LastUpdated => 'read/auto'
    );
    return($self->SUPER::_Accessible(@_, %Cols));
}


=head1 METHODS

=head2 Create

Takes a hash. Creates a new Action entry.

=cut

sub Create  {
    my $self = shift;
    #TODO check these args and do smart things.
    return($self->SUPER::Create(@_));
}

sub Delete  {
    my $self = shift;
    return (0, "ScripAction->Delete not implemented");
}


=head2 Load IDENTIFIER

Loads an action by its Name.

Returns: Id, Error Message

=cut

sub Load  {
    my $self = shift;
    my $identifier = shift;

    if (!$identifier) {
        return wantarray ? (0, $self->loc('Input error')) : 0;
    }

    my ($ok, $msg);
    if ($identifier !~ /\D/) {
        ($ok, $msg) = $self->SUPER::Load($identifier);
    }
    else {
        ($ok, $msg) = $self->LoadByCol('Name', $identifier);
    }

    if (@_) {
        RT->Deprecated(
            Arguments => "Template as second argument",
            Remove    => "4.4",
        );
        $self->{'Template'} = shift;
    }

    return wantarray ? ($ok, $msg) : $ok;
}


=head2 LoadAction HASH

Takes a hash consisting of TicketObj and TransactionObj.  Loads an RT::Action:: module.

=cut

sub LoadAction  {
    my $self = shift;
    my %args = (
        TransactionObj => undef,
        TicketObj => undef,
        ScripObj => undef,
        @_
    );

    # XXX: this whole block goes with TemplateObj method
    unless ( @_ && exists $args{'TemplateObj'} ) {
        local $self->{_TicketObj} = $args{TicketObj};
        $args{'TemplateObj'} = $self->TemplateObj;
    }
    else {
        $self->{'TemplateObj'} = $args{'TemplateObj'};
    }

<<<<<<< HEAD
    my $module = $self->ExecModule;
    my $type = 'RT::Action::' . $module;
    $type->require or die "Could not find Action class: $@";
=======
    $self->ExecModule =~ /^(\w+)$/;
    my $module = $1;
    my $type = "RT::Action::". $module;

    $type->require or die "Require of $type action module failed.\n$@\n";
>>>>>>> aa2210aa

    return $self->{'Action'} = $type->new(
        %args,
        Argument       => $self->Argument,
        CurrentUser    => $self->CurrentUser,
        ScripActionObj => $self,
    );
}


=head2 TemplateObj

Return this action's template object.  Deprecated.

=cut

sub TemplateObj {
    my $self = shift;
    RT->Deprecated(
        Remove => "4.4",
    );

    if ( !$self->{'TemplateObj'} ) {
        return undef unless $self->{Template};
        $self->{'TemplateObj'} = RT::Template->new( $self->CurrentUser );
        $self->{'TemplateObj'}->Load( $self->{'Template'} );

        if ( ( $self->{'TemplateObj'}->__Value('Queue') == 0 )
            && $self->{'_TicketObj'} ) {
            my $tmptemplate = RT::Template->new( $self->CurrentUser );
            my ( $ok, $err ) = $tmptemplate->LoadQueueTemplate(
                Queue => $self->{'_TicketObj'}->QueueObj->id,
                Name  => $self->{'TemplateObj'}->Name);

            if ( $tmptemplate->id ) {
                # found the queue-specific template with the same name
                $self->{'TemplateObj'} = $tmptemplate;
            }
        }

    }

    return ( $self->{'TemplateObj'} );
}

sub Prepare  {
    my $self = shift;
    $self->{_Message_ID} = 0;
    return $self->Action->Prepare( @_ );
}

sub Commit  {
    my $self = shift;
    return $self->Action->Commit( @_ );
}

sub Describe  {
    my $self = shift;
    return $self->Action->Describe( @_ );
}

=head2 Action

Return the actual RT::Action object for this scrip.

=cut

sub Action {
    my $self = shift;
    return $self->{'Action'};
}

=head2 id

Returns the current value of id.
(In the database, id is stored as int(11).)


=head2 Name

Returns the current value of Name.
(In the database, Name is stored as varchar(200).)

=head2 SetName VALUE

Set Name to VALUE.
Returns (1, 'Status message') on success and (0, 'Error Message') on failure.
(In the database, Name will be stored as a varchar(200).)


=head2 Description

Returns the current value of Description.
(In the database, Description is stored as varchar(255).)

=head2 SetDescription VALUE

Set Description to VALUE.
Returns (1, 'Status message') on success and (0, 'Error Message') on failure.
(In the database, Description will be stored as a varchar(255).)


=head2 ExecModule

Returns the current value of ExecModule.
(In the database, ExecModule is stored as varchar(60).)

=head2 SetExecModule VALUE

Set ExecModule to VALUE.
Returns (1, 'Status message') on success and (0, 'Error Message') on failure.
(In the database, ExecModule will be stored as a varchar(60).)


=head2 Argument

Returns the current value of Argument.
(In the database, Argument is stored as varbinary(255).)

=head2 SetArgument VALUE

Set Argument to VALUE.
Returns (1, 'Status message') on success and (0, 'Error Message') on failure.
(In the database, Argument will be stored as a varbinary(255).)


=head2 Creator

Returns the current value of Creator.
(In the database, Creator is stored as int(11).)

=head2 Created

Returns the current value of Created.
(In the database, Created is stored as datetime.)

=head2 LastUpdatedBy

Returns the current value of LastUpdatedBy.
(In the database, LastUpdatedBy is stored as int(11).)

=head2 LastUpdated

Returns the current value of LastUpdated.
(In the database, LastUpdated is stored as datetime.)

=cut


sub _CoreAccessible {
    {

        id =>
                {read => 1, sql_type => 4, length => 11,  is_blob => 0,  is_numeric => 1,  type => 'int(11)', default => ''},
        Name =>
                {read => 1, write => 1, sql_type => 12, length => 200,  is_blob => 0,  is_numeric => 0,  type => 'varchar(200)', default => ''},
        Description =>
                {read => 1, write => 1, sql_type => 12, length => 255,  is_blob => 0,  is_numeric => 0,  type => 'varchar(255)', default => ''},
        ExecModule =>
                {read => 1, write => 1, sql_type => 12, length => 60,  is_blob => 0,  is_numeric => 0,  type => 'varchar(60)', default => ''},
        Argument =>
                {read => 1, write => 1, sql_type => 12, length => 255,  is_blob => 0,  is_numeric => 0,  type => 'varbinary(255)', default => ''},
        Creator =>
                {read => 1, auto => 1, sql_type => 4, length => 11,  is_blob => 0,  is_numeric => 1,  type => 'int(11)', default => '0'},
        Created =>
                {read => 1, auto => 1, sql_type => 11, length => 0,  is_blob => 0,  is_numeric => 0,  type => 'datetime', default => ''},
        LastUpdatedBy =>
                {read => 1, auto => 1, sql_type => 4, length => 11,  is_blob => 0,  is_numeric => 1,  type => 'int(11)', default => '0'},
        LastUpdated =>
                {read => 1, auto => 1, sql_type => 11, length => 0,  is_blob => 0,  is_numeric => 0,  type => 'datetime', default => ''},

 }
};

sub PreInflate {
    my $class = shift;
    my ($importer, $uid, $data) = @_;

    $class->SUPER::PreInflate( $importer, $uid, $data );

    return not $importer->SkipBy( "Name", $class, $uid, $data );
}

RT::Base->_ImportOverlays();

1;<|MERGE_RESOLUTION|>--- conflicted
+++ resolved
@@ -167,17 +167,9 @@
         $self->{'TemplateObj'} = $args{'TemplateObj'};
     }
 
-<<<<<<< HEAD
     my $module = $self->ExecModule;
     my $type = 'RT::Action::' . $module;
-    $type->require or die "Could not find Action class: $@";
-=======
-    $self->ExecModule =~ /^(\w+)$/;
-    my $module = $1;
-    my $type = "RT::Action::". $module;
-
     $type->require or die "Require of $type action module failed.\n$@\n";
->>>>>>> aa2210aa
 
     return $self->{'Action'} = $type->new(
         %args,

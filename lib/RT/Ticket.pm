--- conflicted
+++ resolved
@@ -652,232 +652,6 @@
 }
 
 
-<<<<<<< HEAD
-=head2 _CreateTicketGroups
-
-Create the ticket groups and links for this ticket. 
-This routine expects to be called from Ticket->Create _inside of a transaction_
-
-It will create four groups for this ticket: Requestor, Cc, AdminCc and Owner.
-
-It will return true on success and undef on failure.
-
-
-=cut
-
-
-sub _CreateTicketGroups {
-    my $self = shift;
-    
-    my @types = (qw(Requestor Owner Cc AdminCc));
-
-    foreach my $type (@types) {
-        my $type_obj = RT::Group->new($self->CurrentUser);
-        my ($id, $msg) = $type_obj->CreateRoleGroup(Domain => 'RT::Ticket-Role',
-                                                       Instance => $self->Id, 
-                                                       Type => $type);
-        unless ($id) {
-            $RT::Logger->error("Couldn't create a ticket group of type '$type' for ticket ".
-                               $self->Id.": ".$msg);     
-            return(undef);
-        }
-     }
-    return(1);
-    
-}
-
-
-=======
-
-=head2 Import PARAMHASH
-
-Import a ticket. 
-Doesn\'t create a transaction. 
-Doesn\'t supply queue defaults, etc.
-
-Returns: TICKETID
-
-=cut
-
-sub Import {
-    my $self = shift;
-    my ( $ErrStr, $QueueObj, $Owner );
-
-    my %args = (
-        id              => undef,
-        EffectiveId     => undef,
-        Queue           => undef,
-        Requestor       => undef,
-        Type            => 'ticket',
-        Owner           => RT->Nobody->Id,
-        Subject         => '[no subject]',
-        InitialPriority => undef,
-        FinalPriority   => undef,
-        Status          => 'new',
-        TimeWorked      => "0",
-        Due             => undef,
-        Created         => undef,
-        Updated         => undef,
-        Resolved        => undef,
-        Told            => undef,
-        @_
-    );
-
-    if ( ( defined( $args{'Queue'} ) ) && ( !ref( $args{'Queue'} ) ) ) {
-        $QueueObj = RT::Queue->new(RT->SystemUser);
-        $QueueObj->Load( $args{'Queue'} );
-
-        #TODO error check this and return 0 if it\'s not loading properly +++
-    }
-    elsif ( ref( $args{'Queue'} ) eq 'RT::Queue' ) {
-        $QueueObj = RT::Queue->new(RT->SystemUser);
-        $QueueObj->Load( $args{'Queue'}->Id );
-    }
-    else {
-        $RT::Logger->debug(
-            "$self " . $args{'Queue'} . " not a recognised queue object." );
-    }
-
-    #Can't create a ticket without a queue.
-    unless ( defined($QueueObj) and $QueueObj->Id ) {
-        $RT::Logger->debug("$self No queue given for ticket creation.");
-        return ( 0, $self->loc('Could not create ticket. Queue not set') );
-    }
-
-    #Now that we have a queue, Check the ACLS
-    unless (
-        $self->CurrentUser->HasRight(
-            Right    => 'CreateTicket',
-            Object => $QueueObj
-        )
-      )
-    {
-        return ( 0,
-            $self->loc("No permission to create tickets in the queue '[_1]'"
-              , $QueueObj->Name));
-    }
-
-    # Deal with setting the owner
-
-    # Attempt to take user object, user name or user id.
-    # Assign to nobody if lookup fails.
-    if ( defined( $args{'Owner'} ) ) {
-        if ( ref( $args{'Owner'} ) ) {
-            $Owner = $args{'Owner'};
-        }
-        else {
-            $Owner = RT::User->new( $self->CurrentUser );
-            $Owner->Load( $args{'Owner'} );
-            if ( !defined( $Owner->id ) ) {
-                $Owner->Load( RT->Nobody->id );
-            }
-        }
-    }
-
-    #If we have a proposed owner and they don't have the right 
-    #to own a ticket, scream about it and make them not the owner
-    if (
-        ( defined($Owner) )
-        and ( $Owner->Id != RT->Nobody->Id )
-        and (
-            !$Owner->HasRight(
-                Object => $QueueObj,
-                Right    => 'OwnTicket'
-            )
-        )
-      )
-    {
-
-        $RT::Logger->warning( "$self user "
-              . $Owner->Name . "("
-              . $Owner->id
-              . ") was proposed "
-              . "as a ticket owner but has no rights to own "
-              . "tickets in '"
-              . $QueueObj->Name . "'" );
-
-        $Owner = undef;
-    }
-
-    #If we haven't been handed a valid owner, make it nobody.
-    unless ( defined($Owner) ) {
-        $Owner = RT::User->new( $self->CurrentUser );
-        $Owner->Load( RT->Nobody->UserObj->Id );
-    }
-
-    unless ( $self->ValidateStatus( $args{'Status'} ) ) {
-        return ( 0, $self->loc("'[_1]' is an invalid value for status", $args{'Status'}) );
-    }
-
-    $self->{'_AccessibleCache'}{Created}       = { 'read' => 1, 'write' => 1 };
-    $self->{'_AccessibleCache'}{Creator}       = { 'read' => 1, 'auto'  => 1 };
-    $self->{'_AccessibleCache'}{LastUpdated}   = { 'read' => 1, 'write' => 1 };
-    $self->{'_AccessibleCache'}{LastUpdatedBy} = { 'read' => 1, 'auto'  => 1 };
-
-    # If we're coming in with an id, set that now.
-    my $EffectiveId = undef;
-    if ( $args{'id'} ) {
-        $EffectiveId = $args{'id'};
-
-    }
-
-    my $id = $self->SUPER::Create(
-        id              => $args{'id'},
-        EffectiveId     => $EffectiveId,
-        Queue           => $QueueObj->Id,
-        Owner           => $Owner->Id,
-        Subject         => $args{'Subject'},        # loc
-        InitialPriority => $args{'InitialPriority'},    # loc
-        FinalPriority   => $args{'FinalPriority'},    # loc
-        Priority        => $args{'InitialPriority'},    # loc
-        Status          => $args{'Status'},        # loc
-        TimeWorked      => $args{'TimeWorked'},        # loc
-        Type            => $args{'Type'},        # loc
-        Created         => $args{'Created'},        # loc
-        Told            => $args{'Told'},        # loc
-        LastUpdated     => $args{'Updated'},        # loc
-        Resolved        => $args{'Resolved'},        # loc
-        Due             => $args{'Due'},        # loc
-    );
-
-    # If the ticket didn't have an id
-    # Set the ticket's effective ID now that we've created it.
-    if ( $args{'id'} ) {
-        $self->Load( $args{'id'} );
-    }
-    else {
-        my ( $val, $msg ) =
-          $self->__Set( Field => 'EffectiveId', Value => $id );
-
-        unless ($val) {
-            $RT::Logger->err(
-                $self . "->Import couldn't set EffectiveId: $msg" );
-        }
-    }
-
-    my $create_groups_ret = $self->_CreateTicketGroups();
-    unless ($create_groups_ret) {
-        $RT::Logger->crit(
-            "Couldn't create ticket groups for ticket " . $self->Id );
-    }
-
-    $self->OwnerGroup->_AddMember( PrincipalId => $Owner->PrincipalId );
-
-    foreach my $watcher ( @{ $args{'Cc'} } ) {
-        $self->_AddWatcher( Type => 'Cc', Email => $watcher, Silent => 1 );
-    }
-    foreach my $watcher ( @{ $args{'AdminCc'} } ) {
-        $self->_AddWatcher( Type => 'AdminCc', Email => $watcher,
-            Silent => 1 );
-    }
-    foreach my $watcher ( @{ $args{'Requestor'} } ) {
-        $self->_AddWatcher( Type => 'Requestor', Email => $watcher,
-            Silent => 1 );
-    }
-
-    return ( $self->Id, $ErrStr );
-}
->>>>>>> fbcc9b22
 
 =head2 OwnerGroup
 

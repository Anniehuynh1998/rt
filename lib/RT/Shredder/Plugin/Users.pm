# BEGIN BPS TAGGED BLOCK {{{
#
# COPYRIGHT:
#
# This software is Copyright (c) 1996-2015 Best Practical Solutions, LLC
#                                          <sales@bestpractical.com>
#
# (Except where explicitly superseded by other copyright notices)
#
#
# LICENSE:
#
# This work is made available to you under the terms of Version 2 of
# the GNU General Public License. A copy of that license should have
# been provided with this software, but in any event can be snarfed
# from www.gnu.org.
#
# This work is distributed in the hope that it will be useful, but
# WITHOUT ANY WARRANTY; without even the implied warranty of
# MERCHANTABILITY or FITNESS FOR A PARTICULAR PURPOSE.  See the GNU
# General Public License for more details.
#
# You should have received a copy of the GNU General Public License
# along with this program; if not, write to the Free Software
# Foundation, Inc., 51 Franklin Street, Fifth Floor, Boston, MA
# 02110-1301 or visit their web page on the internet at
# http://www.gnu.org/licenses/old-licenses/gpl-2.0.html.
#
#
# CONTRIBUTION SUBMISSION POLICY:
#
# (The following paragraph is not intended to limit the rights granted
# to you to modify and distribute this software under the terms of
# the GNU General Public License and is only of importance to you if
# you choose to contribute your changes and enhancements to the
# community by submitting them to Best Practical Solutions, LLC.)
#
# By intentionally submitting any modifications, corrections or
# derivatives to this work, or any other work intended for use with
# Request Tracker, to Best Practical Solutions, LLC, you confirm that
# you are the copyright holder for those contributions and you grant
# Best Practical Solutions,  LLC a nonexclusive, worldwide, irrevocable,
# royalty-free, perpetual, license to use, copy, create derivative
# works based on those contributions, and sublicense and distribute
# those contributions and any derivatives thereof.
#
# END BPS TAGGED BLOCK }}}

package RT::Shredder::Plugin::Users;

use strict;
use warnings FATAL => 'all';
use base qw(RT::Shredder::Plugin::Base::Search);

=head1 NAME

RT::Shredder::Plugin::Users - search plugin for wiping users.

=head1 ARGUMENTS

=head2 status - string

Status argument allow you to limit result set to C<disabled>,
C<enabled> or C<any> users.
B<< Default value is C<disabled>. >>

=head2 name - mask

User name mask.

=head2 email - mask

Email address mask.

=head2 member_of - group identifier

Using this option users that are members of a particular group can
be selected for deletion. Identifier is name of user defined group
or id of a group, as well C<Privileged> or <unprivileged> can used
to select people from system groups.

=head2 not_member_of - group identifier

Like member_of, but selects users who are not members of the provided
group.

=head2 replace_relations - user identifier

<<<<<<< HEAD
When you delete an user there could be minor links to them in the RT database.
=======
When you delete a user there could be minor links to them in the RT database.
>>>>>>> 6edbbf00
This option allow you to replace these links with links to the new user.
The replaceable links are Creator and LastUpdatedBy, but NOT any watcher roles.
This means that if the user is a watcher(Requestor, Owner,
Cc or AdminCc) of the ticket or queue then the link would be deleted.

<<<<<<< HEAD
This argument could be an user id or name.
=======
This argument could be a user id or name.
>>>>>>> 6edbbf00

=head2 no_tickets - boolean

If true then plugin looks for users who are not watchers (Owners,
Requestors, Ccs or AdminCcs) of any ticket.

Before RT 3.8.5, users who were watchers of deleted tickets B<will be deleted>
when this option was enabled. Decision has been made that it's not correct
and you should either shred these deleted tickets, change watchers or
explicitly delete user by name or email.

Note that found users still B<may have relations> with other objects,
for example via Creator or LastUpdatedBy fields, and you most probably
want to use C<replace_relations> option.

=cut

sub SupportArgs
{
    return $_[0]->SUPER::SupportArgs,
           qw(status name email member_of not_member_of replace_relations no_tickets);
}

sub TestArgs
{
    my $self = shift;
    my %args = @_;
    if( $args{'status'} ) {
        unless( $args{'status'} =~ /^(disabled|enabled|any)$/i ) {
            return (0, "Status '$args{'status'}' is unsupported.");
        }
    } else {
        $args{'status'} = 'disabled';
    }
    if( $args{'email'} ) {
        $args{'email'} = $self->ConvertMaskToSQL( $args{'email'} );
    }
    if( $args{'name'} ) {
        $args{'name'} = $self->ConvertMaskToSQL( $args{'name'} );
    }
    if( $args{'member_of'} or $args{'not_member_of'} ) {
        foreach my $group_option ( qw(member_of not_member_of) ){
            next unless $args{$group_option};

            my $group = RT::Group->new( RT->SystemUser );
            if ( $args{$group_option} =~ /^(Everyone|Privileged|Unprivileged)$/i ) {
                $group->LoadSystemInternalGroup( $args{$group_option} );
            }
            else {
                $group->LoadUserDefinedGroup( $args{$group_option} );
            }
            unless ( $group->id ) {
                return (0, "Couldn't load group '$args{$group_option}'" );
            }
            $args{$group_option} = $group->id;
        }
    }
    if( $args{'replace_relations'} ) {
        my $uid = $args{'replace_relations'};
        # XXX: it's possible that SystemUser is not available
        my $user = RT::User->new( RT->SystemUser );
        $user->Load( $uid );
        unless( $user->id ) {
            return (0, "Couldn't load user '$uid'" );
        }
        $args{'replace_relations'} = $user->id;
    }
    return $self->SUPER::TestArgs( %args );
}

sub Run
{
    my $self = shift;
    my %args = ( Shredder => undef, @_ );
    my $objs = RT::Users->new( RT->SystemUser );
    # XXX: we want preload only things we need, but later while
    # logging we need all data, TODO envestigate this
    # $objs->Columns(qw(id Name EmailAddress Lang Timezone
    #                   Creator Created LastUpdated LastUpdatedBy));
    if( my $s = $self->{'opt'}{'status'} ) {
        if( $s eq 'any' ) {
            $objs->FindAllRows;
        } elsif( $s eq 'disabled' ) {
            $objs->LimitToDeleted;
        } else {
            $objs->LimitToEnabled;
        }
    }
    if( $self->{'opt'}{'email'} ) {
        $objs->Limit( FIELD => 'EmailAddress',
                  OPERATOR => 'MATCHES',
                  VALUE => $self->{'opt'}{'email'},
                );
    }
    if( $self->{'opt'}{'name'} ) {
        $objs->Limit( FIELD => 'Name',
                  OPERATOR => 'MATCHES',
                  VALUE => $self->{'opt'}{'name'},
                  CASESENSITIVE => 0,
                );
    }
    if( $self->{'opt'}{'member_of'} ) {
        $objs->MemberOfGroup( $self->{'opt'}{'member_of'} );
    }
    my @filter;
    if( $self->{'opt'}{'not_member_of'} ) {
        push @filter, $self->FilterNotMemberOfGroup(
            Shredder => $args{'Shredder'},
            GroupId  => $self->{'opt'}{'not_member_of'},
        );
    }
    if( $self->{'opt'}{'no_tickets'} ) {
        push @filter, $self->FilterWithoutTickets(
            Shredder => $args{'Shredder'},
        );
    }

    if (@filter) {
        $self->FetchNext( $objs, 'init' );
        my @res;
        USER: while ( my $user = $self->FetchNext( $objs ) ) {
            for my $filter (@filter) {
                next USER unless $filter->($user);
            }
            push @res, $user;
            last if $self->{'opt'}{'limit'} && @res >= $self->{'opt'}{'limit'};
        }
        $objs = \@res;
    } elsif ( $self->{'opt'}{'limit'} ) {
        $objs->RowsPerPage( $self->{'opt'}{'limit'} );
    }
    return (1, $objs);
}

sub SetResolvers
{
    my $self = shift;
    my %args = ( Shredder => undef, @_ );

    if( $self->{'opt'}{'replace_relations'} ) {
        my $uid = $self->{'opt'}{'replace_relations'};
        my $resolver = sub {
            my %args = (@_);
            my $t =    $args{'TargetObject'};
            foreach my $method ( qw(Creator LastUpdatedBy) ) {
                next unless $t->_Accessible( $method => 'read' );
                $t->__Set( Field => $method, Value => $uid );
            }
        };
        $args{'Shredder'}->PutResolver( BaseClass => 'RT::User', Code => $resolver );
    }
    return (1);
}

sub FilterNotMemberOfGroup {
    my $self = shift;
    my %args = (
        Shredder => undef,
        GroupId  => undef,
        @_,
    );

    my $group = RT::Group->new(RT->SystemUser);
    $group->Load($args{'GroupId'});

    return sub {
        my $user = shift;
        not $group->HasMemberRecursively($user->id);
    };
}

sub FilterWithoutTickets {
    my $self = shift;
    my %args = (
        Shredder => undef,
        Objects  => undef,
        @_,
    );

    return sub {
        my $user = shift;
        $self->_WithoutTickets( $user )
    };
}

sub _WithoutTickets {
    my ($self, $user) = @_;
    return unless $user and $user->Id;
    my $tickets = RT::Tickets->new( RT->SystemUser );
    $tickets->{'allow_deleted_search'} = 1;
    $tickets->FromSQL( 'Watcher.id = '. $user->id );
    # HACK: we may use Count method which counts all records
    # that match condtion, but we really want to know only that
    # at least one record exist, so we fetch first row only
    $tickets->RowsPerPage(1);
    return !$tickets->First;
}

1;<|MERGE_RESOLUTION|>--- conflicted
+++ resolved
@@ -86,21 +86,13 @@
 
 =head2 replace_relations - user identifier
 
-<<<<<<< HEAD
-When you delete an user there could be minor links to them in the RT database.
-=======
 When you delete a user there could be minor links to them in the RT database.
->>>>>>> 6edbbf00
 This option allow you to replace these links with links to the new user.
 The replaceable links are Creator and LastUpdatedBy, but NOT any watcher roles.
 This means that if the user is a watcher(Requestor, Owner,
 Cc or AdminCc) of the ticket or queue then the link would be deleted.
 
-<<<<<<< HEAD
-This argument could be an user id or name.
-=======
 This argument could be a user id or name.
->>>>>>> 6edbbf00
 
 =head2 no_tickets - boolean
 

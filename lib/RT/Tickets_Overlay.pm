# BEGIN BPS TAGGED BLOCK {{{
#
# COPYRIGHT:
#
# This software is Copyright (c) 1996-2005 Best Practical Solutions, LLC
#                                          <jesse@bestpractical.com>
#
# (Except where explicitly superseded by other copyright notices)
#
#
# LICENSE:
#
# This work is made available to you under the terms of Version 2 of
# the GNU General Public License. A copy of that license should have
# been provided with this software, but in any event can be snarfed
# from www.gnu.org.
#
# This work is distributed in the hope that it will be useful, but
# WITHOUT ANY WARRANTY; without even the implied warranty of
# MERCHANTABILITY or FITNESS FOR A PARTICULAR PURPOSE.  See the GNU
# General Public License for more details.
#
# You should have received a copy of the GNU General Public License
# along with this program; if not, write to the Free Software
# Foundation, Inc., 675 Mass Ave, Cambridge, MA 02139, USA.
#
#
# CONTRIBUTION SUBMISSION POLICY:
#
# (The following paragraph is not intended to limit the rights granted
# to you to modify and distribute this software under the terms of
# the GNU General Public License and is only of importance to you if
# you choose to contribute your changes and enhancements to the
# community by submitting them to Best Practical Solutions, LLC.)
#
# By intentionally submitting any modifications, corrections or
# derivatives to this work, or any other work intended for use with
# Request Tracker, to Best Practical Solutions, LLC, you confirm that
# you are the copyright holder for those contributions and you grant
# Best Practical Solutions,  LLC a nonexclusive, worldwide, irrevocable,
# royalty-free, perpetual, license to use, copy, create derivative
# works based on those contributions, and sublicense and distribute
# those contributions and any derivatives thereof.
#
# END BPS TAGGED BLOCK }}}
# Major Changes:

# - Decimated ProcessRestrictions and broke it into multiple
# functions joined by a LUT
# - Semi-Generic SQL stuff moved to another file

# Known Issues: FIXME!

# - ClearRestrictions and Reinitialization is messy and unclear.  The
# only good way to do it is to create a new RT::Tickets object.

=head1 NAME

  RT::Tickets - A collection of Ticket objects


=head1 SYNOPSIS

  use RT::Tickets;
  my $tickets = new RT::Tickets($CurrentUser);

=head1 DESCRIPTION

   A collection of RT::Tickets.

=head1 METHODS

=begin testing

ok (require RT::Tickets);
ok( my $testtickets = RT::Tickets->new( $RT::SystemUser ) );
ok( $testtickets->LimitStatus( VALUE => 'deleted' ) );
# Should be zero until 'allow_deleted_search'
ok( $testtickets->Count == 0 );

=end testing

=cut

package RT::Tickets;

use strict;

package RT::Tickets;

no warnings qw(redefine);
use vars qw(@SORTFIELDS);
use RT::CustomFields;
use DBIx::SearchBuilder::Unique;

# Configuration Tables:

# FIELD_METADATA is a mapping of searchable Field name, to Type, and other
# metadata.

my %FIELD_METADATA = (
    Status          => [ 'ENUM', ],
    Queue           => [ 'ENUM' => 'Queue', ],
    Type            => [ 'ENUM', ],
    Creator         => [ 'ENUM' => 'User', ],
    LastUpdatedBy   => [ 'ENUM' => 'User', ],
    Owner           => [ 'WATCHERFIELD' => 'Owner', ],
    EffectiveId     => [ 'INT', ],
    id              => [ 'INT', ],
    InitialPriority => [ 'INT', ],
    FinalPriority   => [ 'INT', ],
    Priority        => [ 'INT', ],
    TimeLeft        => [ 'INT', ],
    TimeWorked      => [ 'INT', ],
    MemberOf        => [ 'LINK' => To => 'MemberOf', ],
    DependsOn       => [ 'LINK' => To => 'DependsOn', ],
    RefersTo        => [ 'LINK' => To => 'RefersTo', ],
    HasMember       => [ 'LINK' => From => 'MemberOf', ],
    DependentOn     => [ 'LINK' => From => 'DependsOn', ],
    DependedOnBy    => [ 'LINK' => From => 'DependsOn', ],
    ReferredToBy    => [ 'LINK' => From => 'RefersTo', ],
    Told             => [ 'DATE'            => 'Told', ],
    Starts           => [ 'DATE'            => 'Starts', ],
    Started          => [ 'DATE'            => 'Started', ],
    Due              => [ 'DATE'            => 'Due', ],
    Resolved         => [ 'DATE'            => 'Resolved', ],
    LastUpdated      => [ 'DATE'            => 'LastUpdated', ],
    Created          => [ 'DATE'            => 'Created', ],
    Subject          => [ 'STRING', ],
    Content          => [ 'TRANSFIELD', ],
    ContentType      => [ 'TRANSFIELD', ],
    Filename         => [ 'TRANSFIELD', ],
    TransactionDate  => [ 'TRANSDATE', ],
    Requestor        => [ 'WATCHERFIELD'    => 'Requestor', ],
    Requestors       => [ 'WATCHERFIELD'    => 'Requestor', ],
    Cc               => [ 'WATCHERFIELD'    => 'Cc', ],
    AdminCc          => [ 'WATCHERFIELD'    => 'AdminCc', ],
    Watcher          => [ 'WATCHERFIELD', ],
    LinkedTo         => [ 'LINKFIELD', ],
    CustomFieldValue => [ 'CUSTOMFIELD', ],
    CustomField      => [ 'CUSTOMFIELD', ],
    CF               => [ 'CUSTOMFIELD', ],
    Updated          => [ 'TRANSDATE', ],
    RequestorGroup   => [ 'MEMBERSHIPFIELD' => 'Requestor', ],
    CCGroup          => [ 'MEMBERSHIPFIELD' => 'Cc', ],
    AdminCCGroup     => [ 'MEMBERSHIPFIELD' => 'AdminCc', ],
    WatcherGroup     => [ 'MEMBERSHIPFIELD', ],
);

# Mapping of Field Type to Function
my %dispatch = (
    ENUM            => \&_EnumLimit,
    INT             => \&_IntLimit,
    LINK            => \&_LinkLimit,
    DATE            => \&_DateLimit,
    STRING          => \&_StringLimit,
    TRANSFIELD      => \&_TransLimit,
    TRANSDATE       => \&_TransDateLimit,
    WATCHERFIELD    => \&_WatcherLimit,
    MEMBERSHIPFIELD => \&_WatcherMembershipLimit,
    LINKFIELD       => \&_LinkFieldLimit,
    CUSTOMFIELD     => \&_CustomFieldLimit,
);
my %can_bundle = ();# WATCHERFIELD => "yes", );

# Default EntryAggregator per type
# if you specify OP, you must specify all valid OPs
my %DefaultEA = (
    INT  => 'AND',
    ENUM => {
        '='  => 'OR',
        '!=' => 'AND'
    },
    DATE => {
        '='  => 'OR',
        '>=' => 'AND',
        '<=' => 'AND',
        '>'  => 'AND',
        '<'  => 'AND'
    },
    STRING => {
        '='        => 'OR',
        '!='       => 'AND',
        'LIKE'     => 'AND',
        'NOT LIKE' => 'AND'
    },
    TRANSFIELD   => 'AND',
    TRANSDATE    => 'AND',
    LINK         => 'OR',
    LINKFIELD    => 'AND',
    TARGET       => 'AND',
    BASE         => 'AND',
    WATCHERFIELD => {
        '='        => 'OR',
        '!='       => 'AND',
        'LIKE'     => 'OR',
        'NOT LIKE' => 'AND'
    },

    CUSTOMFIELD => 'OR',
);

# Helper functions for passing the above lexically scoped tables above
# into Tickets_Overlay_SQL.
sub FIELDS     { return \%FIELD_METADATA }
sub dispatch   { return \%dispatch }
sub can_bundle { return \%can_bundle }

# Bring in the clowns.
require RT::Tickets_Overlay_SQL;

# {{{ sub SortFields

@SORTFIELDS = qw(id Status
    Queue Subject
    Owner Created Due Starts Started
    Told
    Resolved LastUpdated Priority TimeWorked TimeLeft);

=head2 SortFields

Returns the list of fields that lists of tickets can easily be sorted by

=cut

sub SortFields {
    my $self = shift;
    return (@SORTFIELDS);
}

# }}}

# BEGIN SQL STUFF *********************************

=head1 Limit Helper Routines

These routines are the targets of a dispatch table depending on the
type of field.  They all share the same signature:

  my ($self,$field,$op,$value,@rest) = @_;

The values in @rest should be suitable for passing directly to
DBIx::SearchBuilder::Limit.

Essentially they are an expanded/broken out (and much simplified)
version of what ProcessRestrictions used to do.  They're also much
more clearly delineated by the TYPE of field being processed.

=head2 _EnumLimit

Handle Fields which are limited to certain values, and potentially
need to be looked up from another class.

This subroutine actually handles two different kinds of fields.  For
some the user is responsible for limiting the values.  (i.e. Status,
Type).

For others, the value specified by the user will be looked by via
specified class.

Meta Data:
  name of class to lookup in (Optional)

=cut

sub _EnumLimit {
    my ( $sb, $field, $op, $value, @rest ) = @_;

    # SQL::Statement changes != to <>.  (Can we remove this now?)
    $op = "!=" if $op eq "<>";

    die "Invalid Operation: $op for $field"
        unless $op eq "="
        or $op     eq "!=";

    my $meta = $FIELD_METADATA{$field};
    if ( defined $meta->[1] && defined $value && $value !~ /^\d+$/ ) {
        my $class = "RT::" . $meta->[1];
        my $o     = $class->new( $sb->CurrentUser );
        $o->Load($value);
        $value = $o->Id;
    }
    $sb->_SQLLimit(
        FIELD    => $field,
        VALUE    => $value,
        OPERATOR => $op,
        @rest,
    );
}

=head2 _IntLimit

Handle fields where the values are limited to integers.  (For example,
Priority, TimeWorked.)

Meta Data:
  None

=cut

sub _IntLimit {
    my ( $sb, $field, $op, $value, @rest ) = @_;

    die "Invalid Operator $op for $field"
        unless $op =~ /^(=|!=|>|<|>=|<=)$/;

    $sb->_SQLLimit(
        FIELD    => $field,
        VALUE    => $value,
        OPERATOR => $op,
        @rest,
    );
}

=head2 _LinkLimit

Handle fields which deal with links between tickets.  (MemberOf, DependsOn)

Meta Data:
  1: Direction (From, To)
  2: Link Type (MemberOf, DependsOn, RefersTo)

=cut

sub _LinkLimit {
    my ( $sb, $field, $op, $value, @rest ) = @_;

    my $meta = $FIELD_METADATA{$field};
    die "Incorrect Metadata for $field"
        unless defined $meta->[1] && defined $meta->[2];

    die "Invalid Operator $op for $field" unless $op =~ /^(=|!=|IS|IS NOT)$/io;

    my $direction = $meta->[1];

    my $matchfield;
    my $linkfield;
    if ( $direction eq 'To' ) {
        $matchfield = "Target";
        $linkfield  = "Base";

    }
    elsif ( $direction eq 'From' ) {
        $linkfield  = "Target";
        $matchfield = "Base";

    }
    else {
        die "Invalid link direction '$meta->[1]' for $field\n";
    }

    my ($is_local, $is_null) = (1, 0);
    if ( !$value || $value =~ /^null$/io ) {
        $is_null = 1;
        $op = ($op =~ /^(=|IS)$/)? 'IS': 'IS NOT';
    }
    elsif ( $value =~ /\D/o ) {
        $is_local = 0;
    }
    $matchfield = "Local$matchfield" if $is_local;

    my $is_negative = 0;
    if ( $op eq '!=' ) {
        $is_negative = 1;
        $op = '=';
    }

#For doing a left join to find "unlinked tickets" we want to generate a query that looks like this
#    SELECT main.* FROM Tickets main
#        LEFT JOIN Links Links_1 ON (     (Links_1.Type = 'MemberOf')
#                                      AND(main.id = Links_1.LocalTarget))
#        WHERE Links_1.LocalBase IS NULL;

    if ($is_null) {
        my $linkalias = $sb->Join(
            TYPE   => 'LEFT',
            ALIAS1 => 'main',
            FIELD1 => 'id',
            TABLE2 => 'Links',
            FIELD2 => 'Local' . $linkfield
        );
        $sb->SUPER::Limit(
            LEFTJOIN => $linkalias,
            FIELD    => 'Type',
            OPERATOR => '=',
            VALUE    => $meta->[2],
        );
        $sb->_SQLLimit(
            @rest,
            ALIAS      => $linkalias,
            FIELD      => $matchfield,
            OPERATOR   => $op,
            VALUE      => 'NULL',
            QUOTEVALUE => 0,
        );
    }
    elsif ( $is_negative ) {
        my $linkalias = $sb->Join(
            TYPE   => 'LEFT',
            ALIAS1 => 'main',
            FIELD1 => 'id',
            TABLE2 => 'Links',
            FIELD2 => 'Local' . $linkfield
        );
        $sb->SUPER::Limit(
            LEFTJOIN => $linkalias,
            FIELD    => 'Type',
            OPERATOR => '=',
            VALUE    => $meta->[2],
        );
        $sb->SUPER::Limit(
            LEFTJOIN => $linkalias,
            FIELD    => $matchfield,
            OPERATOR => $op,
            VALUE    => $value,
        );
        $sb->_SQLLimit(
            @rest,
            ALIAS      => $linkalias,
            FIELD      => $matchfield,
            OPERATOR   => 'IS',
            VALUE      => 'NULL',
            QUOTEVALUE => 0,
        );
    }
    else {
        my $linkalias = $sb->NewAlias('Links');
        $sb->_OpenParen();
        $sb->_SQLLimit(
            @rest,
            ALIAS    => $linkalias,
            FIELD    => 'Type',
            OPERATOR => '=',
            VALUE    => $meta->[2],
        );
        $sb->_SQLLimit(
            ALIAS           => $linkalias,
            FIELD           => 'Local' . $linkfield,
            OPERATOR        => '=',
            VALUE           => 'main.id',
            QUOTEVALUE      => 0,
            ENTRYAGGREGATOR => 'AND',
        );
        $sb->_SQLLimit(
            ALIAS           => $linkalias,
            FIELD           => $matchfield,
            OPERATOR        => $op,
            VALUE           => $value,
            ENTRYAGGREGATOR => 'AND',
        );
        $sb->_CloseParen();
    }
}

=head2 _DateLimit

Handle date fields.  (Created, LastTold..)

Meta Data:
  1: type of link.  (Probably not necessary.)

=cut

sub _DateLimit {
    my ( $sb, $field, $op, $value, @rest ) = @_;

    die "Invalid Date Op: $op"
        unless $op =~ /^(=|>|<|>=|<=)$/;

    my $meta = $FIELD_METADATA{$field};
    die "Incorrect Meta Data for $field"
        unless ( defined $meta->[1] );

    use POSIX 'strftime';

    my $date = RT::Date->new( $sb->CurrentUser );
    $date->Set( Format => 'unknown', Value => $value );
    my $time = $date->Unix;

    if ( $op eq "=" ) {

        # if we're specifying =, that means we want everything on a
        # particular single day.  in the database, we need to check for >
        # and < the edges of that day.

        my $daystart = strftime( "%Y-%m-%d %H:%M",
            gmtime( $time - ( $time % 86400 ) ) );
        my $dayend = strftime( "%Y-%m-%d %H:%M",
            gmtime( $time + ( 86399 - $time % 86400 ) ) );

        $sb->_OpenParen;

        $sb->_SQLLimit(
            FIELD    => $meta->[1],
            OPERATOR => ">=",
            VALUE    => $daystart,
            @rest,
        );

        $sb->_SQLLimit(
            FIELD    => $meta->[1],
            OPERATOR => "<=",
            VALUE    => $dayend,
            @rest,
            ENTRYAGGREGATOR => 'AND',
        );

        $sb->_CloseParen;

    }
    else {
        $value = strftime( "%Y-%m-%d %H:%M", gmtime($time) );
        $sb->_SQLLimit(
            FIELD    => $meta->[1],
            OPERATOR => $op,
            VALUE    => $value,
            @rest,
        );
    }
}

=head2 _StringLimit

Handle simple fields which are just strings.  (Subject,Type)

Meta Data:
  None

=cut

sub _StringLimit {
    my ( $sb, $field, $op, $value, @rest ) = @_;

    # FIXME:
    # Valid Operators:
    #  =, !=, LIKE, NOT LIKE

    $sb->_SQLLimit(
        FIELD         => $field,
        OPERATOR      => $op,
        VALUE         => $value,
        CASESENSITIVE => 0,
        @rest,
    );
}

=head2 _TransDateLimit

Handle fields limiting based on Transaction Date.

The inpupt value must be in a format parseable by Time::ParseDate

Meta Data:
  None

=cut

# This routine should really be factored into translimit.
sub _TransDateLimit {
    my ( $sb, $field, $op, $value, @rest ) = @_;

    # See the comments for TransLimit, they apply here too

    $sb->{_sql_transalias} = $sb->NewAlias('Transactions')
        unless defined $sb->{_sql_transalias};

    my $date = RT::Date->new( $sb->CurrentUser );
    $date->Set( Format => 'unknown', Value => $value );
    my $time = $date->Unix;

    $sb->_OpenParen;
    if ( $op eq "=" ) {

        # if we're specifying =, that means we want everything on a
        # particular single day.  in the database, we need to check for >
        # and < the edges of that day.

        my $daystart = strftime( "%Y-%m-%d %H:%M",
            gmtime( $time - ( $time % 86400 ) ) );
        my $dayend = strftime( "%Y-%m-%d %H:%M",
            gmtime( $time + ( 86399 - $time % 86400 ) ) );

        $sb->_SQLLimit(
            ALIAS         => $sb->{_sql_transalias},
            FIELD         => 'Created',
            OPERATOR      => ">=",
            VALUE         => $daystart,
            CASESENSITIVE => 0,
            @rest
        );
        $sb->_SQLLimit(
            ALIAS         => $sb->{_sql_transalias},
            FIELD         => 'Created',
            OPERATOR      => "<=",
            VALUE         => $dayend,
            CASESENSITIVE => 0,
            @rest,
            ENTRYAGGREGATOR => 'AND',
        );

    }

    # not searching for a single day
    else {

        #Search for the right field
        $sb->_SQLLimit(
            ALIAS         => $sb->{_sql_transalias},
            FIELD         => 'Created',
            OPERATOR      => $op,
            VALUE         => $value,
            CASESENSITIVE => 0,
            @rest
        );
    }

    # Join Transactions to Tickets
    $sb->_SQLJoin(
        ALIAS1 => 'main',
        FIELD1 => $sb->{'primary_key'},     # UGH!
        ALIAS2 => $sb->{_sql_transalias},
        FIELD2 => 'ObjectId'
    );

    $sb->SUPER::Limit(
        ALIAS => $sb->{_sql_transalias},
        FIELD => 'ObjectType',
        VALUE => 'RT::Ticket'
    );

    $sb->_CloseParen;
}

=head2 _TransLimit

Limit based on the Content of a transaction or the ContentType.

Meta Data:
  none

=cut

sub _TransLimit {

    # Content, ContentType, Filename

    # If only this was this simple.  We've got to do something
    # complicated here:

    #Basically, we want to make sure that the limits apply to
    #the same attachment, rather than just another attachment
    #for the same ticket, no matter how many clauses we lump
    #on. We put them in TicketAliases so that they get nuked
    #when we redo the join.

    # In the SQL, we might have
    #       (( Content = foo ) or ( Content = bar AND Content = baz ))
    # The AND group should share the same Alias.

    # Actually, maybe it doesn't matter.  We use the same alias and it
    # works itself out? (er.. different.)

    # Steal more from _ProcessRestrictions

    # FIXME: Maybe look at the previous FooLimit call, and if it was a
    # TransLimit and EntryAggregator == AND, reuse the Aliases?

    # Or better - store the aliases on a per subclause basis - since
    # those are going to be the things we want to relate to each other,
    # anyway.

    # maybe we should not allow certain kinds of aggregation of these
    # clauses and do a psuedo regex instead? - the problem is getting
    # them all into the same subclause when you have (A op B op C) - the
    # way they get parsed in the tree they're in different subclauses.

    my ( $self, $field, $op, $value, @rest ) = @_;

    $self->{_sql_transalias} = $self->NewAlias('Transactions')
        unless defined $self->{_sql_transalias};
    $self->{_sql_trattachalias} = $self->NewAlias('Attachments')
        unless defined $self->{_sql_trattachalias};

    $self->_OpenParen;

    #Search for the right field
    $self->_SQLLimit(
        ALIAS         => $self->{_sql_trattachalias},
        FIELD         => $field,
        OPERATOR      => $op,
        VALUE         => $value,
        CASESENSITIVE => 0,
        @rest
    );

    $self->_SQLJoin(
        ALIAS1 => $self->{_sql_trattachalias},
        FIELD1 => 'TransactionId',
        ALIAS2 => $self->{_sql_transalias},
        FIELD2 => 'id'
    );

    # Join Transactions to Tickets
    $self->_SQLJoin(
        ALIAS1 => 'main',
        FIELD1 => $self->{'primary_key'},     # Why not use "id" here?
        ALIAS2 => $self->{_sql_transalias},
        FIELD2 => 'ObjectId'
    );

    $self->SUPER::Limit(
        ALIAS           => $self->{_sql_transalias},
        FIELD           => 'ObjectType',
        VALUE           => 'RT::Ticket',
        ENTRYAGGREGATOR => 'AND'
    );

    $self->_CloseParen;

}

=head2 _WatcherLimit

Handle watcher limits.  (Requestor, CC, etc..)

Meta Data:
  1: Field to query on


=begin testing

# Test to make sure that you can search for tickets by requestor address and
# by requestor name.

my ($id,$msg);
my $u1 = RT::User->new($RT::SystemUser);
($id, $msg) = $u1->Create( Name => 'RequestorTestOne', EmailAddress => 'rqtest1@example.com');
ok ($id,$msg);
my $u2 = RT::User->new($RT::SystemUser);
($id, $msg) = $u2->Create( Name => 'RequestorTestTwo', EmailAddress => 'rqtest2@example.com');
ok ($id,$msg);

my $t1 = RT::Ticket->new($RT::SystemUser);
my ($trans);
($id,$trans,$msg) =$t1->Create (Queue => 'general', Subject => 'Requestor test one', Requestor => [$u1->EmailAddress]);
ok ($id, $msg);

my $t2 = RT::Ticket->new($RT::SystemUser);
($id,$trans,$msg) =$t2->Create (Queue => 'general', Subject => 'Requestor test one', Requestor => [$u2->EmailAddress]);
ok ($id, $msg);


my $t3 = RT::Ticket->new($RT::SystemUser);
($id,$trans,$msg) =$t3->Create (Queue => 'general', Subject => 'Requestor test one', Requestor => [$u2->EmailAddress, $u1->EmailAddress]);
ok ($id, $msg);


my $tix1 = RT::Tickets->new($RT::SystemUser);
$tix1->FromSQL('Requestor.EmailAddress LIKE "rqtest1" OR Requestor.EmailAddress LIKE "rqtest2"');

is ($tix1->Count, 3);

my $tix2 = RT::Tickets->new($RT::SystemUser);
$tix2->FromSQL('Requestor.Name LIKE "TestOne" OR Requestor.Name LIKE "TestTwo"');

is ($tix2->Count, 3);


my $tix3 = RT::Tickets->new($RT::SystemUser);
$tix3->FromSQL('Requestor.EmailAddress LIKE "rqtest1"');

is ($tix3->Count, 2);

my $tix4 = RT::Tickets->new($RT::SystemUser);
$tix4->FromSQL('Requestor.Name LIKE "TestOne" ');

is ($tix4->Count, 2);

# Searching for tickets that have two requestors isn't supported
# There's no way to differentiate "one requestor name that matches foo and bar"
# and "two requestors, one matching foo and one matching bar"

# my $tix5 = RT::Tickets->new($RT::SystemUser);
# $tix5->FromSQL('Requestor.Name LIKE "TestOne" AND Requestor.Name LIKE "TestTwo"');
# 
# is ($tix5->Count, 1);
# 
# my $tix6 = RT::Tickets->new($RT::SystemUser);
# $tix6->FromSQL('Requestor.EmailAddress LIKE "rqtest1" AND Requestor.EmailAddress LIKE "rqtest2"');
# 
# is ($tix6->Count, 1);


=end testing

=cut

sub _WatcherLimit {
    my $self  = shift;
    my $field = shift;
    my $op    = shift;
    my $value = shift;
    my %rest  = (@_);

    # Find out what sort of watcher we're looking for
    my $fieldname;
    if ( ref $field ) {
        $fieldname = $field->[0]->[0];
    }
    else {
        $fieldname = $field;
        $field = [ [ $field, $op, $value, %rest ] ];    # gross hack
    }
    my $meta = $FIELD_METADATA{$fieldname};
    my $type = ( defined $meta->[1] ? $meta->[1] : undef );

    # Owner was ENUM field, so "Owner = 'xxx'" allowed user to
    # search by id and Name at the same time, this is workaround
    # to preserve backward compatibility
    if ( $fieldname eq 'Owner' ) {
        my $flag = 0;
        for my $chunk ( splice @$field ) {
            my ( $f, $op, $value, %rest ) = @$chunk;
            if ( !$rest{SUBKEY} && $op =~ /^!?=$/ ) {
                $self->_OpenParen unless $flag++;
                my $o = RT::User->new( $self->CurrentUser );
                $o->Load($value);
                $value = $o->Id;
                $self->_SQLLimit(
                    FIELD    => 'Owner',
                    OPERATOR => $op,
                    VALUE    => $value,
                    %rest,
                );
            }
            else {
                push @$field, $chunk;
            }
        }
        $self->_CloseParen if $flag;
        return unless @$field;
    }

    my $users = $self->_WatcherJoin($type);

    # If we're looking for multiple watchers of a given type,
    # TicketSQL will be handing it to us as an array of clauses in
    # $field
    $self->_OpenParen;
    for my $chunk (@$field) {
        ( $field, $op, $value, %rest ) = @$chunk;
        $rest{SUBKEY} ||= 'EmailAddress';

        my $re_negative_op = qr[!=|NOT LIKE];
        $self->_OpenParen if $op =~ /$re_negative_op/;

        $self->_SQLLimit(
            ALIAS         => $users,
            FIELD         => $rest{SUBKEY},
            VALUE         => $value,
            OPERATOR      => $op,
            CASESENSITIVE => 0,
            %rest
        );

        if ( $op =~ /$re_negative_op/ ) {
            $self->_SQLLimit(
                ALIAS           => $users,
                FIELD           => $rest{SUBKEY},
                OPERATOR        => 'IS',
                VALUE           => 'NULL',
                ENTRYAGGREGATOR => 'OR',
            );
            $self->_CloseParen;
        }
    }
    $self->_CloseParen;
}

=head2 _WatcherJoin

Helper function which provides joins to a watchers table both for limits
and for ordering.

=cut

sub _WatcherJoin {
    my $self = shift;
    my $type = shift;

    # we cache joins chain per watcher type
    # if we limit by requestor then we shouldn't join requestors again
    # for sort or limit on other requestors
    if ( $self->{'_sql_watcher_join_users_alias'}{ $type || 'any' } ) {
        return $self->{'_sql_watcher_join_users_alias'}{ $type || 'any' };
    }

# we always have watcher groups for ticket
# this join should be NORMAL
# XXX: if we change this from Join to NewAlias+Limit
# then Pg will complain because SB build wrong query.
# Query looks like "FROM (Tickets LEFT JOIN CGM ON(Groups.id = CGM.GroupId)), Groups"
# Pg doesn't like that fact that it doesn't know about Groups table yet when
# join CGM table into Tickets. Problem is in Join method which doesn't use
# ALIAS1 argument when build braces.
    my $groups = $self->Join(
        ALIAS1          => 'main',
        FIELD1          => 'id',
        TABLE2          => 'Groups',
        FIELD2          => 'Instance',
        ENTRYAGGREGATOR => 'AND'
    );
    $self->SUPER::Limit(
        ALIAS           => $groups,
        FIELD           => 'Domain',
        VALUE           => 'RT::Ticket-Role',
        ENTRYAGGREGATOR => 'AND'
    );
    $self->SUPER::Limit(
        ALIAS           => $groups,
        FIELD           => 'Type',
        VALUE           => $type,
        ENTRYAGGREGATOR => 'AND'
        )
        if ($type);

    my $groupmembers = $self->Join(
        TYPE   => 'LEFT',
        ALIAS1 => $groups,
        FIELD1 => 'id',
        TABLE2 => 'CachedGroupMembers',
        FIELD2 => 'GroupId'
    );

    # XXX: work around, we must hide groups that
    # are members of the role group we search in,
    # otherwise them result in wrong NULLs in Users
    # table and break ordering. Now, we know that
    # RT doesn't allow to add groups as members of the
    # ticket roles, so we just hide entries in CGM table
    # with MemberId == GroupId from results
    $self->SUPER::Limit(
        LEFTJOIN   => $groupmembers,
        FIELD      => 'GroupId',
        OPERATOR   => '!=',
        VALUE      => "$groupmembers.MemberId",
        QUOTEVALUE => 0,
    );
    my $users = $self->Join(
        TYPE   => 'LEFT',
        ALIAS1 => $groupmembers,
        FIELD1 => 'MemberId',
        TABLE2 => 'Users',
        FIELD2 => 'id'
    );
    return $self->{'_sql_watcher_join_users_alias'}{ $type || 'any' } = $users;
}

=head2 _WatcherMembershipLimit

Handle watcher membership limits, i.e. whether the watcher belongs to a
specific group or not.

Meta Data:
  1: Field to query on

SELECT DISTINCT main.*
FROM
    Tickets main,
    Groups Groups_1,
    CachedGroupMembers CachedGroupMembers_2,
    Users Users_3
WHERE (
    (main.EffectiveId = main.id)
) AND (
    (main.Status != 'deleted')
) AND (
    (main.Type = 'ticket')
) AND (
    (
	(Users_3.EmailAddress = '22')
	    AND
	(Groups_1.Domain = 'RT::Ticket-Role')
	    AND
	(Groups_1.Type = 'RequestorGroup')
    )
) AND
    Groups_1.Instance = main.id
AND
    Groups_1.id = CachedGroupMembers_2.GroupId
AND
    CachedGroupMembers_2.MemberId = Users_3.id
ORDER BY main.id ASC
LIMIT 25

=cut

sub _WatcherMembershipLimit {
    my ( $self, $field, $op, $value, @rest ) = @_;
    my %rest = @rest;

    $self->_OpenParen;

    my $groups       = $self->NewAlias('Groups');
    my $groupmembers = $self->NewAlias('CachedGroupMembers');
    my $users        = $self->NewAlias('Users');
    my $memberships  = $self->NewAlias('CachedGroupMembers');

    if ( ref $field ) {    # gross hack
        my @bundle = @$field;
        $self->_OpenParen;
        for my $chunk (@bundle) {
            ( $field, $op, $value, @rest ) = @$chunk;
            $self->_SQLLimit(
                ALIAS    => $memberships,
                FIELD    => 'GroupId',
                VALUE    => $value,
                OPERATOR => $op,
                @rest,
            );
        }
        $self->_CloseParen;
    }
    else {
        $self->_SQLLimit(
            ALIAS    => $memberships,
            FIELD    => 'GroupId',
            VALUE    => $value,
            OPERATOR => $op,
            @rest,
        );
    }

    # {{{ Tie to groups for tickets we care about
    $self->_SQLLimit(
        ALIAS           => $groups,
        FIELD           => 'Domain',
        VALUE           => 'RT::Ticket-Role',
        ENTRYAGGREGATOR => 'AND'
    );

    $self->Join(
        ALIAS1 => $groups,
        FIELD1 => 'Instance',
        ALIAS2 => 'main',
        FIELD2 => 'id'
    );

    # }}}

    # If we care about which sort of watcher
    my $meta = $FIELD_METADATA{$field};
    my $type = ( defined $meta->[1] ? $meta->[1] : undef );

    if ($type) {
        $self->_SQLLimit(
            ALIAS           => $groups,
            FIELD           => 'Type',
            VALUE           => $type,
            ENTRYAGGREGATOR => 'AND'
        );
    }

    $self->Join(
        ALIAS1 => $groups,
        FIELD1 => 'id',
        ALIAS2 => $groupmembers,
        FIELD2 => 'GroupId'
    );

    $self->Join(
        ALIAS1 => $groupmembers,
        FIELD1 => 'MemberId',
        ALIAS2 => $users,
        FIELD2 => 'id'
    );

    $self->Join(
        ALIAS1 => $memberships,
        FIELD1 => 'MemberId',
        ALIAS2 => $users,
        FIELD2 => 'id'
    );

    $self->_CloseParen;

}

sub _LinkFieldLimit {
    my $restriction;
    my $self;
    my $LinkAlias;
    my %args;
    if ( $restriction->{'TYPE'} ) {
        $self->SUPER::Limit(
            ALIAS           => $LinkAlias,
            ENTRYAGGREGATOR => 'AND',
            FIELD           => 'Type',
            OPERATOR        => '=',
            VALUE           => $restriction->{'TYPE'}
        );
    }

    #If we're trying to limit it to things that are target of
    if ( $restriction->{'TARGET'} ) {

        # If the TARGET is an integer that means that we want to look at
        # the LocalTarget field. otherwise, we want to look at the
        # "Target" field
        my ($matchfield);
        if ( $restriction->{'TARGET'} =~ /^(\d+)$/ ) {
            $matchfield = "LocalTarget";
        }
        else {
            $matchfield = "Target";
        }
        $self->SUPER::Limit(
            ALIAS           => $LinkAlias,
            ENTRYAGGREGATOR => 'AND',
            FIELD           => $matchfield,
            OPERATOR        => '=',
            VALUE           => $restriction->{'TARGET'}
        );

        #If we're searching on target, join the base to ticket.id
        $self->_SQLJoin(
            ALIAS1 => 'main',
            FIELD1 => $self->{'primary_key'},
            ALIAS2 => $LinkAlias,
            FIELD2 => 'LocalBase'
        );
    }

    #If we're trying to limit it to things that are base of
    elsif ( $restriction->{'BASE'} ) {

        # If we're trying to match a numeric link, we want to look at
        # LocalBase, otherwise we want to look at "Base"
        my ($matchfield);
        if ( $restriction->{'BASE'} =~ /^(\d+)$/ ) {
            $matchfield = "LocalBase";
        }
        else {
            $matchfield = "Base";
        }

        $self->SUPER::Limit(
            ALIAS           => $LinkAlias,
            ENTRYAGGREGATOR => 'AND',
            FIELD           => $matchfield,
            OPERATOR        => '=',
            VALUE           => $restriction->{'BASE'}
        );

        #If we're searching on base, join the target to ticket.id
        $self->_SQLJoin(
            ALIAS1 => 'main',
            FIELD1 => $self->{'primary_key'},
            ALIAS2 => $LinkAlias,
            FIELD2 => 'LocalTarget'
        );
    }
}


=head2 _CustomFieldDecipher

Try and turn a CF descriptor into (cfid, cfname) object pair.

=cut

sub _CustomFieldDecipher {
    my ($self, $field) = @_;
 
    my $queue = 0;
    if ( $field =~ /^(.+?)\.{(.+)}$/ ) {
        ($queue, $field) = ($1, $2);
    }
    $field = $1 if $field =~ /^{(.+)}$/;    # trim { }

    my $cfid;
    if ( $queue ) {
        my $q = RT::Queue->new( $self->CurrentUser );
        $q->Load( $queue ) if $queue;

        my $cf;
        if ( $q->id ) {
            # $queue = $q->Name; # should we normalize the queue?
            $cf = $q->CustomField( $field );
        }
        else {
            $cf = RT::CustomField->new( $self->CurrentUser );
            $cf->LoadByNameAndQueue( Queue => 0, Name => $field );
        }
        $cfid = $cf->id if $cf;
    }
 
  return ($queue, $field, $cfid);
 
}
 
=head2 _CustomFieldJoin

Factor out the Join of custom fields so we can use it for sorting too

=cut

sub _CustomFieldJoin {
    my ($self, $cfkey, $cfid, $field) = @_;
 
    # Perform one Join per CustomField
    if ( $self->{_sql_object_cfv_alias}{$cfkey} ||
         $self->{_sql_cf_alias}{$cfkey} )
    {
        return ( $self->{_sql_object_cfv_alias}{$cfkey},
                 $self->{_sql_cf_alias}{$cfkey} );
    }

    my ($TicketCFs, $CFs);
    if ( $cfid ) {
        $TicketCFs = $self->{_sql_object_cfv_alias}{$cfkey} = $self->Join(
            TYPE   => 'left',
            ALIAS1 => 'main',
            FIELD1 => 'id',
            TABLE2 => 'ObjectCustomFieldValues',
            FIELD2 => 'ObjectId',
        );
        $self->SUPER::Limit(
            LEFTJOIN        => $TicketCFs,
            FIELD           => 'CustomField',
            VALUE           => $cfid,
            ENTRYAGGREGATOR => 'AND'
        );
    }
    else {
        my $ocfalias = $self->Join(
            TYPE       => 'LEFT',
            FIELD1     => 'Queue',
            TABLE2     => 'ObjectCustomFields',
            FIELD2     => 'ObjectId',
        );

        $self->SUPER::Limit(
            LEFTJOIN        => $ocfalias,
            ENTRYAGGREGATOR => 'OR',
            FIELD           => 'ObjectId',
            VALUE           => '0',
        );

        $CFs = $self->{_sql_cf_alias}{$cfkey} = $self->Join(
            TYPE       => 'LEFT',
            ALIAS1     => $ocfalias,
            FIELD1     => 'CustomField',
            TABLE2     => 'CustomFields',
            FIELD2     => 'id',
        );

        $TicketCFs = $self->{_sql_object_cfv_alias}{$cfkey} = $self->Join(
            TYPE   => 'left',
            ALIAS1 => $CFs,
            FIELD1 => 'id',
            TABLE2 => 'ObjectCustomFieldValues',
            FIELD2 => 'CustomField',
        );
        $self->SUPER::Limit(
            LEFTJOIN        => $TicketCFs,
            FIELD           => 'ObjectId',
            VALUE           => 'main.id',
            QUOTEVALUE      => 0,
            ENTRYAGGREGATOR => 'AND',
        );
    }
    $self->SUPER::Limit(
        LEFTJOIN        => $TicketCFs,
        FIELD           => 'ObjectType',
        VALUE           => 'RT::Ticket',
        ENTRYAGGREGATOR => 'AND'
    );
    $self->SUPER::Limit(
        LEFTJOIN        => $TicketCFs,
        FIELD           => 'Disabled',
        OPERATOR        => '=',
        VALUE           => '0',
        ENTRYAGGREGATOR => 'AND'
    );

    return ($TicketCFs, $CFs);
}

=head2 _CustomFieldLimit

Limit based on CustomFields

Meta Data:
  none

=cut

sub _CustomFieldLimit {
    my ( $self, $_field, $op, $value, @rest ) = @_;

    my %rest  = @rest;
    my $field = $rest{SUBKEY} || die "No field specified";

    # For our sanity, we can only limit on one queue at a time
<<<<<<< HEAD

=======
>>>>>>> cfce9019
    my ($queue, $cfid);
    ($queue, $field, $cfid ) = $self->_CustomFieldDecipher( $field );

# If we're trying to find custom fields that don't match something, we
# want tickets where the custom field has no value at all.  Note that
# we explicitly don't include the "IS NULL" case, since we would
# otherwise end up with a redundant clause.

    my $null_columns_ok;
    if ( ( $op =~ /^NOT LIKE$/i ) or ( $op eq '!=' ) ) {
        $null_columns_ok = 1;
    }

    my $cfkey = $cfid ? $cfid : "$queue.$field";
    my ($TicketCFs, $CFs) = $self->_CustomFieldJoin( $cfkey, $cfid, $field );

    $self->_OpenParen;

    if ( $CFs && !$cfid ) {
        $self->SUPER::Limit(
            ALIAS           => $CFs,
            FIELD           => 'Name',
            VALUE           => $field,
            ENTRYAGGREGATOR => 'AND',
        );
    }
    
    $self->_OpenParen if $null_columns_ok;
    
    $self->_SQLLimit(
        ALIAS      => $TicketCFs,
        FIELD      => 'Content',
        OPERATOR   => $op,
        VALUE      => $value,
        QUOTEVALUE => 1,
        @rest
    );

    if ($null_columns_ok) {
        $self->_SQLLimit(
            ALIAS           => $TicketCFs,
            FIELD           => 'Content',
            OPERATOR        => 'IS',
            VALUE           => 'NULL',
            QUOTEVALUE      => 0,
            ENTRYAGGREGATOR => 'OR',
        );
        $self->_CloseParen;
    }

    $self->_CloseParen;

}

# End Helper Functions

# End of SQL Stuff -------------------------------------------------

# {{{ Allow sorting on watchers

=head2 OrderByCols ARRAY

A modified version of the OrderBy method which automatically joins where
C<ALIAS> is set to the name of a watcher type.

=cut

sub OrderByCols {
    my $self = shift;
    my @args = @_;
    my $clause;
    my @res   = ();
    my $order = 0;

    foreach my $row (@args) {
        if ( $row->{ALIAS} || $row->{FIELD} !~ /\./ ) {
            push @res, $row;
            next;
        }
        my ( $field, $subkey ) = split /\./, $row->{FIELD}, 2;
        my $meta = $self->FIELDS->{$field};
        if ( $meta->[0] eq 'WATCHERFIELD' ) {
            my $users = $self->_WatcherJoin( $meta->[1], "order" . $order++ );
            push @res, { %$row, ALIAS => $users, FIELD => $subkey };
        

       } elsif ( $meta->[0] eq 'CUSTOMFIELD' ) {
           my ($queue, $field, $cfid ) = $self->_CustomFieldDecipher( $subkey );
           my $cfkey = $cfid ? $cfid : "$queue.$field";
           my ($TicketCFs, $CFs) = $self->_CustomFieldJoin( $cfkey, $cfid, $field );
           unless ($cfid) {
               # For those cases where we are doing a join against the
               # CF name, and don't have a CFid, use Unique to make sure
               # we don't show duplicate tickets.  NOTE: I'm pretty sure
               # this will stay mixed in for the life of the
               # class/package, and not just for the life of the object.
               # Potential performance issue.
               require DBIx::SearchBuilder::Unique;
               DBIx::SearchBuilder::Unique->import;
           }
           my $CFvs = $self->Join(
               TYPE   => 'left',
               ALIAS1 => $TicketCFs,
               FIELD1 => 'CustomField',
               TABLE2 => 'CustomFieldValues',
               FIELD2 => 'CustomField',
           );
           $self->SUPER::Limit(
               LEFTJOIN => $CFvs,
               FIELD => 'Name',
               QUOTEVALUE => 0,
               VALUE => $TicketCFs . ".Content",
               ENTRYAGGREGATOR => 'AND'
           );

           push @res, { %$row, ALIAS => $CFvs, FIELD => 'SortOrder' };
           push @res, { %$row, ALIAS => $TicketCFs, FIELD => 'Content' };
       } elsif ( $field eq "Custom" && $subkey eq "Ownership") {
           # PAW logic is "reversed"
           my $order = "ASC";
           if (exists $row->{ORDER} ) {
               my $o = $row->{ORDER};
               delete $row->{ORDER};
               $order = "DESC" if $o =~ /asc/i;
           }

           # Unowned
           # Else

           # Ticket.Owner  1 0 0
           my $ownerId = $self->CurrentUser->Id;
           push @res, { %$row, FIELD => "Owner=$ownerId", ORDER => $order } ;

           # Unowned Tickets 0 1 0
           my $nobodyId = $RT::Nobody->Id;
           push @res, { %$row, FIELD => "Owner=$nobodyId", ORDER => $order } ;

           push @res, { %$row, FIELD => "Priority", ORDER => $order } ;
       }
       else {
           push @res, $row;
       }
    }
    return $self->SUPER::OrderByCols(@res);
}

# }}}

# {{{ Limit the result set based on content

# {{{ sub Limit

=head2 Limit

Takes a paramhash with the fields FIELD, OPERATOR, VALUE and DESCRIPTION
Generally best called from LimitFoo methods

=cut

sub Limit {
    my $self = shift;
    my %args = (
        FIELD       => undef,
        OPERATOR    => '=',
        VALUE       => undef,
        DESCRIPTION => undef,
        @_
    );
    $args{'DESCRIPTION'} = $self->loc(
        "[_1] [_2] [_3]",  $args{'FIELD'},
        $args{'OPERATOR'}, $args{'VALUE'}
        )
        if ( !defined $args{'DESCRIPTION'} );

    my $index = $self->_NextIndex;

#make the TicketRestrictions hash the equivalent of whatever we just passed in;

    %{ $self->{'TicketRestrictions'}{$index} } = %args;

    $self->{'RecalcTicketLimits'} = 1;

# If we're looking at the effective id, we don't want to append the other clause
# which limits us to tickets where id = effective id
    if ( $args{'FIELD'} eq 'EffectiveId'
        && ( !$args{'ALIAS'} || $args{'ALIAS'} eq 'main' ) )
    {
        $self->{'looking_at_effective_id'} = 1;
    }

    if ( $args{'FIELD'} eq 'Type'
        && ( !$args{'ALIAS'} || $args{'ALIAS'} eq 'main' ) )
    {
        $self->{'looking_at_type'} = 1;
    }

    return ($index);
}

# }}}

=head2 FreezeLimits

Returns a frozen string suitable for handing back to ThawLimits.

=cut

sub _FreezeThawKeys {
    'TicketRestrictions', 'restriction_index', 'looking_at_effective_id',
        'looking_at_type';
}

# {{{ sub FreezeLimits

sub FreezeLimits {
    my $self = shift;
    require Storable;
    require MIME::Base64;
    MIME::Base64::base64_encode(
        Storable::freeze( \@{$self}{ $self->_FreezeThawKeys } ) );
}

# }}}

=head2 ThawLimits

Take a frozen Limits string generated by FreezeLimits and make this tickets
object have that set of limits.

=cut

# {{{ sub ThawLimits

sub ThawLimits {
    my $self = shift;
    my $in   = shift;

    #if we don't have $in, get outta here.
    return undef unless ($in);

    $self->{'RecalcTicketLimits'} = 1;

    require Storable;
    require MIME::Base64;

    #We don't need to die if the thaw fails.
    @{$self}{ $self->_FreezeThawKeys }
        = eval { @{ Storable::thaw( MIME::Base64::base64_decode($in) ) }; };

    $RT::Logger->error($@) if $@;

}

# }}}

# {{{ Limit by enum or foreign key

# {{{ sub LimitQueue

=head2 LimitQueue

LimitQueue takes a paramhash with the fields OPERATOR and VALUE.
OPERATOR is one of = or !=. (It defaults to =).
VALUE is a queue id or Name.


=cut

sub LimitQueue {
    my $self = shift;
    my %args = (
        VALUE    => undef,
        OPERATOR => '=',
        @_
    );

    #TODO  VALUE should also take queue objects
    if ( defined $args{'VALUE'} && $args{'VALUE'} !~ /^\d+$/ ) {
        my $queue = new RT::Queue( $self->CurrentUser );
        $queue->Load( $args{'VALUE'} );
        $args{'VALUE'} = $queue->Id;
    }

    # What if they pass in an Id?  Check for isNum() and convert to
    # string.

    #TODO check for a valid queue here

    $self->Limit(
        FIELD       => 'Queue',
        VALUE       => $args{'VALUE'},
        OPERATOR    => $args{'OPERATOR'},
        DESCRIPTION => join(
            ' ', $self->loc('Queue'), $args{'OPERATOR'}, $args{'VALUE'},
        ),
    );

}

# }}}

# {{{ sub LimitStatus

=head2 LimitStatus

Takes a paramhash with the fields OPERATOR and VALUE.
OPERATOR is one of = or !=.
VALUE is a status.

RT adds Status != 'deleted' until object has
allow_deleted_search internal property set.
$tickets->{'allow_deleted_search'} = 1;
$tickets->LimitStatus( VALUE => 'deleted' );

=cut

sub LimitStatus {
    my $self = shift;
    my %args = (
        OPERATOR => '=',
        @_
    );
    $self->Limit(
        FIELD       => 'Status',
        VALUE       => $args{'VALUE'},
        OPERATOR    => $args{'OPERATOR'},
        DESCRIPTION => join( ' ',
            $self->loc('Status'), $args{'OPERATOR'},
            $self->loc( $args{'VALUE'} ) ),
    );
}

# }}}

# {{{ sub IgnoreType

=head2 IgnoreType

If called, this search will not automatically limit the set of results found
to tickets of type "Ticket". Tickets of other types, such as "project" and
"approval" will be found.

=cut

sub IgnoreType {
    my $self = shift;

    # Instead of faking a Limit that later gets ignored, fake up the
    # fact that we're already looking at type, so that the check in
    # Tickets_Overlay_SQL/FromSQL goes down the right branch

    #  $self->LimitType(VALUE => '__any');
    $self->{looking_at_type} = 1;
}

# }}}

# {{{ sub LimitType

=head2 LimitType

Takes a paramhash with the fields OPERATOR and VALUE.
OPERATOR is one of = or !=, it defaults to "=".
VALUE is a string to search for in the type of the ticket.



=cut

sub LimitType {
    my $self = shift;
    my %args = (
        OPERATOR => '=',
        VALUE    => undef,
        @_
    );
    $self->Limit(
        FIELD       => 'Type',
        VALUE       => $args{'VALUE'},
        OPERATOR    => $args{'OPERATOR'},
        DESCRIPTION => join( ' ',
            $self->loc('Type'), $args{'OPERATOR'}, $args{'Limit'}, ),
    );
}

# }}}

# }}}

# {{{ Limit by string field

# {{{ sub LimitSubject

=head2 LimitSubject

Takes a paramhash with the fields OPERATOR and VALUE.
OPERATOR is one of = or !=.
VALUE is a string to search for in the subject of the ticket.

=cut

sub LimitSubject {
    my $self = shift;
    my %args = (@_);
    $self->Limit(
        FIELD       => 'Subject',
        VALUE       => $args{'VALUE'},
        OPERATOR    => $args{'OPERATOR'},
        DESCRIPTION => join( ' ',
            $self->loc('Subject'), $args{'OPERATOR'}, $args{'VALUE'}, ),
    );
}

# }}}

# }}}

# {{{ Limit based on ticket numerical attributes
# Things that can be > < = !=

# {{{ sub LimitId

=head2 LimitId

Takes a paramhash with the fields OPERATOR and VALUE.
OPERATOR is one of =, >, < or !=.
VALUE is a ticket Id to search for

=cut

sub LimitId {
    my $self = shift;
    my %args = (
        OPERATOR => '=',
        @_
    );

    $self->Limit(
        FIELD       => 'id',
        VALUE       => $args{'VALUE'},
        OPERATOR    => $args{'OPERATOR'},
        DESCRIPTION =>
            join( ' ', $self->loc('Id'), $args{'OPERATOR'}, $args{'VALUE'}, ),
    );
}

# }}}

# {{{ sub LimitPriority

=head2 LimitPriority

Takes a paramhash with the fields OPERATOR and VALUE.
OPERATOR is one of =, >, < or !=.
VALUE is a value to match the ticket\'s priority against

=cut

sub LimitPriority {
    my $self = shift;
    my %args = (@_);
    $self->Limit(
        FIELD       => 'Priority',
        VALUE       => $args{'VALUE'},
        OPERATOR    => $args{'OPERATOR'},
        DESCRIPTION => join( ' ',
            $self->loc('Priority'),
            $args{'OPERATOR'}, $args{'VALUE'}, ),
    );
}

# }}}

# {{{ sub LimitInitialPriority

=head2 LimitInitialPriority

Takes a paramhash with the fields OPERATOR and VALUE.
OPERATOR is one of =, >, < or !=.
VALUE is a value to match the ticket\'s initial priority against


=cut

sub LimitInitialPriority {
    my $self = shift;
    my %args = (@_);
    $self->Limit(
        FIELD       => 'InitialPriority',
        VALUE       => $args{'VALUE'},
        OPERATOR    => $args{'OPERATOR'},
        DESCRIPTION => join( ' ',
            $self->loc('Initial Priority'), $args{'OPERATOR'},
            $args{'VALUE'}, ),
    );
}

# }}}

# {{{ sub LimitFinalPriority

=head2 LimitFinalPriority

Takes a paramhash with the fields OPERATOR and VALUE.
OPERATOR is one of =, >, < or !=.
VALUE is a value to match the ticket\'s final priority against

=cut

sub LimitFinalPriority {
    my $self = shift;
    my %args = (@_);
    $self->Limit(
        FIELD       => 'FinalPriority',
        VALUE       => $args{'VALUE'},
        OPERATOR    => $args{'OPERATOR'},
        DESCRIPTION => join( ' ',
            $self->loc('Final Priority'), $args{'OPERATOR'},
            $args{'VALUE'}, ),
    );
}

# }}}

# {{{ sub LimitTimeWorked

=head2 LimitTimeWorked

Takes a paramhash with the fields OPERATOR and VALUE.
OPERATOR is one of =, >, < or !=.
VALUE is a value to match the ticket's TimeWorked attribute

=cut

sub LimitTimeWorked {
    my $self = shift;
    my %args = (@_);
    $self->Limit(
        FIELD       => 'TimeWorked',
        VALUE       => $args{'VALUE'},
        OPERATOR    => $args{'OPERATOR'},
        DESCRIPTION => join( ' ',
            $self->loc('Time worked'),
            $args{'OPERATOR'}, $args{'VALUE'}, ),
    );
}

# }}}

# {{{ sub LimitTimeLeft

=head2 LimitTimeLeft

Takes a paramhash with the fields OPERATOR and VALUE.
OPERATOR is one of =, >, < or !=.
VALUE is a value to match the ticket's TimeLeft attribute

=cut

sub LimitTimeLeft {
    my $self = shift;
    my %args = (@_);
    $self->Limit(
        FIELD       => 'TimeLeft',
        VALUE       => $args{'VALUE'},
        OPERATOR    => $args{'OPERATOR'},
        DESCRIPTION => join( ' ',
            $self->loc('Time left'),
            $args{'OPERATOR'}, $args{'VALUE'}, ),
    );
}

# }}}

# }}}

# {{{ Limiting based on attachment attributes

# {{{ sub LimitContent

=head2 LimitContent

Takes a paramhash with the fields OPERATOR and VALUE.
OPERATOR is one of =, LIKE, NOT LIKE or !=.
VALUE is a string to search for in the body of the ticket

=cut

sub LimitContent {
    my $self = shift;
    my %args = (@_);
    $self->Limit(
        FIELD       => 'Content',
        VALUE       => $args{'VALUE'},
        OPERATOR    => $args{'OPERATOR'},
        DESCRIPTION => join( ' ',
            $self->loc('Ticket content'), $args{'OPERATOR'},
            $args{'VALUE'}, ),
    );
}

# }}}

# {{{ sub LimitFilename

=head2 LimitFilename

Takes a paramhash with the fields OPERATOR and VALUE.
OPERATOR is one of =, LIKE, NOT LIKE or !=.
VALUE is a string to search for in the body of the ticket

=cut

sub LimitFilename {
    my $self = shift;
    my %args = (@_);
    $self->Limit(
        FIELD       => 'Filename',
        VALUE       => $args{'VALUE'},
        OPERATOR    => $args{'OPERATOR'},
        DESCRIPTION => join( ' ',
            $self->loc('Attachment filename'), $args{'OPERATOR'},
            $args{'VALUE'}, ),
    );
}

# }}}
# {{{ sub LimitContentType

=head2 LimitContentType

Takes a paramhash with the fields OPERATOR and VALUE.
OPERATOR is one of =, LIKE, NOT LIKE or !=.
VALUE is a content type to search ticket attachments for

=cut

sub LimitContentType {
    my $self = shift;
    my %args = (@_);
    $self->Limit(
        FIELD       => 'ContentType',
        VALUE       => $args{'VALUE'},
        OPERATOR    => $args{'OPERATOR'},
        DESCRIPTION => join( ' ',
            $self->loc('Ticket content type'), $args{'OPERATOR'},
            $args{'VALUE'}, ),
    );
}

# }}}

# }}}

# {{{ Limiting based on people

# {{{ sub LimitOwner

=head2 LimitOwner

Takes a paramhash with the fields OPERATOR and VALUE.
OPERATOR is one of = or !=.
VALUE is a user id.

=cut

sub LimitOwner {
    my $self = shift;
    my %args = (
        OPERATOR => '=',
        @_
    );

    my $owner = new RT::User( $self->CurrentUser );
    $owner->Load( $args{'VALUE'} );

    # FIXME: check for a valid $owner
    $self->Limit(
        FIELD       => 'Owner',
        VALUE       => $args{'VALUE'},
        OPERATOR    => $args{'OPERATOR'},
        DESCRIPTION => join( ' ',
            $self->loc('Owner'), $args{'OPERATOR'}, $owner->Name(), ),
    );

}

# }}}

# {{{ Limiting watchers

# {{{ sub LimitWatcher

=head2 LimitWatcher

  Takes a paramhash with the fields OPERATOR, TYPE and VALUE.
  OPERATOR is one of =, LIKE, NOT LIKE or !=.
  VALUE is a value to match the ticket\'s watcher email addresses against
  TYPE is the sort of watchers you want to match against. Leave it undef if you want to search all of them

=begin testing

my $t1 = RT::Ticket->new($RT::SystemUser);
$t1->Create(Queue => 'general', Subject => "LimitWatchers test", Requestors => \['requestor1@example.com']);

=end testing

=cut

sub LimitWatcher {
    my $self = shift;
    my %args = (
        OPERATOR => '=',
        VALUE    => undef,
        TYPE     => undef,
        @_
    );

    #build us up a description
    my ( $watcher_type, $desc );
    if ( $args{'TYPE'} ) {
        $watcher_type = $args{'TYPE'};
    }
    else {
        $watcher_type = "Watcher";
    }

    $self->Limit(
        FIELD       => $watcher_type,
        VALUE       => $args{'VALUE'},
        OPERATOR    => $args{'OPERATOR'},
        TYPE        => $args{'TYPE'},
        DESCRIPTION => join( ' ',
            $self->loc($watcher_type),
            $args{'OPERATOR'}, $args{'VALUE'}, ),
    );
}

# }}}

# }}}

# }}}

# {{{ Limiting based on links

# {{{ LimitLinkedTo

=head2 LimitLinkedTo

LimitLinkedTo takes a paramhash with two fields: TYPE and TARGET
TYPE limits the sort of link we want to search on

TYPE = { RefersTo, MemberOf, DependsOn }

TARGET is the id or URI of the TARGET of the link

=cut

sub LimitLinkedTo {
    my $self = shift;
    my %args = (
        TARGET   => undef,
        TYPE     => undef,
        OPERATOR => '=',
        @_
    );

    $self->Limit(
        FIELD       => 'LinkedTo',
        BASE        => undef,
        TARGET      => $args{'TARGET'},
        TYPE        => $args{'TYPE'},
        DESCRIPTION => $self->loc(
            "Tickets [_1] by [_2]",
            $self->loc( $args{'TYPE'} ),
            $args{'TARGET'}
        ),
        OPERATOR    => $args{'OPERATOR'},
    );
}

# }}}

# {{{ LimitLinkedFrom

=head2 LimitLinkedFrom

LimitLinkedFrom takes a paramhash with two fields: TYPE and BASE
TYPE limits the sort of link we want to search on


BASE is the id or URI of the BASE of the link

=cut

sub LimitLinkedFrom {
    my $self = shift;
    my %args = (
        BASE     => undef,
        TYPE     => undef,
        OPERATOR => '=',
        @_
    );

    # translate RT2 From/To naming to RT3 TicketSQL naming
    my %fromToMap = qw(DependsOn DependentOn
        MemberOf  HasMember
        RefersTo  ReferredToBy);

    my $type = $args{'TYPE'};
    $type = $fromToMap{$type} if exists( $fromToMap{$type} );

    $self->Limit(
        FIELD       => 'LinkedTo',
        TARGET      => undef,
        BASE        => $args{'BASE'},
        TYPE        => $type,
        DESCRIPTION => $self->loc(
            "Tickets [_1] [_2]",
            $self->loc( $args{'TYPE'} ),
            $args{'BASE'},
        ),
        OPERATOR    => $args{'OPERATOR'},
    );
}

# }}}

# {{{ LimitMemberOf
sub LimitMemberOf {
    my $self      = shift;
    my $ticket_id = shift;
    return $self->LimitLinkedTo(
        @_,
        TARGET => $ticket_id,
        TYPE   => 'MemberOf',
    );
}

# }}}

# {{{ LimitHasMember
sub LimitHasMember {
    my $self      = shift;
    my $ticket_id = shift;
    return $self->LimitLinkedFrom(
        @_,
        BASE => "$ticket_id",
        TYPE => 'HasMember',
    );

}

# }}}

# {{{ LimitDependsOn

sub LimitDependsOn {
    my $self      = shift;
    my $ticket_id = shift;
    return $self->LimitLinkedTo(
        @_,
        TARGET => $ticket_id,
        TYPE   => 'DependsOn',
    );

}

# }}}

# {{{ LimitDependedOnBy

sub LimitDependedOnBy {
    my $self      = shift;
    my $ticket_id = shift;
    return $self->LimitLinkedFrom(
        @_,
        BASE => $ticket_id,
        TYPE => 'DependentOn',
    );

}

# }}}

# {{{ LimitRefersTo

sub LimitRefersTo {
    my $self      = shift;
    my $ticket_id = shift;
    return $self->LimitLinkedTo(
        @_,
        TARGET => $ticket_id,
        TYPE   => 'RefersTo',
    );

}

# }}}

# {{{ LimitReferredToBy

sub LimitReferredToBy {
    my $self      = shift;
    my $ticket_id = shift;
    return $self->LimitLinkedFrom(
        @_,
        BASE => $ticket_id,
        TYPE => 'ReferredToBy',
    );
}

# }}}

# }}}

# {{{ limit based on ticket date attribtes

# {{{ sub LimitDate

=head2 LimitDate (FIELD => 'DateField', OPERATOR => $oper, VALUE => $ISODate)

Takes a paramhash with the fields FIELD OPERATOR and VALUE.

OPERATOR is one of > or <
VALUE is a date and time in ISO format in GMT
FIELD is one of Starts, Started, Told, Created, Resolved, LastUpdated

There are also helper functions of the form LimitFIELD that eliminate
the need to pass in a FIELD argument.

=cut

sub LimitDate {
    my $self = shift;
    my %args = (
        FIELD    => undef,
        VALUE    => undef,
        OPERATOR => undef,

        @_
    );

    #Set the description if we didn't get handed it above
    unless ( $args{'DESCRIPTION'} ) {
        $args{'DESCRIPTION'} = $args{'FIELD'} . " "
            . $args{'OPERATOR'} . " "
            . $args{'VALUE'} . " GMT";
    }

    $self->Limit(%args);

}

# }}}

sub LimitCreated {
    my $self = shift;
    $self->LimitDate( FIELD => 'Created', @_ );
}

sub LimitDue {
    my $self = shift;
    $self->LimitDate( FIELD => 'Due', @_ );

}

sub LimitStarts {
    my $self = shift;
    $self->LimitDate( FIELD => 'Starts', @_ );

}

sub LimitStarted {
    my $self = shift;
    $self->LimitDate( FIELD => 'Started', @_ );
}

sub LimitResolved {
    my $self = shift;
    $self->LimitDate( FIELD => 'Resolved', @_ );
}

sub LimitTold {
    my $self = shift;
    $self->LimitDate( FIELD => 'Told', @_ );
}

sub LimitLastUpdated {
    my $self = shift;
    $self->LimitDate( FIELD => 'LastUpdated', @_ );
}

#
# {{{ sub LimitTransactionDate

=head2 LimitTransactionDate (OPERATOR => $oper, VALUE => $ISODate)

Takes a paramhash with the fields FIELD OPERATOR and VALUE.

OPERATOR is one of > or <
VALUE is a date and time in ISO format in GMT


=cut

sub LimitTransactionDate {
    my $self = shift;
    my %args = (
        FIELD    => 'TransactionDate',
        VALUE    => undef,
        OPERATOR => undef,

        @_
    );

    #  <20021217042756.GK28744@pallas.fsck.com>
    #    "Kill It" - Jesse.

    #Set the description if we didn't get handed it above
    unless ( $args{'DESCRIPTION'} ) {
        $args{'DESCRIPTION'} = $args{'FIELD'} . " "
            . $args{'OPERATOR'} . " "
            . $args{'VALUE'} . " GMT";
    }

    $self->Limit(%args);

}

# }}}

# }}}

# {{{ Limit based on custom fields
# {{{ sub LimitCustomField

=head2 LimitCustomField

Takes a paramhash of key/value pairs with the following keys:

=over 4

=item CUSTOMFIELD - CustomField name or id.  If a name is passed, an additional parameter QUEUE may also be passed to distinguish the custom field.

=item OPERATOR - The usual Limit operators

=item VALUE - The value to compare against

=back

=cut

sub LimitCustomField {
    my $self = shift;
    my %args = (
        VALUE       => undef,
        CUSTOMFIELD => undef,
        OPERATOR    => '=',
        DESCRIPTION => undef,
        FIELD       => 'CustomFieldValue',
        QUOTEVALUE  => 1,
        @_
    );

    my $CF = RT::CustomField->new( $self->CurrentUser );
    if ( $args{CUSTOMFIELD} =~ /^\d+$/ ) {
        $CF->Load( $args{CUSTOMFIELD} );
    }
    else {
        $CF->LoadByNameAndQueue(
            Name  => $args{CUSTOMFIELD},
            Queue => $args{QUEUE}
        );
        $args{CUSTOMFIELD} = $CF->Id;
    }

    #If we are looking to compare with a null value.
    if ( $args{'OPERATOR'} =~ /^is$/i ) {
        $args{'DESCRIPTION'}
            ||= $self->loc( "Custom field [_1] has no value.", $CF->Name );
    }
    elsif ( $args{'OPERATOR'} =~ /^is not$/i ) {
        $args{'DESCRIPTION'}
            ||= $self->loc( "Custom field [_1] has a value.", $CF->Name );
    }

    # if we're not looking to compare with a null value
    else {
        $args{'DESCRIPTION'} ||= $self->loc( "Custom field [_1] [_2] [_3]",
            $CF->Name, $args{OPERATOR}, $args{VALUE} );
    }

    my $q = "";
    if ( $CF->Queue ) {
        my $qo = new RT::Queue( $self->CurrentUser );
        $qo->Load( $CF->Queue );
        $q = $qo->Name;
    }

    my @rest;
    @rest = ( ENTRYAGGREGATOR => 'AND' )
        if ( $CF->Type eq 'SelectMultiple' );

    $self->Limit(
        VALUE => $args{VALUE},
        FIELD => "CF."
            . (
              $q
            ? $q . ".{" . $CF->Name . "}"
            : $CF->Name
            ),
        OPERATOR    => $args{OPERATOR},
        CUSTOMFIELD => 1,
        @rest,
    );

    $self->{'RecalcTicketLimits'} = 1;
}

# }}}
# }}}

# {{{ sub _NextIndex

=head2 _NextIndex

Keep track of the counter for the array of restrictions

=cut

sub _NextIndex {
    my $self = shift;
    return ( $self->{'restriction_index'}++ );
}

# }}}

# }}}

# {{{ Core bits to make this a DBIx::SearchBuilder object

# {{{ sub _Init
sub _Init {
    my $self = shift;
    $self->{'table'}                   = "Tickets";
    $self->{'RecalcTicketLimits'}      = 1;
    $self->{'looking_at_effective_id'} = 0;
    $self->{'looking_at_type'}         = 0;
    $self->{'restriction_index'}       = 1;
    $self->{'primary_key'}             = "id";
    delete $self->{'items_array'};
    delete $self->{'item_map'};
    delete $self->{'columns_to_display'};
    $self->SUPER::_Init(@_);

    $self->_InitSQL;

}

# }}}

# {{{ sub Count
sub Count {
    my $self = shift;
    $self->_ProcessRestrictions() if ( $self->{'RecalcTicketLimits'} == 1 );
    return ( $self->SUPER::Count() );
}

# }}}

# {{{ sub CountAll
sub CountAll {
    my $self = shift;
    $self->_ProcessRestrictions() if ( $self->{'RecalcTicketLimits'} == 1 );
    return ( $self->SUPER::CountAll() );
}

# }}}

# {{{ sub ItemsArrayRef

=head2 ItemsArrayRef

Returns a reference to the set of all items found in this search

=cut

sub ItemsArrayRef {
    my $self = shift;
    my @items;

    unless ( $self->{'items_array'} ) {

        my $placeholder = $self->_ItemsCounter;
        $self->GotoFirstItem();
        while ( my $item = $self->Next ) {
            push( @{ $self->{'items_array'} }, $item );
        }
        $self->GotoItem($placeholder);
        $self->{'items_array'}
            = $self->ItemsOrderBy( $self->{'items_array'} );
    }
    return ( $self->{'items_array'} );
}

# }}}

# {{{ sub Next
sub Next {
    my $self = shift;

    $self->_ProcessRestrictions() if ( $self->{'RecalcTicketLimits'} == 1 );

    my $Ticket = $self->SUPER::Next();
    if ( ( defined($Ticket) ) and ( ref($Ticket) ) ) {

        if ( $Ticket->__Value('Status') eq 'deleted'
            && !$self->{'allow_deleted_search'} )
        {
            return ( $self->Next() );
        }

        # Since Ticket could be granted with more rights instead
        # of being revoked, it's ok if queue rights allow
        # ShowTicket.  It seems need another query, but we have
        # rights cache in Principal::HasRight.
        elsif ($Ticket->QueueObj->CurrentUserHasRight('ShowTicket')
            || $Ticket->CurrentUserHasRight('ShowTicket') )
        {
            return ($Ticket);
        }

        if ( $Ticket->__Value('Status') eq 'deleted' ) {
            return ( $self->Next() );
        }

        # Since Ticket could be granted with more rights instead
        # of being revoked, it's ok if queue rights allow
        # ShowTicket.  It seems need another query, but we have
        # rights cache in Principal::HasRight.
        elsif ($Ticket->QueueObj->CurrentUserHasRight('ShowTicket')
            || $Ticket->CurrentUserHasRight('ShowTicket') )
        {
            return ($Ticket);
        }

        #If the user doesn't have the right to show this ticket
        else {
            return ( $self->Next() );
        }
    }

    #if there never was any ticket
    else {
        return (undef);
    }

}

# }}}

# }}}

# {{{ Deal with storing and restoring restrictions

# {{{ sub LoadRestrictions

=head2 LoadRestrictions

LoadRestrictions takes a string which can fully populate the TicketRestrictons hash.
TODO It is not yet implemented

=cut

# }}}

# {{{ sub DescribeRestrictions

=head2 DescribeRestrictions

takes nothing.
Returns a hash keyed by restriction id.
Each element of the hash is currently a one element hash that contains DESCRIPTION which
is a description of the purpose of that TicketRestriction

=cut

sub DescribeRestrictions {
    my $self = shift;

    my ( $row, %listing );

    foreach $row ( keys %{ $self->{'TicketRestrictions'} } ) {
        $listing{$row} = $self->{'TicketRestrictions'}{$row}{'DESCRIPTION'};
    }
    return (%listing);
}

# }}}

# {{{ sub RestrictionValues

=head2 RestrictionValues FIELD

Takes a restriction field and returns a list of values this field is restricted
to.

=cut

sub RestrictionValues {
    my $self  = shift;
    my $field = shift;
    map $self->{'TicketRestrictions'}{$_}{'VALUE'}, grep {
               $self->{'TicketRestrictions'}{$_}{'FIELD'}    eq $field
            && $self->{'TicketRestrictions'}{$_}{'OPERATOR'} eq "="
        }
        keys %{ $self->{'TicketRestrictions'} };
}

# }}}

# {{{ sub ClearRestrictions

=head2 ClearRestrictions

Removes all restrictions irretrievably

=cut

sub ClearRestrictions {
    my $self = shift;
    delete $self->{'TicketRestrictions'};
    $self->{'looking_at_effective_id'} = 0;
    $self->{'looking_at_type'}         = 0;
    $self->{'RecalcTicketLimits'}      = 1;
}

# }}}

# {{{ sub DeleteRestriction

=head2 DeleteRestriction

Takes the row Id of a restriction (From DescribeRestrictions' output, for example.
Removes that restriction from the session's limits.

=cut

sub DeleteRestriction {
    my $self = shift;
    my $row  = shift;
    delete $self->{'TicketRestrictions'}{$row};

    $self->{'RecalcTicketLimits'} = 1;

    #make the underlying easysearch object forget all its preconceptions
}

# }}}

# {{{ sub _RestrictionsToClauses

# Convert a set of oldstyle SB Restrictions to Clauses for RQL

sub _RestrictionsToClauses {
    my $self = shift;

    my $row;
    my %clause;
    foreach $row ( keys %{ $self->{'TicketRestrictions'} } ) {
        my $restriction = $self->{'TicketRestrictions'}{$row};

        #use Data::Dumper;
        #print Dumper($restriction),"\n";

   # We need to reimplement the subclause aggregation that SearchBuilder does.
   # Default Subclause is ALIAS.FIELD, and default ALIAS is 'main',
   # Then SB AND's the different Subclauses together.

        # So, we want to group things into Subclauses, convert them to
        # SQL, and then join them with the appropriate DefaultEA.
        # Then join each subclause group with AND.

        my $field = $restriction->{'FIELD'};
        my $realfield = $field;    # CustomFields fake up a fieldname, so
                                   # we need to figure that out

        # One special case
        # Rewrite LinkedTo meta field to the real field
        if ( $field =~ /LinkedTo/ ) {
            $realfield = $field = $restriction->{'TYPE'};
        }

        # Two special case
        # Handle subkey fields with a different real field
        if ( $field =~ /^(\w+)\./ ) {
            $realfield = $1;
        }

        die "I don't know about $field yet"
            unless ( exists $FIELD_METADATA{$realfield}
            or $restriction->{CUSTOMFIELD} );

        my $type = $FIELD_METADATA{$realfield}->[0];
        my $op   = $restriction->{'OPERATOR'};

        my $value = (
            grep    {defined}
                map { $restriction->{$_} } qw(VALUE TICKET BASE TARGET)
        )[0];

        # this performs the moral equivalent of defined or/dor/C<//>,
        # without the short circuiting.You need to use a 'defined or'
        # type thing instead of just checking for truth values, because
        # VALUE could be 0.(i.e. "false")

        # You could also use this, but I find it less aesthetic:
        # (although it does short circuit)
        #( defined $restriction->{'VALUE'}? $restriction->{VALUE} :
        # defined $restriction->{'TICKET'} ?
        # $restriction->{TICKET} :
        # defined $restriction->{'BASE'} ?
        # $restriction->{BASE} :
        # defined $restriction->{'TARGET'} ?
        # $restriction->{TARGET} )

        my $ea = $restriction->{ENTRYAGGREGATOR}
            || $DefaultEA{$type}
            || "AND";
        if ( ref $ea ) {
            die "Invalid operator $op for $field ($type)"
                unless exists $ea->{$op};
            $ea = $ea->{$op};
        }

        # Each CustomField should be put into a different Clause so they
        # are ANDed together.
        if ( $restriction->{CUSTOMFIELD} ) {
            $realfield = $field;
        }

        exists $clause{$realfield} or $clause{$realfield} = [];

        # Escape Quotes
        $field =~ s!(['"])!\\$1!g;
        $value =~ s!(['"])!\\$1!g;
        my $data = [ $ea, $type, $field, $op, $value ];

        # here is where we store extra data, say if it's a keyword or
        # something.  (I.e. "TYPE SPECIFIC STUFF")

        #print Dumper($data);
        push @{ $clause{$realfield} }, $data;
    }
    return \%clause;
}

# }}}

# {{{ sub _ProcessRestrictions

=head2 _ProcessRestrictions PARAMHASH

# The new _ProcessRestrictions is somewhat dependent on the SQL stuff,
# but isn't quite generic enough to move into Tickets_Overlay_SQL.

=cut

sub _ProcessRestrictions {
    my $self = shift;

    #Blow away ticket aliases since we'll need to regenerate them for
    #a new search
    delete $self->{'TicketAliases'};
    delete $self->{'items_array'};
    delete $self->{'item_map'};
    delete $self->{'raw_rows'};
    delete $self->{'rows'};
    delete $self->{'count_all'};

    my $sql = $self->Query;    # Violating the _SQL namespace
    if ( !$sql || $self->{'RecalcTicketLimits'} ) {

        #  "Restrictions to Clauses Branch\n";
        my $clauseRef = eval { $self->_RestrictionsToClauses; };
        if ($@) {
            $RT::Logger->error( "RestrictionsToClauses: " . $@ );
            $self->FromSQL("");
        }
        else {
            $sql = $self->ClausesToSQL($clauseRef);
            $self->FromSQL($sql) if $sql;
        }
    }

    $self->{'RecalcTicketLimits'} = 0;

}

=head2 _BuildItemMap

    # Build up a map of first/last/next/prev items, so that we can display search nav quickly

=cut

sub _BuildItemMap {
    my $self = shift;

    my $items = $self->ItemsArrayRef;
    my $prev  = 0;

    delete $self->{'item_map'};
    if ( $items->[0] ) {
        $self->{'item_map'}->{'first'} = $items->[0]->EffectiveId;
        while ( my $item = shift @$items ) {
            my $id = $item->EffectiveId;
            $self->{'item_map'}->{$id}->{'defined'} = 1;
            $self->{'item_map'}->{$id}->{prev}      = $prev;
            $self->{'item_map'}->{$id}->{next}      = $items->[0]->EffectiveId
                if ( $items->[0] );
            $prev = $id;
        }
        $self->{'item_map'}->{'last'} = $prev;
    }
}

=head2 ItemMap

Returns an a map of all items found by this search. The map is of the form

$ItemMap->{'first'} = first ticketid found
$ItemMap->{'last'} = last ticketid found
$ItemMap->{$id}->{prev} = the ticket id found before $id
$ItemMap->{$id}->{next} = the ticket id found after $id

=cut

sub ItemMap {
    my $self = shift;
    $self->_BuildItemMap()
        unless ( $self->{'items_array'} and $self->{'item_map'} );
    return ( $self->{'item_map'} );
}

=cut



}



# }}}

# }}}

=head2 PrepForSerialization

You don't want to serialize a big tickets object, as the {items} hash will be instantly invalid _and_ eat lots of space

=cut

sub PrepForSerialization {
    my $self = shift;
    delete $self->{'items'};
    $self->RedoSearch();
}

=head1 FLAGS

RT::Tickets supports several flags which alter search behavior:


allow_deleted_search  (Otherwise never show deleted tickets in search results)
looking_at_type (otherwise limit to type=ticket)

These flags are set by calling 

$tickets->{'flagname'} = 1;

BUG: There should be an API for this

=cut

=begin testing

# We assume that we've got some tickets hanging around from before.
ok( my $unlimittickets = RT::Tickets->new( $RT::SystemUser ) );
ok( $unlimittickets->UnLimit );
ok( $unlimittickets->Count > 0, "UnLimited tickets object should return tickets" );

=end testing

1;


<|MERGE_RESOLUTION|>--- conflicted
+++ resolved
@@ -1303,10 +1303,6 @@
     my $field = $rest{SUBKEY} || die "No field specified";
 
     # For our sanity, we can only limit on one queue at a time
-<<<<<<< HEAD
-
-=======
->>>>>>> cfce9019
     my ($queue, $cfid);
     ($queue, $field, $cfid ) = $self->_CustomFieldDecipher( $field );
 
@@ -1333,9 +1329,9 @@
             ENTRYAGGREGATOR => 'AND',
         );
     }
-    
+
     $self->_OpenParen if $null_columns_ok;
-    
+
     $self->_SQLLimit(
         ALIAS      => $TicketCFs,
         FIELD      => 'Content',

# BEGIN BPS TAGGED BLOCK {{{
# 
# COPYRIGHT:
# 
# This software is Copyright (c) 1996-2008 Best Practical Solutions, LLC
#                                          <jesse@bestpractical.com>
# 
# (Except where explicitly superseded by other copyright notices)
# 
# 
# LICENSE:
# 
# This work is made available to you under the terms of Version 2 of
# the GNU General Public License. A copy of that license should have
# been provided with this software, but in any event can be snarfed
# from www.gnu.org.
# 
# This work is distributed in the hope that it will be useful, but
# WITHOUT ANY WARRANTY; without even the implied warranty of
# MERCHANTABILITY or FITNESS FOR A PARTICULAR PURPOSE.  See the GNU
# General Public License for more details.
# 
# You should have received a copy of the GNU General Public License
# along with this program; if not, write to the Free Software
# Foundation, Inc., 51 Franklin Street, Fifth Floor, Boston, MA
# 02110-1301 or visit their web page on the internet at
# http://www.gnu.org/licenses/old-licenses/gpl-2.0.html.
# 
# 
# CONTRIBUTION SUBMISSION POLICY:
# 
# (The following paragraph is not intended to limit the rights granted
# to you to modify and distribute this software under the terms of
# the GNU General Public License and is only of importance to you if
# you choose to contribute your changes and enhancements to the
# community by submitting them to Best Practical Solutions, LLC.)
# 
# By intentionally submitting any modifications, corrections or
# derivatives to this work, or any other work intended for use with
# Request Tracker, to Best Practical Solutions, LLC, you confirm that
# you are the copyright holder for those contributions and you grant
# Best Practical Solutions,  LLC a nonexclusive, worldwide, irrevocable,
# royalty-free, perpetual, license to use, copy, create derivative
# works based on those contributions, and sublicense and distribute
# those contributions and any derivatives thereof.
# 
# END BPS TAGGED BLOCK }}}

package RT::Installer;
use strict;
use warnings;

require UNIVERSAL::require;
my %Meta = (
    DatabaseType => {
        Widget          => '/Widgets/Form/Select',
        WidgetArguments => {
            Description => 'Database type',
            Values      => [
                grep {
                    my $m = 'DBD::' . $_;
                    $m->require ? 1 : 0
                  } qw/mysql Pg SQLite Oracle/
            ],
            ValuesLabel => {
                mysql  => 'MySQL',                                          #loc
                Pg     => 'PostgreSQL',                                     #loc
                SQLite => 'SQLite',  #loc
                Oracle => 'Oracle',                                         #loc
            },
        },
    },
    DatabaseHost => {
        Widget          => '/Widgets/Form/String',
        WidgetArguments => {
            Description => 'Database host',
            Default => 1,
            DefaultLabel => "Keep 'localhost' if you're not sure", #loc
            Hints => "The domain name of your database server (like 'db.example.com').",       #loc
        },
    },
    DatabasePort => {
        Widget          => '/Widgets/Form/Integer',
        WidgetArguments => {
            Description => 'Database port',         #loc
            Default     => 1,
            DefaultLabel =>
              'Leave empty to use a default value',              #loc
        },
    },
    DatabaseName => {
        Widget          => '/Widgets/Form/String',
        WidgetArguments => {
            Description => 'Database name', #loc
        },
    },
    DatabaseAdmin => {
        Widget          => '/Widgets/Form/String',
        WidgetArguments => {
            Default => 1,
            DefaultLabel => "Leave this alone to use a default value",
            Description => 'DBA username', # loc
        },
    },
    DatabaseAdminPassword => {
        Widget          => '/Widgets/Form/String',
        WidgetArguments => {
            Description =>
              'DBA password',  #loc
            Hints => "The DBA's database password",#loc
            Type => 'password',
        },
    },
    DatabaseUser => {
        Widget          => '/Widgets/Form/String',
        WidgetArguments => {
            Description =>
              'RT database username', #loc
        },
    },
    DatabasePassword => {
        Widget          => '/Widgets/Form/String',
        WidgetArguments => {
            Description =>
              'RT database password',    #loc
            Type => 'password',
<<<<<<< HEAD
            Hints => 'The default password is "rt_pass"',
=======
>>>>>>> c8d66238
        },
    },
    DatabaseRequireSSL => {
        Widget          => '/Widgets/Form/Boolean',
        WidgetArguments => {
            Description => 'Use SSL?',    # loc
        },
    },
    rtname => {
        Widget          => '/Widgets/Form/String',
        WidgetArguments => {
            Description => 'Site name',                        #loc
            Hints => 'Set this to your internet domain. (ex: example.com)' #loc
        },
    },
    MinimumPasswordLength => {
        Widget          => '/Widgets/Form/Integer',
        WidgetArguments => {
            Description => 'Minimum password length',         #loc
        },
    },
    Password => {
        Widget          => '/Widgets/Form/String',
        WidgetArguments => {
            Description => 'Administrative password', #loc
            Hints => 'RT will create a user called "root" and set this as their password', #loc
            Type => 'password',
        },
    },
    OwnerEmail => {
        Widget          => '/Widgets/Form/String',
        WidgetArguments => {
            Description => 'RT Administrator',                   #loc
            Hints => 'The email address of a human who manages RT.',
        },
    },
    CommentAddress => {
        Widget          => '/Widgets/Form/String',
        WidgetArguments => {
            Description => 'Comment address',                #loc
            Hints => 'the default addresses that will be listed in From: and Reply-To: headers of comment mail.'
        },
    },
    CorrespondAddress => {
        Widget          => '/Widgets/Form/String',
        WidgetArguments => {
            Description => 'Correspond address',             #loc
            Hints => 'the default addresses that will be listed in From: and Reply-To: headers of correspondence mail.'
        },
    },
    SendmailArguments => {
        Widget          => '/Widgets/Form/String',
        WidgetArguments => {
            Description => 'Sendmail arguments',             #loc
        },
    },
    SendmailBounceArguments => {
        Widget          => '/Widgets/Form/String',
        WidgetArguments => {
            Description => 'Sendmail bounce arguments',       #loc
        },
    },
    SendmailPath => {
        Widget          => '/Widgets/Form/String',
        WidgetArguments => {
            Description => 'where is sendmail command',                  #loc
        },
    },
    WebDomain => {
        Widget          => '/Widgets/Form/String',
        WidgetArguments => {
            Description => 'domain name',                  #loc
        },
    },
    WebPort => {
        Widget          => '/Widgets/Form/Integer',
        WidgetArguments => {
            Description => 'web port',                  #loc
        },
    },

);

my $HAS_DATETIME_TZ = eval { require DateTime::TimeZone };

if ($HAS_DATETIME_TZ) {
    $Meta{Timezone} = {
        Widget          => '/Widgets/Form/Select',
        WidgetArguments => {
            Description => 'Timezone',
            Values      => [ '', DateTime::TimeZone->all_names ],
            ValuesLabel => {
                '' => 'System Default',    #loc
            },
        },
    };
}
else {
    $Meta{Timezone} = {
        Widget          => '/Widgets/Form/String',
        WidgetArguments => { Description => 'Timezone', },
    };
}

sub Meta {
    my $class = shift;
    my $type  = shift;
    return $Meta{$type} if $type;
    return \%Meta;
}

sub CurrentValue {
    my $class = shift;
    my $type  = shift;
    $type = $class if !ref $class && $class && $class ne 'RT::Installer';

    return undef unless $type;
    return $RT::Installer
      && exists $RT::Installer->{InstallConfig}{$type}
      ? $RT::Installer->{InstallConfig}{$type}
      : scalar RT->Config->Get($type);
}

sub CurrentValues {
    my $class = shift;
    my @types = @_;
    push @types, $class if !ref $class && $class && $class ne 'RT::Installer';

    return { map { $_ => CurrentValue($_) } @types };
}

sub ConfigFile {
    require File::Spec;
    return File::Spec->catfile($RT::EtcPath, 'RT_SiteConfig.pm');
}

sub SaveConfig {
    my $class = shift;

    my $file = $class->ConfigFile;

    my $content;

    {
        local $/;
        open my $fh, '<', $file or die $!;
        $content = <$fh>;
        $content =~ s/^\s*1;\s*$//m;
    }

    # make organization the same as rtname
    $RT::Installer->{InstallConfig}{Organization} =
        $RT::Installer->{InstallConfig}{rtname};

    if ( open my $fh, '>', $file  ) {
        for ( keys %{$RT::Installer->{InstallConfig}} ) {
            # we don't want to store root's password in config.
            next if $_ eq 'Password';

            $RT::Installer->{InstallConfig}{$_} = '' unless defined
                $RT::Installer->{InstallConfig}{$_};

            # remove obsolete settings we'll add later
            $content =~ s/^\s* Set \s* \( \s* \$$_ .*$//xm;

            $content .= "Set( \$$_, '$RT::Installer->{InstallConfig}{$_}' );\n";
        }
        $content .= "1;\n";
        print $fh $content;
        close $fh;

        return ( 1, "Successfully saved configuration to $file." );
    }

    return ( 0, "Cannot save configuration to $file: $!" );
}

=head1 NAME

    RT::Installer - RT's Installer

=head1 SYNOPSYS

    use RT::Installer;
    my $meta = RT::Installer->Meta;

=head1 DESCRIPTION

C<RT::Installer> class provides access to RT Installer Meta

=cut

1;
<|MERGE_RESOLUTION|>--- conflicted
+++ resolved
@@ -124,10 +124,6 @@
             Description =>
               'RT database password',    #loc
             Type => 'password',
-<<<<<<< HEAD
-            Hints => 'The default password is "rt_pass"',
-=======
->>>>>>> c8d66238
         },
     },
     DatabaseRequireSSL => {

# BEGIN BPS TAGGED BLOCK {{{
#
# COPYRIGHT:
#
# This software is Copyright (c) 1996-2022 Best Practical Solutions, LLC
#                                          <sales@bestpractical.com>
#
# (Except where explicitly superseded by other copyright notices)
#
#
# LICENSE:
#
# This work is made available to you under the terms of Version 2 of
# the GNU General Public License. A copy of that license should have
# been provided with this software, but in any event can be snarfed
# from www.gnu.org.
#
# This work is distributed in the hope that it will be useful, but
# WITHOUT ANY WARRANTY; without even the implied warranty of
# MERCHANTABILITY or FITNESS FOR A PARTICULAR PURPOSE.  See the GNU
# General Public License for more details.
#
# You should have received a copy of the GNU General Public License
# along with this program; if not, write to the Free Software
# Foundation, Inc., 51 Franklin Street, Fifth Floor, Boston, MA
# 02110-1301 or visit their web page on the internet at
# http://www.gnu.org/licenses/old-licenses/gpl-2.0.html.
#
#
# CONTRIBUTION SUBMISSION POLICY:
#
# (The following paragraph is not intended to limit the rights granted
# to you to modify and distribute this software under the terms of
# the GNU General Public License and is only of importance to you if
# you choose to contribute your changes and enhancements to the
# community by submitting them to Best Practical Solutions, LLC.)
#
# By intentionally submitting any modifications, corrections or
# derivatives to this work, or any other work intended for use with
# Request Tracker, to Best Practical Solutions, LLC, you confirm that
# you are the copyright holder for those contributions and you grant
# Best Practical Solutions,  LLC a nonexclusive, worldwide, irrevocable,
# royalty-free, perpetual, license to use, copy, create derivative
# works based on those contributions, and sublicense and distribute
# those contributions and any derivatives thereof.
#
# END BPS TAGGED BLOCK }}}

package RT::Dashboard::Mailer;
use strict;
use warnings;

use HTML::Mason;
use HTML::RewriteAttributes::Links;
use HTML::RewriteAttributes::Resources;
use MIME::Types;
use POSIX 'tzset';
use RT::Dashboard;
use RT::Interface::Web::Handler;
use RT::Interface::Web;
use File::Temp 'tempdir';
use HTML::Scrubber;
use URI::QueryParam;
use List::MoreUtils qw( any none uniq );

sub MailDashboards {
    my $self = shift;
    my %args = (
        All    => 0,
        DryRun => 0,
        Time   => time,
        User   => undef,
<<<<<<< HEAD
        Dashboards => 0,
=======
        Recipient => undef,
>>>>>>> ad2ff290
        @_,
    );

    $RT::Logger->debug("Using time $args{Time} for dashboard generation");

    my $from = $self->GetFrom();
    $RT::Logger->debug("Sending email from $from");

    my @dashboards;
    if( $args{ Dashboards } ) {
        @dashboards = split(/,/, $args{ Dashboards });
        $RT::Logger->warning( "Non-numeric dashboard IDs are not permitted" ) if any{ /\D/ } @dashboards;
        @dashboards = grep { /^\d+$/ } @dashboards;
        if( @dashboards == 0 ) {
            $RT::Logger->warning( "--dashboards option given but no valid dashboard IDs provided; exiting" );
            return;
        }
    }

    # look through each user for her subscriptions
    my $Users = RT::Users->new(RT->SystemUser);
    $Users->LimitToPrivileged;
    $Users->LimitToEnabled;
    if ( $args{User} ) {
        my $user = RT::User->new( RT->SystemUser );
        $user->Load( $args{User} );
        $Users->Limit( FIELD => 'id', VALUE => $user->Id || 0 );
    }

    my $recipient;
    if ( $args{Recipient} ) {
        $recipient = RT::User->new( RT->SystemUser );
        $recipient->Load( $args{Recipient} );
        if ( !$recipient->Id && $args{Recipient} =~ /@/ ) {
            $recipient->LoadByEmail( $args{Recipient} );
        }

        if ( !$recipient->Id ) {
            RT->Logger->error("Could not load user $args{Recipient}, exiting");
            return;
        }
    }

    while (defined(my $user = $Users->Next)) {
        my ($hour, $dow, $dom) = HourDowDomIn($args{Time}, $user->Timezone || RT->Config->Get('Timezone'));
        $hour .= ':00';
        $RT::Logger->debug("Checking ".$user->Name."'s subscriptions: hour $hour, dow $dow, dom $dom");

        my $currentuser = RT::CurrentUser->new;
        $currentuser->LoadByName($user->Name);

        my $subscriber_lang = $user->Lang;

        # look through this user's subscriptions, are any supposed to be generated
        # right now?
        for my $subscription ($user->Attributes->Named('Subscription')) {
            next unless $self->IsSubscriptionReady(
                %args,
                Subscription => $subscription,
                User         => $user,
                LocalTime    => [$hour, $dow, $dom],
                Dashboards   => \@dashboards,
            );

            my $recipients = $subscription->SubValue('Recipients');
            my $recipients_users = $recipients->{Users};
            my $recipients_groups = $recipients->{Groups};

            my @emails;
            my %recipient_language;

            # add users' emails to email list
            for my $user_id (@{ $recipients_users || [] }) {
                my $user = RT::User->new(RT->SystemUser);
                $user->Load($user_id);
                next unless $user->id and !$user->Disabled;

                if ( !$recipient || $recipient->Id == $user->Id ) {
                    push @emails, $user->EmailAddress;
                    $recipient_language{ $user->EmailAddress } = $user->Lang;
                }
            }

            # add emails for every group's members
            for my $group_id (@{ $recipients_groups || [] }) {
                my $group = RT::Group->new(RT->SystemUser);
                $group->Load($group_id);
                next unless $group->id;

                my $users = $group->UserMembersObj;
                while (my $user = $users->Next) {
                    if ( !$recipient || $recipient->Id == $user->Id ) {
                        push @emails, $user->EmailAddress;
                        $recipient_language{ $user->EmailAddress } = $user->Lang;
                    }
                }
            }

            my $email_success = 0;
            for my $email (uniq @emails) {
                eval {
                    my $lang;
                    for my $langkey (RT->Config->Get('EmailDashboardLanguageOrder')) {
                        if ($langkey eq '_subscription') {
                            if ($lang = $subscription->SubValue('Language')) {
                                $RT::Logger->debug("Using subscription's specified language '$lang'");
                                last;
                            }
                        }
                        elsif ($langkey eq '_recipient') {
                            if ($lang = $recipient_language{$email}) {
                                $RT::Logger->debug("Using recipient's preferred language '$lang'");
                                last;
                            }
                        }
                        elsif ($langkey eq '_subscriber') {
                            if ($lang = $subscriber_lang) {
                                $RT::Logger->debug("Using subscriber's preferred language '$lang'");
                                last;
                            }
                        }
                        else { # specific language name
                            $lang = $langkey;
                            $RT::Logger->debug("Using EmailDashboardLanguageOrder fallback language '$lang'");
                            last;
                        }
                    }

                    # use English as the absolute fallback. Though the config
                    # lets you specify a site-specific fallback, it also lets
                    # you not specify a fallback, and we don't want to
                    # accidentally reuse whatever language the previous
                    # recipient happened to have
                    if (!$lang) {
                        $RT::Logger->debug("Using RT's fallback language 'en'. You may specify a different fallback language in your config with EmailDashboardLanguageOrder.");
                        $lang = 'en';
                    }

                    my $context_user;
                    if ( ( $subscription->SubValue( 'Context' ) // '' ) eq 'recipient' ) {
                        $context_user = RT::CurrentUser->new( RT->SystemUser );
                        my ( $ret, $msg ) = $context_user->LoadByEmail( $email );
                        unless ( $ret ) {
                            RT->Logger->error( "Failed to load user with email $email: $msg" );
                            next;
                        }
                        $context_user->{'LangHandle'} = RT::I18N->get_handle($lang);
                    }
                    else {
                        $context_user = $currentuser;
                    }

                    $currentuser->{'LangHandle'} = RT::I18N->get_handle($lang);

                    $self->SendDashboard(
                        %args,
                        CurrentUser  => $currentuser,
                        ContextUser  => $context_user,
                        Email        => $email,
                        Subscription => $subscription,
                        From         => $from,
                    )
                };
                if ( $@ ) {
                    $RT::Logger->error("Caught exception: $@");
                }
                else {
                    $email_success = 1;
                }
            }

            if ($email_success) {
                my $counter = $subscription->SubValue('Counter') || 0;
                $subscription->SetSubValues(Counter => $counter + 1)
                    unless $args{DryRun};
            }
        }
    }
}

sub IsSubscriptionReady {
    my $self = shift;
    my %args = (
        All          => 0,
        Subscription => undef,
        User         => undef,
        LocalTime    => [0, 0, 0],
        Dashboards   => undef,
        @_,
    );

    my $subscription = $args{Subscription};
    my $DashboardId  = $subscription->SubValue('DashboardId');
    my @dashboards   = @{ $args{ Dashboards } };
    if( @dashboards and none { $_ == $DashboardId } @dashboards) {
        $RT::Logger->info("Dashboard $DashboardId not in list of requested dashboards; skipping");
        return;
    }

    # Check subscription frequency only once we're sure of the dashboard
    return 1 if $args{All};

    my $counter       = $subscription->SubValue('Counter') || 0;

    my $sub_frequency = $subscription->SubValue('Frequency');
    my $sub_hour      = $subscription->SubValue('Hour');
    my $sub_dow       = $subscription->SubValue('Dow');
    my $sub_dom       = $subscription->SubValue('Dom');
    my $sub_fow       = $subscription->SubValue('Fow') || 1;

    my $log_frequency = $sub_frequency;
    if ($log_frequency eq 'daily') {
        my $days = join ' ', grep { $subscription->SubValue($_) }
                             qw/Monday Tuesday Wednesday Thursday Friday
                                Saturday Sunday/;

        $log_frequency = "$log_frequency ($days)";
    }

    my ($hour, $dow, $dom) = @{ $args{LocalTime} };

    $RT::Logger->debug("Checking against subscription " . $subscription->Id . " for " . $args{User}->Name . " with frequency $log_frequency, hour $sub_hour, dow $sub_dow, dom $sub_dom, fow $sub_fow, counter $counter");

    return 0 if $sub_frequency eq 'never';

    # correct hour?
    return 0 if $sub_hour ne $hour;

    if ($sub_frequency eq 'daily') {
        return $subscription->SubValue($dow) ? 1 : 0;
    }

    if ($sub_frequency eq 'weekly') {
        # correct day of week?
        return 0 if $sub_dow ne $dow;

        # does it match the "every N weeks" clause?
        return 1 if $counter % $sub_fow == 0;

        $subscription->SetSubValues(Counter => $counter + 1)
            unless $args{DryRun};
        return 0;
    }

    # if monthly, correct day of month?
    if ($sub_frequency eq 'monthly') {
        return $sub_dom == $dom;
    }

    $RT::Logger->debug("Invalid subscription frequency $sub_frequency for " . $args{User}->Name);

    # unknown frequency type, bail out
    return 0;
}

sub GetFrom {
    RT->Config->Get('DashboardAddress') || RT->Config->Get('OwnerEmail')
}

sub SendDashboard {
    my $self = shift;
    my %args = (
        CurrentUser  => undef,
        ContextUser  => undef,
        Email        => undef,
        Subscription => undef,
        DryRun       => 0,
        @_,
    );

    my $currentuser  = $args{CurrentUser};
    my $context_user = $args{ContextUser} || $currentuser;
    my $subscription = $args{Subscription};

    my $rows = $subscription->SubValue('Rows');

    my $DashboardId = $subscription->SubValue('DashboardId');

    my $dashboard = RT::Dashboard->new($currentuser);
    my ($ok, $msg) = $dashboard->LoadById($DashboardId);

    # failed to load dashboard. perhaps it was deleted or it changed privacy
    if (!$ok) {
        $RT::Logger->warning("Unable to load dashboard $DashboardId of subscription ".$subscription->Id." for user ".$currentuser->Name.": $msg");
        return $self->ObsoleteSubscription(
            %args,
            Subscription => $subscription,
        );
    }

    $RT::Logger->debug('Generating dashboard "'.$dashboard->Name.'" for user "'.$context_user->Name.'":');

    if ($args{DryRun}) {
        print << "SUMMARY";
    Dashboard: @{[ $dashboard->Name ]}
    Subscription Owner: @{[ $currentuser->Name ]}
    Recipient: <$args{Email}>
SUMMARY
        return;
    }

    local $HTML::Mason::Commands::session{CurrentUser} = $currentuser;
    local $HTML::Mason::Commands::session{ContextUser} = $context_user;
    local $HTML::Mason::Commands::r = RT::Dashboard::FakeRequest->new;

    my $HasResults = undef;

    my $content = RunComponent(
        '/Dashboards/Render.html',
        id         => $dashboard->Id,
        Preview    => 0,
        HasResults => \$HasResults,
    );

    if ($subscription->SubValue('SuppressIfEmpty')) {
        # undef means there were no searches, so we should still send it (it's just portlets)
        # 0 means there was at least one search and none had any result, so we should suppress it
        if (defined($HasResults) && !$HasResults) {
            $RT::Logger->debug("Not sending because there are no results and the subscription has SuppressIfEmpty");
            return;
        }
    }

    if ( RT->Config->Get('EmailDashboardRemove') ) {
        for ( RT->Config->Get('EmailDashboardRemove') ) {
            $content =~ s/$_//g;
        }
    }

    $content = ScrubContent($content);

    $RT::Logger->debug("Got ".length($content)." characters of output.");

    $content = HTML::RewriteAttributes::Links->rewrite(
        $content,
        RT->Config->Get('WebURL') . 'Dashboards/Render.html',
    );

    $self->EmailDashboard(
        %args,
        Dashboard => $dashboard,
        Content   => $content,
    );
}

sub ObsoleteSubscription {
    my $self = shift;
    my %args = (
        From         => undef,
        To           => undef,
        Subscription => undef,
        CurrentUser  => undef,
        @_,
    );

    my $subscription = $args{Subscription};

    my $ok = RT::Interface::Email::SendEmailUsingTemplate(
        From      => $args{From},
        To        => $args{Email},
        Template  => 'Error: Missing dashboard',
        Arguments => {
            SubscriptionObj => $subscription,
        },
        ExtraHeaders => {
            'X-RT-Dashboard-Subscription-Id' => $subscription->Id,
            'X-RT-Dashboard-Id' => $subscription->SubValue('DashboardId'),
        },
    );

    # only delete the subscription if the email looks like it went through
    if ($ok) {
        my ($deleted, $msg) = $subscription->Delete();
        if ($deleted) {
            $RT::Logger->debug("Deleted an obsolete subscription: $msg");
        }
        else {
            $RT::Logger->warning("Unable to delete an obsolete subscription: $msg");
        }
    }
    else {
        $RT::Logger->warning("Unable to notify ".$args{CurrentUser}->Name." of an obsolete subscription");
    }
}

sub EmailDashboard {
    my $self = shift;
    my %args = (
        CurrentUser  => undef,
        Email        => undef,
        Dashboard    => undef,
        Subscription => undef,
        Content      => undef,
        @_,
    );

    my $subscription = $args{Subscription};
    my $dashboard    = $args{Dashboard};
    my $currentuser  = $args{CurrentUser};
    my $email        = $args{Email};

    my $frequency    = $subscription->SubValue('Frequency');

    my %frequency_lookup = (
        'daily'   => 'Daily',   # loc
        'weekly'  => 'Weekly',  # loc
        'monthly' => 'Monthly', # loc
        'never'   => 'Never',   # loc
    );

    my $frequency_display = $frequency_lookup{$frequency}
                         || $frequency;

    my $subject = sprintf '[%s] ' .  RT->Config->Get('DashboardSubject'),
        RT->Config->Get('rtname'),
        $currentuser->loc($frequency_display),
        $dashboard->Name;

    my $entity = $self->BuildEmail(
        %args,
        To      => $email,
        Subject => $subject,
    );

    $entity->head->replace('X-RT-Dashboard-Id', $dashboard->Id);
    $entity->head->replace('X-RT-Dashboard-Subscription-Id', $subscription->Id);

    $RT::Logger->debug('Mailing dashboard "'.$dashboard->Name.'" to user '.$currentuser->Name." <$email>");

    my $ok = RT::Interface::Email::SendEmail(
        %{ RT->Config->Get('Crypt')->{'Dashboards'} || {} },
        Entity => $entity,
    );

    if (!$ok) {
        $RT::Logger->error("Failed to email dashboard to user ".$currentuser->Name." <$email>");
        return;
    }

    $RT::Logger->debug("Done sending dashboard to ".$currentuser->Name." <$email>");
}

sub BuildEmail {
    my $self = shift;
    my %args = (
        Content => undef,
        From    => undef,
        To      => undef,
        Subject => undef,
        @_,
    );

    my @parts;
    my %cid_of;

    my $content = HTML::RewriteAttributes::Resources->rewrite($args{Content}, sub {
            my $uri = shift;

            # already attached this object
            return "cid:$cid_of{$uri}" if $cid_of{$uri};

            my ($data, $filename, $mimetype, $encoding) = GetResource($uri);
            return $uri unless defined $data;

            $cid_of{$uri} = time() . $$ . int(rand(1e6));

            # Encode textual data in UTF-8, and downgrade (treat
            # codepoints as codepoints, and ensure the UTF-8 flag is
            # off) everything else.
            my @extra;
            if ( $mimetype =~ m{text/} ) {
                $data = Encode::encode( "UTF-8", $data );
                @extra = ( Charset => "UTF-8" );
            } else {
                utf8::downgrade( $data, 1 ) or $RT::Logger->warning("downgrade $data failed");
            }

            push @parts, MIME::Entity->build(
                Top          => 0,
                Data         => $data,
                Type         => $mimetype,
                Encoding     => $encoding,
                Disposition  => 'inline',
                Name         => RT::Interface::Email::EncodeToMIME( String => $filename ),
                'Content-Id' => $cid_of{$uri},
                @extra,
            );

            return "cid:$cid_of{$uri}";
        },
        inline_css => sub {
            my $uri = shift;
            my ($content) = GetResource($uri);
            return defined $content ? $content : "";
        },
        inline_imports => 1,
    );

    my $entity = MIME::Entity->build(
        From    => Encode::encode("UTF-8", $args{From}),
        To      => Encode::encode("UTF-8", $args{To}),
        Subject => RT::Interface::Email::EncodeToMIME( String => $args{Subject} ),
        Type    => "multipart/mixed",
    );

    $entity->attach(
        Type        => 'text/html',
        Charset     => 'UTF-8',
        Data        => Encode::encode("UTF-8", $content),
        Disposition => 'inline',
        Encoding    => "base64",
    );

    for my $part (@parts) {
        $entity->add_part($part);
    }

    $entity->make_singlepart;

    return $entity;
}

{
    my $mason;
    my $outbuf = '';
    my $data_dir = '';

    sub _mason {
        unless ($mason) {
            $RT::Logger->debug("Creating Mason object.");

            # user may not have permissions on the data directory, so create a
            # new one
            $data_dir = tempdir(CLEANUP => 1);

            $mason = HTML::Mason::Interp->new(
                RT::Interface::Web::Handler->DefaultHandlerArgs,
                out_method => \$outbuf,
                autohandler_name => '', # disable forced login and more
                data_dir => $data_dir,
            );
            $mason->set_escape( h => \&RT::Interface::Web::EscapeHTML );
            $mason->set_escape( u => \&RT::Interface::Web::EscapeURI  );
            $mason->set_escape( j => \&RT::Interface::Web::EscapeJS   );
        }
        return $mason;
    }

    sub RunComponent {
        _mason->exec(@_);
        my $ret = $outbuf;
        $outbuf = '';
        return $ret;
    }
}

{
    my $scrubber;

    sub _scrubber {
        unless ($scrubber) {
            $scrubber = HTML::Scrubber->new;
            # Allow everything by default, except JS attributes ...
            $scrubber->default(
                1 => {
                    '*' => 1,
                    map { ("on$_" => 0) }
                         qw(blur change click dblclick error focus keydown keypress keyup load
                            mousedown mousemove mouseout mouseover mouseup reset select submit unload)
                }
            );
            # ... and <script>s
            $scrubber->deny('script');
        }
        return $scrubber;
    }

    sub ScrubContent {
        my $content = shift;
        return _scrubber->scrub($content);
    }
}

{
    my %cache;

    sub HourDowDomIn {
        my $now = shift;
        my $tz  = shift;

        my $key = "$now $tz";
        return @{$cache{$key}} if exists $cache{$key};

        my ($hour, $dow, $dom);

        {
            local $ENV{'TZ'} = $tz;
            ## Using POSIX::tzset fixes a bug where the TZ environment variable
            ## is cached.
            tzset();
            (undef, undef, $hour, $dom, undef, undef, $dow) = localtime($now);
        }
        tzset(); # return back previous value

        $hour = "0$hour"
            if length($hour) == 1;
        $dow = (qw/Sunday Monday Tuesday Wednesday Thursday Friday Saturday/)[$dow];

        return @{$cache{$key}} = ($hour, $dow, $dom);
    }
}

sub GetResource {
    my $uri = URI->new(shift);
    my ($content, $content_type, $filename, $mimetype, $encoding);

    # Avoid trying to inline any remote URIs.  We absolutified all URIs
    # using WebURL in SendDashboard() above, so choose the simpler match on
    # that rather than testing a bunch of URI accessors.
    my $WebURL = RT->Config->Get("WebURL");
    return unless $uri =~ /^\Q$WebURL/;

    $RT::Logger->debug("Getting resource $uri");

    # strip out the equivalent of WebURL, so we start at the correct /
    my $path = $uri->path;
    my $webpath = RT->Config->Get('WebPath');
    $path =~ s/^\Q$webpath//;

    # add a leading / if needed
    $path = "/$path"
        unless $path =~ m{^/};

    # Try the static handler first for non-Mason CSS, JS, etc.
    my $res = RT::Interface::Web::Handler->GetStatic($path);
    if ($res->is_success) {
        RT->Logger->debug("Fetched '$path' from the static handler");
        $content      = $res->decoded_content;
        $content_type = $res->headers->content_type;
    } else {
        # Try it through Mason instead...
        $HTML::Mason::Commands::r->path_info($path);

        # grab the query arguments
        my %args = map { $_ => [ map {Encode::decode("UTF-8",$_)}
                                     $uri->query_param($_) ] } $uri->query_param;
        # Convert empty and single element arrayrefs to a non-ref scalar
        @$_ < 2 and $_ = $_->[0]
            for values %args;

        $RT::Logger->debug("Running component '$path'");
        $content = RunComponent($path, %args);

        $content_type = $HTML::Mason::Commands::r->content_type;
    }

    # guess at the filename from the component name
    $filename = $1 if $path =~ m{^.*/(.*?)$};

    # the rest of this was taken from Email::MIME::CreateHTML::Resolver::LWP
    ($mimetype, $encoding) = MIME::Types::by_suffix($filename);

    if ($content_type) {
        $mimetype = $content_type;

        # strip down to just a MIME type
        $mimetype = $1 if $mimetype =~ /(\S+);\s*charset=(.*)$/;
    }

    #If all else fails then some conservative and general-purpose defaults are:
    $mimetype ||= 'application/octet-stream';
    $encoding ||= 'base64';

    $RT::Logger->debug("Resource $uri: length=".length($content)." filename='$filename' mimetype='$mimetype', encoding='$encoding'");

    return ($content, $filename, $mimetype, $encoding);
}


{
    package RT::Dashboard::FakeRequest;
    sub new { bless {}, shift }
    sub header_out { return undef }
    sub headers_out { wantarray ? () : {} }
    sub err_headers_out { wantarray ? () : {} }
    sub content_type {
        my $self = shift;
        $self->{content_type} = shift if @_;
        return $self->{content_type};
    }
    sub path_info {
        my $self = shift;
        $self->{path_info} = shift if @_;
        return $self->{path_info};
    }
}

RT::Base->_ImportOverlays();

1;
<|MERGE_RESOLUTION|>--- conflicted
+++ resolved
@@ -70,11 +70,8 @@
         DryRun => 0,
         Time   => time,
         User   => undef,
-<<<<<<< HEAD
         Dashboards => 0,
-=======
         Recipient => undef,
->>>>>>> ad2ff290
         @_,
     );
 

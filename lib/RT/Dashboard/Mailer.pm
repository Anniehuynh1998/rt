--- conflicted
+++ resolved
@@ -70,14 +70,10 @@
         DryRun => 0,
         Time   => time,
         User   => undef,
-<<<<<<< HEAD
         Dashboards => 0,
-        Recipient => undef,
-=======
         Recipients => undef,
         Subscription => undef,
         Test => 0,
->>>>>>> 636f2c78
         @_,
     );
 
@@ -107,22 +103,6 @@
         $Users->Limit( FIELD => 'id', VALUE => $user->Id || 0 );
     }
 
-<<<<<<< HEAD
-    my $recipient;
-    if ( $args{Recipient} ) {
-        $recipient = RT::User->new( RT->SystemUser );
-        $recipient->Load( $args{Recipient} );
-        if ( !$recipient->Id && $args{Recipient} =~ /@/ ) {
-            $recipient->LoadByEmail( $args{Recipient} );
-        }
-
-        if ( !$recipient->Id ) {
-            RT->Logger->error("Could not load user $args{Recipient}, exiting");
-            return;
-        }
-    }
-
-=======
     my @recipients;
     my %recipient_language;
 
@@ -153,7 +133,6 @@
         $Users->Limit( FIELD => 'id', VALUE => $args{Subscription}->Object->Id || 0 );
     }
 
->>>>>>> 636f2c78
     while (defined(my $user = $Users->Next)) {
         my ($hour, $dow, $dom) = HourDowDomIn($args{Time}, $user->Timezone || RT->Config->Get('Timezone'));
         $hour .= ':00';
@@ -179,15 +158,8 @@
 
             my @emails;
 
-<<<<<<< HEAD
-                if ( !$recipient || $recipient->Id == $user->Id ) {
-                    push @emails, $user->EmailAddress;
-                    $recipient_language{ $user->EmailAddress } = $user->Lang;
-                }
-=======
             if ( @recipients ) {
                 @emails = @recipients;
->>>>>>> 636f2c78
             }
             else {
                 my $recipients = $subscription->SubValue('Recipients');
@@ -200,11 +172,6 @@
                     $user->Load($user_id);
                     next unless $user->id and !$user->Disabled;
 
-<<<<<<< HEAD
-                my $users = $group->UserMembersObj;
-                while (my $user = $users->Next) {
-                    if ( !$recipient || $recipient->Id == $user->Id ) {
-=======
                     push @emails, $user->EmailAddress;
                     $recipient_language{ $user->EmailAddress } = $user->Lang;
                 }
@@ -217,7 +184,6 @@
 
                     my $users = $group->UserMembersObj;
                     while (my $user = $users->Next) {
->>>>>>> 636f2c78
                         push @emails, $user->EmailAddress;
                         $recipient_language{ $user->EmailAddress } = $user->Lang;
                     }
@@ -313,8 +279,8 @@
         Subscription => undef,
         User         => undef,
         LocalTime    => [0, 0, 0],
-<<<<<<< HEAD
         Dashboards   => undef,
+        Test         => 0,
         @_,
     );
 
@@ -325,16 +291,9 @@
         $RT::Logger->info("Dashboard $DashboardId not in list of requested dashboards; skipping");
         return;
     }
-=======
-        Test         => 0,
-        @_,
-    );
-
+
+    # Check subscription frequency only once we're sure of the dashboard
     return 1 if $args{All} || $args{Test};
->>>>>>> 636f2c78
-
-    # Check subscription frequency only once we're sure of the dashboard
-    return 1 if $args{All};
 
     my $counter       = $subscription->SubValue('Counter') || 0;
 

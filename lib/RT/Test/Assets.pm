# BEGIN BPS TAGGED BLOCK {{{
#
# COPYRIGHT:
#
# This software is Copyright (c) 1996-2019 Best Practical Solutions, LLC
#                                          <sales@bestpractical.com>
#
# (Except where explicitly superseded by other copyright notices)
#
#
# LICENSE:
#
# This work is made available to you under the terms of Version 2 of
# the GNU General Public License. A copy of that license should have
# been provided with this software, but in any event can be snarfed
# from www.gnu.org.
#
# This work is distributed in the hope that it will be useful, but
# WITHOUT ANY WARRANTY; without even the implied warranty of
# MERCHANTABILITY or FITNESS FOR A PARTICULAR PURPOSE.  See the GNU
# General Public License for more details.
#
# You should have received a copy of the GNU General Public License
# along with this program; if not, write to the Free Software
# Foundation, Inc., 51 Franklin Street, Fifth Floor, Boston, MA
# 02110-1301 or visit their web page on the internet at
# http://www.gnu.org/licenses/old-licenses/gpl-2.0.html.
#
#
# CONTRIBUTION SUBMISSION POLICY:
#
# (The following paragraph is not intended to limit the rights granted
# to you to modify and distribute this software under the terms of
# the GNU General Public License and is only of importance to you if
# you choose to contribute your changes and enhancements to the
# community by submitting them to Best Practical Solutions, LLC.)
#
# By intentionally submitting any modifications, corrections or
# derivatives to this work, or any other work intended for use with
# Request Tracker, to Best Practical Solutions, LLC, you confirm that
# you are the copyright holder for those contributions and you grant
# Best Practical Solutions,  LLC a nonexclusive, worldwide, irrevocable,
# royalty-free, perpetual, license to use, copy, create derivative
# works based on those contributions, and sublicense and distribute
# those contributions and any derivatives thereof.
#
# END BPS TAGGED BLOCK }}}

use strict;
use warnings;

package RT::Test::Assets;
use base 'RT::Test';

our @EXPORT = qw(create_catalog create_asset create_assets create_cf apply_cfs assetsql);

sub import {
    my $class = shift;
    my %args  = @_;

    $class->SUPER::import( %args );
    __PACKAGE__->export_to_level(1);
}

sub diag {
    Test::More::diag(@_) if $ENV{TEST_VERBOSE};
}

sub create_catalog {
    my %info  = @_;
    my $catalog = RT::Catalog->new( RT->SystemUser );
    my ($id, $msg) = $catalog->Create( %info );
    if ($id) {
        diag("Created catalog #$id: " . $catalog->Name);
        return $catalog;
    } else {
        my $spec = join "/", map { "$_=$info{$_}" } keys %info;
        RT->Logger->error("Failed to create catalog ($spec): $msg");
        return;
    }
}

sub load_or_create_catalog {
    my $self = shift;
    my %args = ( Disabled => 0, @_ );
    my $obj = RT::Catalog->new( RT->SystemUser );
    if ( $args{'Name'} ) {
        $obj->LoadByCols( Name => $args{'Name'} );
    } else {
        die "Name is required";
    }
    unless ( $obj->id ) {
        my ($val, $msg) = $obj->Create( %args );
        die "$msg" unless $val;
    }

    return $obj;
}


sub create_asset {
    my %info  = @_;
    my $asset = RT::Asset->new( RT->SystemUser );
    my ($id, $msg) = $asset->Create( %info );
    if ($id) {
        diag("Created asset #$id: " . $asset->Name);
        return $asset;
    } else {
        my $spec = join "/", map { "$_=$info{$_}" } keys %info;
        RT->Logger->error("Failed to create asset ($spec): $msg");
        return;
    }
}

sub create_assets {
    my $error = 0;
    for my $info (@_) {
        create_asset(%$info)
            or $error++;
    }
    return not $error;
}

sub create_cf {
    my %args = (
        Name        => "Test Asset CF ".($$ + rand(1024)),
        Type        => "FreeformSingle",
        LookupType  => RT::Asset->CustomFieldLookupType,
        @_,
    );
    my $cf = RT::CustomField->new( RT->SystemUser );
    my ($ok, $msg) = $cf->Create(%args);
    RT->Logger->error("Can't create CF: $msg") unless $ok;
    return $cf;
}

sub apply_cfs {
    my $success = 1;
    for my $cf (@_) {
        my ($ok, $msg) = $cf->AddToObject( RT::Catalog->new(RT->SystemUser) );
        if (not $ok) {
            RT->Logger->error("Couldn't apply CF: $msg");
            $success = 0;
        }
    }
    return $success;
}

<<<<<<< HEAD
sub last_asset {
    my $self = shift;
    my $current = shift;
    $current = $current ? RT::CurrentUser->new($current) : RT->SystemUser;
    my $assets = RT::Assets->new( $current );
    $assets->OrderBy( FIELD => 'id', ORDER => 'DESC' );
    $assets->Limit( FIELD => 'id', OPERATOR => '>', VALUE => '0' );
    $assets->RowsPerPage( 1 );
    return $assets->First;
=======
sub assetsql {
    local $Test::Builder::Level = $Test::Builder::Level + 1;

    my $options = shift;
    my @expected = @_;
    my $currentuser = RT->SystemUser;

    my $sql;
    if (ref($options)) {
        $sql = delete $options->{sql};
        $currentuser = delete $options->{CurrentUser} if $options->{CurrentUser};
        die "Unexpected options: " . join ', ', keys %$options if keys %$options;
    }
    else {
        $sql = $options;
    }

    my $count = scalar @expected;

    my $assets = RT::Assets->new($currentuser);
    $assets->FromSQL($sql);
    $assets->OrderBy( FIELD => 'Name', ORDER => 'ASC' );

    Test::More::is($assets->Count, $count, "number of assets from [$sql]");
    my $i = 0;
    while (my $asset = $assets->Next) {
        my $expected = shift @expected;
        if (!$expected) {
            Test::More::fail("got more assets (" . $asset->Name . ") than expected from [$sql]");
            next;
        }
        ++$i;
        Test::More::is($asset->Name, $expected->Name, "asset ($i/$count) from [$sql]");
    }
    while (my $expected = shift @expected) {
        Test::More::fail("got fewer assets than expected (" . $expected->Name . ") from [$sql]");
    }
>>>>>>> fcaf5da0
}

1;<|MERGE_RESOLUTION|>--- conflicted
+++ resolved
@@ -146,7 +146,6 @@
     return $success;
 }
 
-<<<<<<< HEAD
 sub last_asset {
     my $self = shift;
     my $current = shift;
@@ -156,7 +155,8 @@
     $assets->Limit( FIELD => 'id', OPERATOR => '>', VALUE => '0' );
     $assets->RowsPerPage( 1 );
     return $assets->First;
-=======
+}
+
 sub assetsql {
     local $Test::Builder::Level = $Test::Builder::Level + 1;
 
@@ -194,7 +194,6 @@
     while (my $expected = shift @expected) {
         Test::More::fail("got fewer assets than expected (" . $expected->Name . ") from [$sql]");
     }
->>>>>>> fcaf5da0
 }
 
 1;
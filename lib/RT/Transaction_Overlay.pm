--- conflicted
+++ resolved
@@ -429,22 +429,14 @@
     # If it's a multipart object, first try returning the first part with preferred
     # MIME type ('text/plain' by default).
 
-<<<<<<< HEAD
     elsif ( $Attachment->ContentType =~ m|^multipart/mixed|i ) {
-=======
-    elsif ( $Attachment->ContentType =~ qr|^multipart/mixed|i ) {
->>>>>>> a43cc31a
         my $kids = $Attachment->Children;
         while (my $child = $kids->Next) {
             my $ret =  $self->ContentObj(%args, Attachment => $child);
             return $ret if ($ret);
         }
     }
-<<<<<<< HEAD
     elsif ( $Attachment->ContentType =~ m|^multipart/|i ) {
-=======
-    elsif ( $Attachment->ContentType =~ qr|^multipart/|i ) {
->>>>>>> a43cc31a
         if ( $args{Type} ) {
             my $plain_parts = $Attachment->Children;
             $plain_parts->ContentType( VALUE => $args{Type} );

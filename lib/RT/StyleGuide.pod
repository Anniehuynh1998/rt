=head1 NAME

RT::StyleGuide - RT Style Guide

=head1 CAVEATS

This file is somewhat out of date; L<hacking> takes precedence over it.

=head1 INTRODUCTION

All code and documentation that is submitted to be included in the RT
distribution should follow the style in this document.  This is not to
try to stifle your creativity, but to make life easier for everybody who
has to work with your code, and to aid those who are not quite sure how
to do something.

These conventions below apply to perl modules, web programs, and
command-line programs, specifically, but also might apply to some
degree to any Perl code written for use in RT.

Note that these are all guidelines, not unbreakable rules.  If you have
a really good need to break one of the rules herein, however, then it is
best to ask on the B<rt-devel> mailing list first.

Note that with much of this document, it is not so much the Right Way as
it is Our Way.  We need to have conventions in order to make life easier
for everyone.  So don't gripe, and just follow it, because you didn't
get a good grade in "Plays Well With Others" in kindergarten and you
want to make up for it now.

If you have any questions, please ask us on the B<rt-devel> mailing list:

        http://www.bestpractical.com/rt/lists.html

We don't always follow this guide.  We are making changes throughout
our code to be in line with it.  But just because we didn't do
it yet, that is no excuse.  Do it anyway.  :-)

This document is subject to change at the whims of the core RT team.
We hope to add any significant changes at the bottom of the document.


=head1 CODING PRINCIPLES

=head2 Perl Version

We code everything to Perl 5.10.1 or higher.

=head2 Documentation

All modules will be documented using the POD examples in the module
boilerplate.  The function, purpose, use of the module will be
explained, and each public API will be documented with name,
description, inputs, outputs, side effects, etc.

If an array or hash reference is returned, document the size of the
array (including what each element is, as appropriate) and name each key
in the hash.  For complex data structures, map out the structure as
appropriate (e.g., name each field returned for each column from a DB
call; yes, this means you shouldn't use "SELECT *", which you shouldn't
use anyway).

Also document what kind of data returned values are.  Is it an integer,
a block of HTML, a boolean?

All command-line program options will be documented using the
boilerplate code for command-line programs, which doesn't yet exist.
Each available function, switch, etc. should be documented, along
with a statement of function, purpose, use of the program.  Do not
use the same options as another program, for a different purpose.

All web templates should be documented with a statement of function,
purpose, and use in a mason comment block.

Any external documents, and documentation for command-line programs and
modules, should be written in POD, where appropriate. From there, they
can be translated to many formats with the various pod2* translators.
Read the perlpod manpage before writing any POD, because although POD is
not difficult, it is not what most people are used to.  It is not a
regular markup language; it is just a way to make easy documentation
for translating to other formats.  Read, and understand, the perlpod
manpage, and ask us or someone else who knows if you have any questions.


=head2 Version

Our distribution versions use tuples, where the first number is the
major revision, the second number is the version, and third
number is the subversion.  Odd-numbered versions are development
versions.  Examples:

        1.0.0           First release of RT 1
        1.0.1           Second release of RT 1.0
        1.0.10          etc.
        1.1.0           First development release of RT 1.2 (or 2.0)
        2.0.0           First release of RT 2

<<<<<<< HEAD
Versions can be modified with a hyphen followed by some text, for
special versions, or to give extra information.  Examples:

        2.0.0-pre1      Notes that this is not final, but preview

In perl 5.6.0, you can have versions like C<v2.0.0>, but this is not
allowed in previous versions of perl.  So to convert a tuple version
string to a string to use with $VERSION, use a regular integer for
the revision, and three digits for version and subversion.  Examples:

        1.1.6   ->      1.001006
        2.0.0   ->      2.000000

This way, perl can use the version strings in greater-than and
less-than comparisons.
=======
Versions may end in "rc" and a number if they are release candidates:

	2.0.0rc1	First release candiate for real 2.0.0
>>>>>>> f8e77977


=head2 Comments

All code should be self-documenting as much as possible.  Only include
necessary comments.  Use names like "$ticket_count", so you don't need to
do something like:

        # ticket count
        my $tc = 0;

Include any comments that are, or might be, necessary in order for
someone else to understand the code.  Sometimes a simple one-line
comment is good to explain what the purpose of the following code is
for.  Sometimes each line needs to be commented because of a complex
algorithm.  Read Kernighan & Pike's I<Practice of Programming> about
commenting.  Good stuff, Maynard.


=head2 Warnings and Strict

All code must compile and run cleanly with "use strict" enabled and the
perl "-w" (warnings) option on.  If you must do something that -w or
strict complains about, there are workarounds, but the chances that you
really need to do it that way are remote.

=head2 Lexical Variables

Use only lexical variables, except for special global variables
($VERSION, %ENV, @ISA, $!, etc.) or very special circumstances (see
%HTML::Mason::Commands::session ).  Global variables
for regular use are never appropriate.  When necessary, "declare"
globals with "use vars" or "our()".

A lexical variable is created with my().  A global variable is
pre-existing (if it is a special variable), or it pops into existence
when it is used.  local() is used to tell perl to assign a temporary
value to a variable.  This should only be used with special variables,
like $/, or in special circumstances.  If you must assign to any global
variable, consider whether or not you should use local().

local() may also be used on elements of arrays and hashes, though there
is seldom a need to do it, and you shouldn't.


=head2 Pass by Reference

Arrays and hashes should be passed to and from functions by reference
only.  Note that a list and an array are NOT the same thing.  This
is perfectly fine:

        return($user, $form, $constants);

An exception might be a temporary array of discrete arguments:

        my @return = ($user, $form);
        push @return, $constants if $flag;
        return @return;

Although, usually, this is better (faster, easier to read, etc.):

        if ($flag) {
                return($user, $form, $constants);
        } else {
                return($user, $form);
        }

We need to talk about Class::ReturnValue here.


<<<<<<< HEAD
=head2 Garbage Collection

Perl does pretty good garbage collection for you.  It will automatically
clean up lexical variables that have gone out of scope and objects whose
references have gone away.  Normally you don't need to worry about
cleaning up after yourself, if using lexicals.

However, some glue code, code compiled in C and linked to Perl, might
not automatically clean up for you.  In such cases, clean up for
yourself.  If there is a method in that glue to dispose or destruct,
then use it as appropriate.

Also, if you have a long-running function that has a large data
structure in it, it is polite to free up the memory as soon as you are
done with it, if possible.

        my $huge_data_structure = get_huge_data_structure();
        do_something_with($huge_data_structure);
        undef $huge_data_structure;

=head2 DESTROY

All object classes must provide a DESTROY method.  If it won't do
anything, provide it anyway:

        sub DESTROY { }



=head2 die() and exit()

Don't do it.  Do not die() or exit() from a web template or module.  Do
not call C<kill 9, $$>.  Don't do it.

In command-line programs, do as you please.


=head2 shift and @_

Do not use @_.  Use shift.  shift may take more lines, but Jesse thinks it
leads to cleaner code.

        my $var = shift;                        # right
        my($var) = @_;                          # ick. no
        sub foo { uc $_[0] }                    # icky. sometimes ok.


        my($var1, $var2) = (shift, shift);      # Um, no.

        my $var1 = shift;                       # right
        my $var2 = shift;

=======
>>>>>>> f8e77977
=head2 Method parameters

If a method takes exactly one mandatory argument, the argument should be
passed in a straightforward manner:

        my $self = shift;
        my $id = shift;

In all other cases, the method needs to take named parameters, usually
using a C<%args> hash to store them:

        my $self = shift;
        my %args = (
            Name => undef,
            Description => undef,
            @_
        );

You may specify defaults to those named parameters instead of using
C<undef> above, as long as it is documented as such.

It is worth noting that the existing RT codebase had not followed this
style perfectly; we are trying to fix it without breaking existing APIs.

=head2 Tests

Modules should provide test code, with documentation on how to use
it.  Test::More makes it easy to create tests. Any code you write
should have a testsuite.  Any code you alter should have a test
suite. If a patch comes in without tests, there is something wrong.

When altering code, you must run the test harness before submitting a
patch or committing code to the repository.

"make test" will run the test suite.

=head2 STDIN/STDOUT

Always report errors using $RT::Logger. It's a Log::Dispatch object.
Unlike message meant for the user, log messages are not to be
internationalized.

There are several different levels ($RT::Logger methods) of logging:

=over 4

=item debug

Used for messages only needed during system debugging.

=item info

Should be used to describe "system-critical" events which aren't errors.
Examples: creating users, deleting users, creating tickets, creating queues,
sending email (message id, time, recipients), recieving mail, changing
passwords, changing access control, superuser logins)

=item error

Used for RT-generated failures during execution.

=item crit

Should be used for messages when an action can not be completed due to some
error condition beyond our control.

=back

In the web UI and modules, never print directly to STDERR.  Do not print
directly to STDOUT, unless you need to print directly to the user's console.

In command-line programs, feel free to print to STDERR and STDOUT as
needed for direct console communication. But for actual error reporting,
use the logging API.


=head2 System Calls

Always check return values from system calls, including open(),
close(), mkdir(), or anything else that talks directly to the system.
Perl built-in system calls return the error in $!; some functions in
modules might return an error in $@ or some other way, so read the module's
documentation if you don't know.  Always do something, even if it is
just calling $RT::Logger->warning(), when the return value is not what you'd expect.



=head1 STYLE

Much of the style section is taken from the perlsyle manpage.  We make
some changes to it here, but it wouldn't be a bad idea to read that
document, too.

=head2 Terminology

=over 4

<<<<<<< HEAD
=item RT the name

"RT" is the name of the project.  "RT" is, optionally, the
specific name for the actual file distribution.  That's it.

While we sometimes use "RT2" or "RT3", that's shortand that's really
not recommended. The name of the project is "RT".

To specify a major version, use "RT 3.0".
To specify a specific release, use "RT 3.0.12"

=======
>>>>>>> f8e77977
=item function vs. sub(routine) vs. method

Just because it is the Perl Way (not necessarily right for all
languages, but the documented terminology in the perl documentation),
"method" should be used only to refer to a subroutine that are object
methods or class methods; that is, these are functions that are used
with OOP that always take either an object or a class as the first
argument. Regular subroutines, ones that are not object or class
methods, are functions.  Class methods that create and return an object
are optionally called constructors.

=item Users

"users" are normally users of RT, the ones hitting the site; if using
it in any other context, specify.
"system users" are user
names on the operating system.  "database users" are the user names in
the database server.  None of these needs to be capitalized.

=back


=head2 Names

Don't use single-character variables, except as iterator variables.

Don't use two-character variables just to spite us over the above rule.

Constants are in all caps; these are variables whose value will I<never>
change during the course of the program.

        $Minimum = 10;          # wrong
        $MAXIMUM = 50;          # right

Other variables are lowercase, with underscores separating the words.
They words used should, in general, form a noun (usually singular),
unless the variable is a flag used to denote some action that should be
taken, in which case they should be verbs (or gerunds, as appropriate)
describing that action.

        $thisVar      = 'foo';  # wrong
        $this_var     = 'foo';  # right
        $work_hard    = 1;      # right, verb, boolean flag
        $running_fast = 0;      # right, gerund, boolean flag

Arrays and hashes should be plural nouns, whether as regular arrays and
hashes or array and hash references.  Do not name references with "ref"
or the data type in the name.

        @stories     = (1, 2, 3);      # right
        $comment_ref = [4, 5, 6];      # wrong
        $comments    = [4, 5, 6];      # right
        $comment     = $comments->[0]; # right

Make the name descriptive.  Don't use variables like "$sc" when you
could call it "$story_count".  See L<"Comments">.

There are several variables in RT that are used throughout the code,
that you should use in your code.  Do not use these variable names for
anything other than how they are normally used, and do not use any
other variable names in their place.  Some of these are:

        $self           # first named argument in object method

Subroutines (except for special cases, like AUTOLOAD and simple accessors)
begin with a verb, with words following to complete the action.  Accessors
don't start with "Get" if they're just the name of the attribute.

Accessors which return an object should end with the suffix Obj.

This section needs clarification for RT.

Words begin with a capital letter.  They
should as clearly as possible describe the activity to be peformed, and
the data to be returned.



        Load();         # good
        LoadByName();   # good
        LoadById();             # good

Subroutines beginning with C<_> are special: they are not to be used
outside the current object.  There is not to be enforced by the code
itself, but by someone very big and very scary.

For large for() loops, do not use $_, but name the variable.
Do not use $_ (or assume it) except for when it is absolutely
clear what is going on, or when it is required (such as with
map() and grep()).

<<<<<<< HEAD
        for (@list) {
                print;                  # OK; everyone knows this one
                print uc;               # wrong; few people know this
                print uc $_;            # better
        }
=======
	for (@list) {
	    print;			# OK; everyone knows this one
	    print uc;			# wrong; few people know this
	    print uc $_;		# better
	}
>>>>>>> f8e77977

Note that the special variable C<_> I<should> be used when possible.
It is a placeholder that can be passed to stat() and the file test
operators, that saves perl a trip to re-stat the file.  In the
example below, using C<$file> over for each file test, instead of
C<_> for subsequent uses, is a performance hit.  You should be
careful that the last-tested file is what you think it is, though.

<<<<<<< HEAD
        if (-d $file) {         # $file is a directory
                # ...
        } elsif (-l _) {        # $file is a symlink
                # ...
        }
=======
	if (-d $file) {		# $file is a directory
	    # ...
	} elsif (-l _) {	# $file is a symlink
	    # ...
	}
>>>>>>> f8e77977

Package names begin with a capital letter in each word, followed by
lower case letters (for the most part).  Multiple words should be StudlyCapped.

        RT::User                        # good
        RT::Database::MySQL             # proper name
        RT::Display::Provider           # good
        RT::CustomField                 # not so good, but OK

<<<<<<< HEAD
Plugin modules should begin with "RTx::", followed by the name
of the plugin.

=head1 Code formatting

Use perltidy. Anything we say here is wrong if it conflicts with what
perltidy does. Your perltidyrc should read:

-lp -vt=2 -vtc=2 -nsfs -bar
=======
Plugin modules should begin with "RT::Extension::", followed by the name
of the plugin.  

=head1 Code formatting

When in doubt, use perltidy; RT includes a F<.perltidyrc>.
>>>>>>> f8e77977

=head2 Indents and Blank Space

All indents should be four spaces; hard tabs are forbidden.

No space before a semicolon that closes a statement.

        foo(@bar) ;     # wrong
        foo(@bar);      # right

Line up corresponding items vertically.

        my $foo   = 1;
        my $bar   = 2;
        my $xyzzy = 3;

        open(FILE, $fh)   or die $!;
        open(FILE2, $fh2) or die $!;

        $rot13 =~ tr[abcedfghijklmnopqrstuvwxyz]
                    [nopqrstuvwxyzabcdefghijklm];

        # note we use a-mn-z instead of a-z,
        # for readability
        $rot13 =~ tr[a-mn-z]
                    [n-za-m];

Put blank lines between groups of code that do different things.  Put
blank lines after your variable declarations.  Put a blank line before a
final return() statement.  Put a blank line following a block (and
before, with the exception of comment lines).

An example:

<<<<<<< HEAD
        # this is my function!
        sub foo {
                my $val = shift;
                my $obj = new Constructor;
                my($var1, $var2);

                $obj->SetFoo($val);
                $var1 = $obj->Foo();
=======
	# this is my function!
	sub foo {
	    my $val = shift;
	    my $obj = new Constructor;
	    my($var1, $var2);
>>>>>>> f8e77977

	    $obj->SetFoo($val);
	    $var1 = $obj->Foo();

<<<<<<< HEAD
                return($val);
        }
=======
	    return($val);
	}
>>>>>>> f8e77977

        print 1;


=head2 Parentheses

For control structures, there is a space between the keyword and opening
parenthesis.  For functions, there is not.

        for(@list)      # wrong
        for (@list)     # right

        my ($ref)       # wrong
        my($ref)        # right

Be careful about list vs. scalar context with parentheses!

        my @array = ('a', 'b', 'c');
        my($first_element) = @array;            # a
        my($first_element) = ('a', 'b', 'c');   # a
        my $element_count  = @array;            # 3
        my $last_element   = ('a', 'b', 'c');   # c

Always include parentheses after functions, even if there are no arguments.
There are some exceptions, such as list operators (like print) and unary
operators (like undef, delete, uc).

There is no space inside the parentheses, unless it is needed for
readability.

        for ( map { [ $_, 1 ] } @list ) # OK
        for ( @list )                   # not really OK, not horrible

On multi-line expressions, match up the closing parenthesis with either
the opening statement, or the opening parenthesis, whichever works best.
Examples:

<<<<<<< HEAD
        @list = qw(
                bar
                baz
        );                      # right

        if ($foo && $bar && $baz
                 && $buz && $xyzzy
        ) {
                print $foo;
        }
=======
	@list = qw(
	    bar
	    baz
	);			# right

	if ($foo && $bar && $baz
	         && $buz && $xyzzy) {
	    print $foo;
	}
>>>>>>> f8e77977

Whether or not there is space following a closing parenthesis is
dependent on what it is that follows.

        print foo(@bar), baz(@buz) if $xyzzy;

Note also that parentheses around single-statement control expressions,
as in C<if $xyzzy>, are optional (and discouraged) C<if> it is I<absolutely>
clear -- to a programmer -- what is going on.  There is absolutely no
need for parentheses around C<$xyzzy> above, so leaving them out enhances
readability.  Use your best discretion.  Better to include them, if
there is any question.

The same essentially goes for perl's built-in functions, when there is
nothing confusing about what is going on (for example, there is only one
function call in the statement, or the function call is separated by a
flow control operator).  User-supplied functions must always include
parentheses.

        print 1, 2, 3;                          # good
        delete $hash{key} if isAnon($uid);      # good


However, if there is any possible confusion at all, then include the
parentheses.  Remember the words of Larry Wall in the perlstyle manpage:

        When in doubt, parenthesize.  At the very least it will
        let some poor schmuck bounce on the % key in vi.

        Even if you aren't in doubt, consider the mental welfare
        of the person who has to maintain the code after you, and
        who will probably put parens in the wrong place.

So leave them out when it is absoutely clear to a programmer, but if
there is any question, leave them in.


=head2 Braces

(This is about control braces, not hash/data structure braces.)

There is always a space befor the opening brace.

        while (<$fh>){  # wrong
        while (<$fh>) { # right

A one-line block may be put on one line, and the semicolon may be
omitted.

        for (@list) { print }

Otherwise, finish each statement with a semicolon, put the keyword and
opening curly on the first line, and the ending curly lined up with the
keyword at the end.

<<<<<<< HEAD
        for (@list) {
                print;
                smell();
        }
=======
	for (@list) {
	    print;
	    smell();
	}
>>>>>>> f8e77977

Generally, we prefer "cuddled elses":

<<<<<<< HEAD
        if ($foo) {
                print;
        }
        else {
                die;
        }

_If_ the if statement is very brief, sometimes "cuddling" the else makes code more readable. Feel free to cuddle them in that case:


        if ($foo) {
                print;
        } else {
                die;
        }
=======
	if ($foo) {
	    print;
	} else {
	    die;
	}
>>>>>>> f8e77977

=head2 Operators

Put space around most operators.  The primary exception is the for
aesthetics; e.g., sometimes the space around "**" is ommitted,
and there is never a space before a ",", but always after.

        print $x , $y;  # wrong
        print $x, $y;   # right

        $x = 2 >> 1;    # good
        $y = 2**2;      # ok

Note that "&&" and "||" have a higher precedence than "and" and "or".
Other than that, they are exactly the same.  It is best to use the lower
precedence version for control, and the higher for testing/returning
values.  Examples:

        $bool = $flag1 or $flag2;       # WRONG (doesn't work)
        $value = $foo || $bar;          # right
        open(FILE, $file) or die $!;

        $true  = foo($bar) && baz($buz);
        foo($bar) and baz($buz);

Note that "and" is seldom ever used, because the statement above is
better written using "if":

        baz($buz) if foo($bar);

Most of the time, the confusion between and/&&, or/|| can be alleviated
by using parentheses.  If you want to leave off the parentheses then you
I<must> use the proper operator.  But if you use parentheses -- and
normally, you should, if there is any question at all -- then it doesn't
matter which you use.  Use whichever is most readable and aesthetically
pleasing to you at the time, and be consistent within your block of code.

Break long lines AFTER operators, except for ".", "and", "or", "&&", "||".
Try to keep the two parts to a binary operator (an operator that
has two operands) together when possible.

<<<<<<< HEAD
        print "foo" . "bar" . "baz"
                . "buz";                        # wrong

        print "foo" . "bar" . "baz" .
                "buz";                          # right

        print $foo unless $x == 3 && $y ==
                4 && $z == 5;                   # wrong

        print $foo unless $x == 3 && $y == 4
                && $z == 5;                     # right
=======
	print "foo" . "bar" . "baz" .
	      "buz";				# wrong

	print "foo" . "bar" . "baz"
	    . "buz";				# right

	print $foo unless $x == 3 && $y ==
	        4 && $z == 5;			# wrong

	print $foo unless $x == 3 && $y == 4
	               && $z == 5;		# right
>>>>>>> f8e77977


=head2 Other

Put space around a complex subscript inside the brackets or braces.

        $foo{$bar{baz}{buz}};   # OK
        $foo{ $bar{baz}{buz} }; # better

In general, use single-quotes around literals, and double-quotes
when the text needs to be interpolated.

It is OK to omit quotes around names in braces and when using
the => operator, but be careful not to use a name that doubles as
a function; in that case, quote.

        $what{'time'}{it}{is} = time();

When making compound statements, put the primary action first.

        open(FILE, $fh) or die $!;      # right
        die $! unless open(FILE, $fh);  # wrong

        print "Starting\n" if $verbose; # right
        $verbose && print "Starting\n"; # wrong


Use here-docs instead of repeated print statements.

<<<<<<< HEAD
                print <<EOT;
        This is a whole bunch of text.
        I like it.  I don't need to worry about messing
        with lots of print statements and lining them up.
        EOT
=======
	        print <<EOT;
	This is a whole bunch of text.
	I like it.  I don't need to worry about messing
	with lots of print statements and lining them up.
	EOT
>>>>>>> f8e77977

Just remember that unless you put single quotes around your here-doc
token (<<'EOT'), the text will be interpolated, so escape any "$" or "@"
as needed.

=head1 INTERNATIONALIZATION


=head2 String extraction styleguide

=over 4

=item Web templates

Templates should use the /l filtering component to call the localisation
framework

The string              Foo!

Should become           <&|/l&>Foo!</&>

All newlines should be removed from localized strings, to make it easy to
grep the codebase for strings to be localized

<<<<<<< HEAD
The string              Foo
                        Bar
                        Baz

Should become           <&|/l&>Foo Bar Baz</&>
=======
The string 		Foo
			Bar
			Baz

Should become		<&|/l&>Foo Bar Baz</&>
>>>>>>> f8e77977


Variable subsititutions should be moved to Locale::MakeText format

The string              Hello, <%$name %>

should become           <&|/l, $name &>Hello, [_1]</&>


Multiple variables work just like single variables

The string              You found <%$num%> tickets in queue <%$queue%>

should become           <&|/l, $num, $queue &>You found [_1] tickets in queue [_2]</&>

When subcomponents are called in the middle of a phrase, they need to be escaped
too:

The string               <input type="submit" value="New ticket in">&nbsp<& /Elements/SelectNewTicketQueue&>

should become           <&|/l, $m->scomp('/Elements/SelectNewTicketQueue')&><input type="submit" value="New ticket in">&nbsp;[_1]</&>




The string      <& /Widgets/TitleBoxStart, width=> "40%", titleright => "RT $RT::VERSION for   RT->Config->Get('rtname')", title => 'Login' &>

<<<<<<< HEAD
should become   <& /Widgets/TitleBoxStart,
                        width=> "40%",
                        titleright => loc("RT [_1] for [_2]",$RT::VERSION, RT->Config->Get('rtname')),
                        title => loc('Login'),
                &>


=======
should become 	<& /Elements/TitleBoxStart, 
			width=> "40%",
			titleright => loc("RT [_1] for [_2]",$RT::VERSION, RT->Config->Get('rtname')),
			title => loc('Login'),
	      	&>

>>>>>>> f8e77977
=item Library code



Within RT's core code, every module has a localization handle available through the 'loc' method:

The code        return ( $id, "Queue created" );

should become   return ( $id, $self->loc("Queue created") );

When returning or localizing a single string, the "extra" set of parenthesis () should be omitted.

The code        return ("Subject changed to ". $self->Data );

should become    return $self->loc( "Subject changed to [_1]", $self->Data );


It is important not to localize  the names of rights or statuses within RT's core, as there is logic that depends on them as string identifiers.  The proper place to localize these values is when they're presented for display in the web or commandline interfaces.


=back

=head1 CODING PRCEDURE

This is for new programs, modules, specific APIs, or anything else.

=over 4

=item Present idea to rt-devel

We may know of a better way to approach the problem, or know of an
existing way to deal with it, or know someone else is working on it.
This is mostly informal, but a fairly complete explanation for the need
and use of the code should be provided.


=item Present complete specs to rt-devel

The complete proposed API  should be submitted for
approval and discussion.  For web and command-line programs, present the
functionality and interface (op codes, command-lin switches, etc.).

The best way to do this is to take the documentation portion of the
boilerplate and fill it in.  You can make changes later if necessary,
but fill it in as much as you can.



=item Prepare for code review

When you are done, the code will undergo a code review by a member of
the core team, or someone picked by the core team.  This is not to
belittle you (that's just a nice side effect), it is to make sure that
you understand your code, that we understand your code, that it won't
break other code, that it follows the documentation and existing
proposal.  It is to check for possible optimizations or better ways of
doing it.

Note that all code is expected to follow the coding principles and style
guide contained in this document.


=item Finish it up

After the code is done (possibly going through multiple code reviews),
if you do not have repository access, submit it to rt-bugs@fsck.com as a
unified diff. From that point on, it'll be handled by someone with
repository access.

=back


=head1 BUG REPORTS, PATCHES

Use rt-bugs@bestpractical.com for I<any> bug that is not being fixed
immediately.  If it is not in RT, there is a good chance it will not be
dealt with.

Send patches to rt-bugs@bestpractical.com, too.  Use C<diff -u> for
patches.

=head1 SCHEMA DESIGN

RT uses a convention to denote the foreign key status in its tables.
The rule of thumb is:

=over 4

=item When it references to another table, always use the table name

For example, the C<Template> field in the C<Scrips> table refers to
the C<Id> of the same-named C<Template> table.

=item Otherwise, always use the C<Id> suffix

For example, the C<ObjectId> field in the C<ACL> table can refer
to any object, so it has the C<Id> suffix.

=back

There are some legacy fields that did not follow this rule, namely
C<ACL.PrincipalId>, C<GroupMembers.GroupId> and C<Attachments.TransactionId>,
but new tables are expected to be consistent.


=head1 EXTENDING RT CLASSES

=head2 The Overlay mechanism

RT's classes allow "overlay" methods to be placed into files named Filename_Vendor.pm and Filename_Local.pm
_Vendor is for 3rd-party vendor add-ons, while _Local is for site-local customizations.

These overlay files can contain new subs or subs to replace existing subs in this module.

Each of these files should begin with the line

   no warnings qw(redefine);

so that perl does not kick and scream when you redefine a subroutine or variable in your overlay.

=head1 TO DO

Talk about DBIx::SearchBuilder

Talk about mason
        component style
        cascading style sheets

Talk about adding a new translation

<<<<<<< HEAD
Talk more about logging

=head1 CHANGES

        Adapted from Slash Styleguide by jesse - 20 Dec, 2002


=head1 VERSION

0.1
=======
Talk more about logging
>>>>>>> f8e77977
<|MERGE_RESOLUTION|>--- conflicted
+++ resolved
@@ -95,27 +95,9 @@
         1.1.0           First development release of RT 1.2 (or 2.0)
         2.0.0           First release of RT 2
 
-<<<<<<< HEAD
-Versions can be modified with a hyphen followed by some text, for
-special versions, or to give extra information.  Examples:
-
-        2.0.0-pre1      Notes that this is not final, but preview
-
-In perl 5.6.0, you can have versions like C<v2.0.0>, but this is not
-allowed in previous versions of perl.  So to convert a tuple version
-string to a string to use with $VERSION, use a regular integer for
-the revision, and three digits for version and subversion.  Examples:
-
-        1.1.6   ->      1.001006
-        2.0.0   ->      2.000000
-
-This way, perl can use the version strings in greater-than and
-less-than comparisons.
-=======
 Versions may end in "rc" and a number if they are release candidates:
 
-	2.0.0rc1	First release candiate for real 2.0.0
->>>>>>> f8e77977
+        2.0.0rc1        First release candiate for real 2.0.0
 
 
 =head2 Comments
@@ -186,61 +168,6 @@
 We need to talk about Class::ReturnValue here.
 
 
-<<<<<<< HEAD
-=head2 Garbage Collection
-
-Perl does pretty good garbage collection for you.  It will automatically
-clean up lexical variables that have gone out of scope and objects whose
-references have gone away.  Normally you don't need to worry about
-cleaning up after yourself, if using lexicals.
-
-However, some glue code, code compiled in C and linked to Perl, might
-not automatically clean up for you.  In such cases, clean up for
-yourself.  If there is a method in that glue to dispose or destruct,
-then use it as appropriate.
-
-Also, if you have a long-running function that has a large data
-structure in it, it is polite to free up the memory as soon as you are
-done with it, if possible.
-
-        my $huge_data_structure = get_huge_data_structure();
-        do_something_with($huge_data_structure);
-        undef $huge_data_structure;
-
-=head2 DESTROY
-
-All object classes must provide a DESTROY method.  If it won't do
-anything, provide it anyway:
-
-        sub DESTROY { }
-
-
-
-=head2 die() and exit()
-
-Don't do it.  Do not die() or exit() from a web template or module.  Do
-not call C<kill 9, $$>.  Don't do it.
-
-In command-line programs, do as you please.
-
-
-=head2 shift and @_
-
-Do not use @_.  Use shift.  shift may take more lines, but Jesse thinks it
-leads to cleaner code.
-
-        my $var = shift;                        # right
-        my($var) = @_;                          # ick. no
-        sub foo { uc $_[0] }                    # icky. sometimes ok.
-
-
-        my($var1, $var2) = (shift, shift);      # Um, no.
-
-        my $var1 = shift;                       # right
-        my $var2 = shift;
-
-=======
->>>>>>> f8e77977
 =head2 Method parameters
 
 If a method takes exactly one mandatory argument, the argument should be
@@ -338,20 +265,6 @@
 
 =over 4
 
-<<<<<<< HEAD
-=item RT the name
-
-"RT" is the name of the project.  "RT" is, optionally, the
-specific name for the actual file distribution.  That's it.
-
-While we sometimes use "RT2" or "RT3", that's shortand that's really
-not recommended. The name of the project is "RT".
-
-To specify a major version, use "RT 3.0".
-To specify a specific release, use "RT 3.0.12"
-
-=======
->>>>>>> f8e77977
 =item function vs. sub(routine) vs. method
 
 Just because it is the Perl Way (not necessarily right for all
@@ -443,19 +356,11 @@
 clear what is going on, or when it is required (such as with
 map() and grep()).
 
-<<<<<<< HEAD
         for (@list) {
-                print;                  # OK; everyone knows this one
-                print uc;               # wrong; few people know this
-                print uc $_;            # better
+            print;                      # OK; everyone knows this one
+            print uc;                   # wrong; few people know this
+            print uc $_;                # better
         }
-=======
-	for (@list) {
-	    print;			# OK; everyone knows this one
-	    print uc;			# wrong; few people know this
-	    print uc $_;		# better
-	}
->>>>>>> f8e77977
 
 Note that the special variable C<_> I<should> be used when possible.
 It is a placeholder that can be passed to stat() and the file test
@@ -464,19 +369,11 @@
 C<_> for subsequent uses, is a performance hit.  You should be
 careful that the last-tested file is what you think it is, though.
 
-<<<<<<< HEAD
         if (-d $file) {         # $file is a directory
-                # ...
+            # ...
         } elsif (-l _) {        # $file is a symlink
-                # ...
+            # ...
         }
-=======
-	if (-d $file) {		# $file is a directory
-	    # ...
-	} elsif (-l _) {	# $file is a symlink
-	    # ...
-	}
->>>>>>> f8e77977
 
 Package names begin with a capital letter in each word, followed by
 lower case letters (for the most part).  Multiple words should be StudlyCapped.
@@ -486,24 +383,12 @@
         RT::Display::Provider           # good
         RT::CustomField                 # not so good, but OK
 
-<<<<<<< HEAD
-Plugin modules should begin with "RTx::", followed by the name
+Plugin modules should begin with "RT::Extension::", followed by the name
 of the plugin.
 
 =head1 Code formatting
 
-Use perltidy. Anything we say here is wrong if it conflicts with what
-perltidy does. Your perltidyrc should read:
-
--lp -vt=2 -vtc=2 -nsfs -bar
-=======
-Plugin modules should begin with "RT::Extension::", followed by the name
-of the plugin.  
-
-=head1 Code formatting
-
 When in doubt, use perltidy; RT includes a F<.perltidyrc>.
->>>>>>> f8e77977
 
 =head2 Indents and Blank Space
 
@@ -538,33 +423,17 @@
 
 An example:
 
-<<<<<<< HEAD
         # this is my function!
         sub foo {
-                my $val = shift;
-                my $obj = new Constructor;
-                my($var1, $var2);
-
-                $obj->SetFoo($val);
-                $var1 = $obj->Foo();
-=======
-	# this is my function!
-	sub foo {
-	    my $val = shift;
-	    my $obj = new Constructor;
-	    my($var1, $var2);
->>>>>>> f8e77977
-
-	    $obj->SetFoo($val);
-	    $var1 = $obj->Foo();
-
-<<<<<<< HEAD
-                return($val);
+            my $val = shift;
+            my $obj = new Constructor;
+            my($var1, $var2);
+
+            $obj->SetFoo($val);
+            $var1 = $obj->Foo();
+
+            return($val);
         }
-=======
-	    return($val);
-	}
->>>>>>> f8e77977
 
         print 1;
 
@@ -602,28 +471,15 @@
 the opening statement, or the opening parenthesis, whichever works best.
 Examples:
 
-<<<<<<< HEAD
         @list = qw(
-                bar
-                baz
+            bar
+            baz
         );                      # right
 
         if ($foo && $bar && $baz
-                 && $buz && $xyzzy
-        ) {
-                print $foo;
+                 && $buz && $xyzzy) {
+            print $foo;
         }
-=======
-	@list = qw(
-	    bar
-	    baz
-	);			# right
-
-	if ($foo && $bar && $baz
-	         && $buz && $xyzzy) {
-	    print $foo;
-	}
->>>>>>> f8e77977
 
 Whether or not there is space following a closing parenthesis is
 dependent on what it is that follows.
@@ -679,43 +535,18 @@
 opening curly on the first line, and the ending curly lined up with the
 keyword at the end.
 
-<<<<<<< HEAD
         for (@list) {
-                print;
-                smell();
+            print;
+            smell();
         }
-=======
-	for (@list) {
-	    print;
-	    smell();
-	}
->>>>>>> f8e77977
 
 Generally, we prefer "cuddled elses":
 
-<<<<<<< HEAD
         if ($foo) {
-                print;
+            print;
+        } else {
+            die;
         }
-        else {
-                die;
-        }
-
-_If_ the if statement is very brief, sometimes "cuddling" the else makes code more readable. Feel free to cuddle them in that case:
-
-
-        if ($foo) {
-                print;
-        } else {
-                die;
-        }
-=======
-	if ($foo) {
-	    print;
-	} else {
-	    die;
-	}
->>>>>>> f8e77977
 
 =head2 Operators
 
@@ -757,31 +588,17 @@
 Try to keep the two parts to a binary operator (an operator that
 has two operands) together when possible.
 
-<<<<<<< HEAD
+        print "foo" . "bar" . "baz" .
+              "buz";                            # wrong
+
         print "foo" . "bar" . "baz"
-                . "buz";                        # wrong
-
-        print "foo" . "bar" . "baz" .
-                "buz";                          # right
+            . "buz";                            # right
 
         print $foo unless $x == 3 && $y ==
                 4 && $z == 5;                   # wrong
 
         print $foo unless $x == 3 && $y == 4
-                && $z == 5;                     # right
-=======
-	print "foo" . "bar" . "baz" .
-	      "buz";				# wrong
-
-	print "foo" . "bar" . "baz"
-	    . "buz";				# right
-
-	print $foo unless $x == 3 && $y ==
-	        4 && $z == 5;			# wrong
-
-	print $foo unless $x == 3 && $y == 4
-	               && $z == 5;		# right
->>>>>>> f8e77977
+                       && $z == 5;              # right
 
 
 =head2 Other
@@ -811,19 +628,11 @@
 
 Use here-docs instead of repeated print statements.
 
-<<<<<<< HEAD
                 print <<EOT;
         This is a whole bunch of text.
         I like it.  I don't need to worry about messing
         with lots of print statements and lining them up.
         EOT
-=======
-	        print <<EOT;
-	This is a whole bunch of text.
-	I like it.  I don't need to worry about messing
-	with lots of print statements and lining them up.
-	EOT
->>>>>>> f8e77977
 
 Just remember that unless you put single quotes around your here-doc
 token (<<'EOT'), the text will be interpolated, so escape any "$" or "@"
@@ -848,19 +657,11 @@
 All newlines should be removed from localized strings, to make it easy to
 grep the codebase for strings to be localized
 
-<<<<<<< HEAD
 The string              Foo
                         Bar
                         Baz
 
 Should become           <&|/l&>Foo Bar Baz</&>
-=======
-The string 		Foo
-			Bar
-			Baz
-
-Should become		<&|/l&>Foo Bar Baz</&>
->>>>>>> f8e77977
 
 
 Variable subsititutions should be moved to Locale::MakeText format
@@ -888,22 +689,12 @@
 
 The string      <& /Widgets/TitleBoxStart, width=> "40%", titleright => "RT $RT::VERSION for   RT->Config->Get('rtname')", title => 'Login' &>
 
-<<<<<<< HEAD
 should become   <& /Widgets/TitleBoxStart,
                         width=> "40%",
                         titleright => loc("RT [_1] for [_2]",$RT::VERSION, RT->Config->Get('rtname')),
                         title => loc('Login'),
                 &>
 
-
-=======
-should become 	<& /Elements/TitleBoxStart, 
-			width=> "40%",
-			titleright => loc("RT [_1] for [_2]",$RT::VERSION, RT->Config->Get('rtname')),
-			title => loc('Login'),
-	      	&>
-
->>>>>>> f8e77977
 =item Library code
 
 
@@ -1034,17 +825,4 @@
 
 Talk about adding a new translation
 
-<<<<<<< HEAD
-Talk more about logging
-
-=head1 CHANGES
-
-        Adapted from Slash Styleguide by jesse - 20 Dec, 2002
-
-
-=head1 VERSION
-
-0.1
-=======
-Talk more about logging
->>>>>>> f8e77977
+Talk more about logging
# BEGIN BPS TAGGED BLOCK {{{
#
# COPYRIGHT:
#
# This software is Copyright (c) 1996-2016 Best Practical Solutions, LLC
#                                          <sales@bestpractical.com>
#
# (Except where explicitly superseded by other copyright notices)
#
#
# LICENSE:
#
# This work is made available to you under the terms of Version 2 of
# the GNU General Public License. A copy of that license should have
# been provided with this software, but in any event can be snarfed
# from www.gnu.org.
#
# This work is distributed in the hope that it will be useful, but
# WITHOUT ANY WARRANTY; without even the implied warranty of
# MERCHANTABILITY or FITNESS FOR A PARTICULAR PURPOSE.  See the GNU
# General Public License for more details.
#
# You should have received a copy of the GNU General Public License
# along with this program; if not, write to the Free Software
# Foundation, Inc., 51 Franklin Street, Fifth Floor, Boston, MA
# 02110-1301 or visit their web page on the internet at
# http://www.gnu.org/licenses/old-licenses/gpl-2.0.html.
#
#
# CONTRIBUTION SUBMISSION POLICY:
#
# (The following paragraph is not intended to limit the rights granted
# to you to modify and distribute this software under the terms of
# the GNU General Public License and is only of importance to you if
# you choose to contribute your changes and enhancements to the
# community by submitting them to Best Practical Solutions, LLC.)
#
# By intentionally submitting any modifications, corrections or
# derivatives to this work, or any other work intended for use with
# Request Tracker, to Best Practical Solutions, LLC, you confirm that
# you are the copyright holder for those contributions and you grant
# Best Practical Solutions,  LLC a nonexclusive, worldwide, irrevocable,
# royalty-free, perpetual, license to use, copy, create derivative
# works based on those contributions, and sublicense and distribute
# those contributions and any derivatives thereof.
#
# END BPS TAGGED BLOCK }}}

=head1 NAME

  RT::Tickets - A collection of Ticket objects


=head1 SYNOPSIS

  use RT::Tickets;
  my $tickets = RT::Tickets->new($CurrentUser);

=head1 DESCRIPTION

   A collection of RT::Tickets.

=head1 METHODS


=cut

package RT::Tickets;

use strict;
use warnings;

use base 'RT::SearchBuilder';

use Role::Basic 'with';
with 'RT::SearchBuilder::Role::Roles';

use Scalar::Util qw/blessed/;
use 5.010;
use RT::Ticket;
use RT::SQL;

sub Table { 'Tickets'}

use RT::CustomFields;
use RT::CustomRoles;

__PACKAGE__->RegisterCustomFieldJoin(@$_) for
    [ "RT::Transaction" => sub { $_[0]->JoinTransactions } ],
    [ "RT::Queue"       => sub {
            # XXX: Could avoid join and use main.Queue with some refactoring?
            return $_[0]->{_sql_aliases}{queues} ||= $_[0]->Join(
                ALIAS1 => 'main',
                FIELD1 => 'Queue',
                TABLE2 => 'Queues',
                FIELD2 => 'id',
            );
        }
    ];

# Configuration Tables:

# FIELD_METADATA is a mapping of searchable Field name, to Type, and other
# metadata.

our %FIELD_METADATA = (
    Status          => [ 'STRING', ], #loc_left_pair
<<<<<<< HEAD
    SLA             => [ 'STRING', ], #loc_left_pair
    Queue           => [ 'ENUM' => 'Queue', ], #loc_left_pair
=======
    Queue           => [ 'QUEUE' ], #loc_left_pair
>>>>>>> 31217e45
    Type            => [ 'ENUM', ], #loc_left_pair
    Creator         => [ 'ENUM' => 'User', ], #loc_left_pair
    LastUpdatedBy   => [ 'ENUM' => 'User', ], #loc_left_pair
    Owner           => [ 'WATCHERFIELD' => 'Owner', ], #loc_left_pair
    EffectiveId     => [ 'INT', ], #loc_left_pair
    id              => [ 'ID', ], #loc_left_pair
    InitialPriority => [ 'INT', ], #loc_left_pair
    FinalPriority   => [ 'INT', ], #loc_left_pair
    Priority        => [ 'INT', ], #loc_left_pair
    TimeLeft        => [ 'INT', ], #loc_left_pair
    TimeWorked      => [ 'INT', ], #loc_left_pair
    TimeEstimated   => [ 'INT', ], #loc_left_pair

    Linked          => [ 'LINK' ], #loc_left_pair
    LinkedTo        => [ 'LINK' => 'To' ], #loc_left_pair
    LinkedFrom      => [ 'LINK' => 'From' ], #loc_left_pair
    MemberOf        => [ 'LINK' => To => 'MemberOf', ], #loc_left_pair
    DependsOn       => [ 'LINK' => To => 'DependsOn', ], #loc_left_pair
    RefersTo        => [ 'LINK' => To => 'RefersTo', ], #loc_left_pair
    HasMember       => [ 'LINK' => From => 'MemberOf', ], #loc_left_pair
    DependentOn     => [ 'LINK' => From => 'DependsOn', ], #loc_left_pair
    DependedOnBy    => [ 'LINK' => From => 'DependsOn', ], #loc_left_pair
    ReferredToBy    => [ 'LINK' => From => 'RefersTo', ], #loc_left_pair
    Told             => [ 'DATE'            => 'Told', ], #loc_left_pair
    Starts           => [ 'DATE'            => 'Starts', ], #loc_left_pair
    Started          => [ 'DATE'            => 'Started', ], #loc_left_pair
    Due              => [ 'DATE'            => 'Due', ], #loc_left_pair
    Resolved         => [ 'DATE'            => 'Resolved', ], #loc_left_pair
    LastUpdated      => [ 'DATE'            => 'LastUpdated', ], #loc_left_pair
    Created          => [ 'DATE'            => 'Created', ], #loc_left_pair
    Subject          => [ 'STRING', ], #loc_left_pair
    Content          => [ 'TRANSCONTENT', ], #loc_left_pair
    ContentType      => [ 'TRANSFIELD', ], #loc_left_pair
    Filename         => [ 'TRANSFIELD', ], #loc_left_pair
    TransactionDate  => [ 'TRANSDATE', ], #loc_left_pair
    Requestor        => [ 'WATCHERFIELD'    => 'Requestor', ], #loc_left_pair
    Requestors       => [ 'WATCHERFIELD'    => 'Requestor', ], #loc_left_pair
    Cc               => [ 'WATCHERFIELD'    => 'Cc', ], #loc_left_pair
    AdminCc          => [ 'WATCHERFIELD'    => 'AdminCc', ], #loc_left_pair
    Watcher          => [ 'WATCHERFIELD', ], #loc_left_pair
    QueueCc          => [ 'WATCHERFIELD'    => 'Cc'      => 'Queue', ], #loc_left_pair
    QueueAdminCc     => [ 'WATCHERFIELD'    => 'AdminCc' => 'Queue', ], #loc_left_pair
    QueueWatcher     => [ 'WATCHERFIELD'    => undef     => 'Queue', ], #loc_left_pair
    CustomRole       => [ 'WATCHERFIELD' ], # loc_left_pair
    CustomFieldValue => [ 'CUSTOMFIELD' => 'Ticket' ], #loc_left_pair
    CustomField      => [ 'CUSTOMFIELD' => 'Ticket' ], #loc_left_pair
    CF               => [ 'CUSTOMFIELD' => 'Ticket' ], #loc_left_pair
    TxnCF            => [ 'CUSTOMFIELD' => 'Transaction' ], #loc_left_pair
    TransactionCF    => [ 'CUSTOMFIELD' => 'Transaction' ], #loc_left_pair
    QueueCF          => [ 'CUSTOMFIELD' => 'Queue' ], #loc_left_pair
    Lifecycle        => [ 'LIFECYCLE' ], #loc_left_pair
    Updated          => [ 'TRANSDATE', ], #loc_left_pair
    UpdatedBy        => [ 'TRANSCREATOR', ], #loc_left_pair
    OwnerGroup       => [ 'MEMBERSHIPFIELD' => 'Owner', ], #loc_left_pair
    RequestorGroup   => [ 'MEMBERSHIPFIELD' => 'Requestor', ], #loc_left_pair
    CCGroup          => [ 'MEMBERSHIPFIELD' => 'Cc', ], #loc_left_pair
    AdminCCGroup     => [ 'MEMBERSHIPFIELD' => 'AdminCc', ], #loc_left_pair
    WatcherGroup     => [ 'MEMBERSHIPFIELD', ], #loc_left_pair
    HasAttribute     => [ 'HASATTRIBUTE', 1 ],
    HasNoAttribute     => [ 'HASATTRIBUTE', 0 ],
);

# Lower Case version of FIELDS, for case insensitivity
our %LOWER_CASE_FIELDS = map { ( lc($_) => $_ ) } (keys %FIELD_METADATA);

our %SEARCHABLE_SUBFIELDS = (
    User => [qw(
        EmailAddress Name RealName Nickname Organization Address1 Address2
        City State Zip Country WorkPhone HomePhone MobilePhone PagerPhone id
    )],
);

# Mapping of Field Type to Function
our %dispatch = (
    ENUM            => \&_EnumLimit,
    INT             => \&_IntLimit,
    ID              => \&_IdLimit,
    LINK            => \&_LinkLimit,
    DATE            => \&_DateLimit,
    STRING          => \&_StringLimit,
    QUEUE           => \&_QueueLimit,
    TRANSFIELD      => \&_TransLimit,
    TRANSCONTENT    => \&_TransContentLimit,
    TRANSDATE       => \&_TransDateLimit,
    TRANSCREATOR    => \&_TransCreatorLimit,
    WATCHERFIELD    => \&_WatcherLimit,
    MEMBERSHIPFIELD => \&_WatcherMembershipLimit,
    CUSTOMFIELD     => \&_CustomFieldLimit,
    HASATTRIBUTE    => \&_HasAttributeLimit,
    LIFECYCLE       => \&_LifecycleLimit,
);

# Default EntryAggregator per type
# if you specify OP, you must specify all valid OPs
my %DefaultEA = (
    INT  => 'AND',
    ENUM => {
        '='  => 'OR',
        '!=' => 'AND'
    },
    DATE => {
        'IS' => 'OR',
        'IS NOT' => 'OR',
        '='  => 'OR',
        '>=' => 'AND',
        '<=' => 'AND',
        '>'  => 'AND',
        '<'  => 'AND'
    },
    STRING => {
        '='        => 'OR',
        '!='       => 'AND',
        'LIKE'     => 'AND',
        'NOT LIKE' => 'AND'
    },
    QUEUE => {
         '='        => 'OR',
         '!='       => 'AND',
         'LIKE'     => 'OR',
         'NOT LIKE' => 'AND'
    },
    TRANSFIELD   => 'AND',
    TRANSDATE    => 'AND',
    LINK         => 'OR',
    LINKFIELD    => 'AND',
    TARGET       => 'AND',
    BASE         => 'AND',
    WATCHERFIELD => {
        '='        => 'OR',
        '!='       => 'AND',
        'LIKE'     => 'OR',
        'NOT LIKE' => 'AND'
    },

    HASATTRIBUTE => {
        '='        => 'AND',
        '!='       => 'AND',
    },

    CUSTOMFIELD => 'OR',
);

sub FIELDS     { return \%FIELD_METADATA }

our @SORTFIELDS = qw(id Status
    Queue Subject
    Owner Created Due Starts Started
    Told
    Resolved LastUpdated Priority TimeWorked TimeLeft);

=head2 SortFields

Returns the list of fields that lists of tickets can easily be sorted by

=cut

sub SortFields {
    my $self = shift;
    return (@SORTFIELDS);
}


# BEGIN SQL STUFF *********************************


sub CleanSlate {
    my $self = shift;
    $self->SUPER::CleanSlate( @_ );
    delete $self->{$_} foreach qw(
        _sql_cf_alias
        _sql_group_members_aliases
        _sql_object_cfv_alias
        _sql_role_group_aliases
        _sql_trattachalias
        _sql_u_watchers_alias_for_sort
        _sql_u_watchers_aliases
        _sql_current_user_can_see_applied
    );
}

=head1 Limit Helper Routines

These routines are the targets of a dispatch table depending on the
type of field.  They all share the same signature:

  my ($self,$field,$op,$value,@rest) = @_;

The values in @rest should be suitable for passing directly to
DBIx::SearchBuilder::Limit.

Essentially they are an expanded/broken out (and much simplified)
version of what ProcessRestrictions used to do.  They're also much
more clearly delineated by the TYPE of field being processed.

=head2 _IdLimit

Handle ID field.

=cut

sub _IdLimit {
    my ( $sb, $field, $op, $value, @rest ) = @_;

    if ( $value eq '__Bookmarked__' ) {
        return $sb->_BookmarkLimit( $field, $op, $value, @rest );
    } else {
        return $sb->_IntLimit( $field, $op, $value, @rest );
    }
}

sub _BookmarkLimit {
    my ( $sb, $field, $op, $value, @rest ) = @_;

    die "Invalid operator $op for __Bookmarked__ search on $field"
        unless $op =~ /^(=|!=)$/;

    my @bookmarks = $sb->CurrentUser->UserObj->Bookmarks;

    return $sb->Limit(
        FIELD    => $field,
        OPERATOR => $op,
        VALUE    => 0,
        @rest,
    ) unless @bookmarks;

    # as bookmarked tickets can be merged we have to use a join
    # but it should be pretty lightweight
    my $tickets_alias = $sb->Join(
        TYPE   => 'LEFT',
        ALIAS1 => 'main',
        FIELD1 => 'id',
        TABLE2 => 'Tickets',
        FIELD2 => 'EffectiveId',
    );

    $op = $op eq '='? 'IN': 'NOT IN';
    $sb->Limit(
        ALIAS    => $tickets_alias,
        FIELD    => 'id',
        OPERATOR => $op,
        VALUE    => [ @bookmarks ],
        @rest,
    );
}

=head2 _EnumLimit

Handle Fields which are limited to certain values, and potentially
need to be looked up from another class.

This subroutine actually handles two different kinds of fields.  For
some the user is responsible for limiting the values.  (i.e. Status,
Type).

For others, the value specified by the user will be looked by via
specified class.

Meta Data:
  name of class to lookup in (Optional)

=cut

sub _EnumLimit {
    my ( $sb, $field, $op, $value, @rest ) = @_;

    # SQL::Statement changes != to <>.  (Can we remove this now?)
    $op = "!=" if $op eq "<>";

    die "Invalid Operation: $op for $field"
        unless $op eq "="
        or $op     eq "!=";

    my $meta = $FIELD_METADATA{$field};
    if ( defined $meta->[1] && defined $value && $value !~ /^\d+$/ ) {
        my $class = "RT::" . $meta->[1];
        my $o     = $class->new( $sb->CurrentUser );
        $o->Load($value);
        $value = $o->Id || 0;
    } elsif ( $field eq "Type" ) {
        $value = lc $value if $value =~ /^(ticket|approval|reminder)$/i;
    }
    $sb->Limit(
        FIELD    => $field,
        VALUE    => $value,
        OPERATOR => $op,
        @rest,
    );
}

=head2 _IntLimit

Handle fields where the values are limited to integers.  (For example,
Priority, TimeWorked.)

Meta Data:
  None

=cut

sub _IntLimit {
    my ( $sb, $field, $op, $value, @rest ) = @_;

    my $is_a_like = $op =~ /MATCHES|ENDSWITH|STARTSWITH|LIKE/i;

    # We want to support <id LIKE '1%'> for ticket autocomplete,
    # but we need to explicitly typecast on Postgres
    if ( $is_a_like && RT->Config->Get('DatabaseType') eq 'Pg' ) {
        return $sb->Limit(
            FUNCTION => "CAST(main.$field AS TEXT)",
            OPERATOR => $op,
            VALUE    => $value,
            @rest,
        );
    }

    $sb->Limit(
        FIELD    => $field,
        VALUE    => $value,
        OPERATOR => $op,
        @rest,
    );
}

=head2 _LinkLimit

Handle fields which deal with links between tickets.  (MemberOf, DependsOn)

Meta Data:
  1: Direction (From, To)
  2: Link Type (MemberOf, DependsOn, RefersTo)

=cut

sub _LinkLimit {
    my ( $sb, $field, $op, $value, @rest ) = @_;

    my $meta = $FIELD_METADATA{$field};
    die "Invalid Operator $op for $field" unless $op =~ /^(=|!=|IS|IS NOT)$/io;

    my $is_negative = 0;
    if ( $op eq '!=' || $op =~ /\bNOT\b/i ) {
        $is_negative = 1;
    }
    my $is_null = 0;
    $is_null = 1 if !$value || $value =~ /^null$/io;

    my $direction = $meta->[1] || '';
    my ($matchfield, $linkfield) = ('', '');
    if ( $direction eq 'To' ) {
        ($matchfield, $linkfield) = ("Target", "Base");
    }
    elsif ( $direction eq 'From' ) {
        ($matchfield, $linkfield) = ("Base", "Target");
    }
    elsif ( $direction ) {
        die "Invalid link direction '$direction' for $field\n";
    } else {
        $sb->_OpenParen;
        $sb->_LinkLimit( 'LinkedTo', $op, $value, @rest );
        $sb->_LinkLimit(
            'LinkedFrom', $op, $value, @rest,
            ENTRYAGGREGATOR => (($is_negative && $is_null) || (!$is_null && !$is_negative))? 'OR': 'AND',
        );
        $sb->_CloseParen;
        return;
    }

    my $is_local = 1;
    if ( $is_null ) {
        $op = ($op =~ /^(=|IS)$/i)? 'IS': 'IS NOT';
    }
    elsif ( $value =~ /\D/ ) {
        $value = RT::URI->new( $sb->CurrentUser )->CanonicalizeURI( $value );
        $is_local = 0;
    }
    $matchfield = "Local$matchfield" if $is_local;

#For doing a left join to find "unlinked tickets" we want to generate a query that looks like this
#    SELECT main.* FROM Tickets main
#        LEFT JOIN Links Links_1 ON (     (Links_1.Type = 'MemberOf')
#                                      AND(main.id = Links_1.LocalTarget))
#        WHERE Links_1.LocalBase IS NULL;

    if ( $is_null ) {
        my $linkalias = $sb->Join(
            TYPE   => 'LEFT',
            ALIAS1 => 'main',
            FIELD1 => 'id',
            TABLE2 => 'Links',
            FIELD2 => 'Local' . $linkfield
        );
        $sb->Limit(
            LEFTJOIN => $linkalias,
            FIELD    => 'Type',
            OPERATOR => '=',
            VALUE    => $meta->[2],
        ) if $meta->[2];
        $sb->Limit(
            @rest,
            ALIAS      => $linkalias,
            FIELD      => $matchfield,
            OPERATOR   => $op,
            VALUE      => 'NULL',
            QUOTEVALUE => 0,
        );
    }
    else {
        my $linkalias = $sb->Join(
            TYPE   => 'LEFT',
            ALIAS1 => 'main',
            FIELD1 => 'id',
            TABLE2 => 'Links',
            FIELD2 => 'Local' . $linkfield
        );
        $sb->Limit(
            LEFTJOIN => $linkalias,
            FIELD    => 'Type',
            OPERATOR => '=',
            VALUE    => $meta->[2],
        ) if $meta->[2];
        $sb->Limit(
            LEFTJOIN => $linkalias,
            FIELD    => $matchfield,
            OPERATOR => '=',
            VALUE    => $value,
        );
        $sb->Limit(
            @rest,
            ALIAS      => $linkalias,
            FIELD      => $matchfield,
            OPERATOR   => $is_negative? 'IS': 'IS NOT',
            VALUE      => 'NULL',
            QUOTEVALUE => 0,
        );
    }
}

=head2 _DateLimit

Handle date fields.  (Created, LastTold..)

Meta Data:
  1: type of link.  (Probably not necessary.)

=cut

sub _DateLimit {
    my ( $sb, $field, $op, $value, %rest ) = @_;

    die "Invalid Date Op: $op"
        unless $op =~ /^(=|>|<|>=|<=|IS(\s+NOT)?)$/i;

    my $meta = $FIELD_METADATA{$field};
    die "Incorrect Meta Data for $field"
        unless ( defined $meta->[1] );

    if ( $op =~ /^(IS(\s+NOT)?)$/i) {
        return $sb->Limit(
            FUNCTION => $sb->NotSetDateToNullFunction,
            FIELD    => $meta->[1],
            OPERATOR => $op,
            VALUE    => "NULL",
            %rest,
        );
    }

    if ( my $subkey = $rest{SUBKEY} ) {
        if ( $subkey eq 'DayOfWeek' && $op !~ /IS/i && $value =~ /[^0-9]/ ) {
            for ( my $i = 0; $i < @RT::Date::DAYS_OF_WEEK; $i++ ) {
                # Use a case-insensitive regex for better matching across
                # locales since we don't have fc() and lc() is worse.  Really
                # we should be doing Unicode normalization too, but we don't do
                # that elsewhere in RT.
                # 
                # XXX I18N: Replace the regex with fc() once we're guaranteed 5.16.
                next unless lc $RT::Date::DAYS_OF_WEEK[ $i ] eq lc $value
                         or $sb->CurrentUser->loc($RT::Date::DAYS_OF_WEEK[ $i ]) =~ /^\Q$value\E$/i;

                $value = $i; last;
            }
            return $sb->Limit( FIELD => 'id', VALUE => 0, %rest )
                if $value =~ /[^0-9]/;
        }
        elsif ( $subkey eq 'Month' && $op !~ /IS/i && $value =~ /[^0-9]/ ) {
            for ( my $i = 0; $i < @RT::Date::MONTHS; $i++ ) {
                # Use a case-insensitive regex for better matching across
                # locales since we don't have fc() and lc() is worse.  Really
                # we should be doing Unicode normalization too, but we don't do
                # that elsewhere in RT.
                # 
                # XXX I18N: Replace the regex with fc() once we're guaranteed 5.16.
                next unless lc $RT::Date::MONTHS[ $i ] eq lc $value
                         or $sb->CurrentUser->loc($RT::Date::MONTHS[ $i ]) =~ /^\Q$value\E$/i;

                $value = $i + 1; last;
            }
            return $sb->Limit( FIELD => 'id', VALUE => 0, %rest )
                if $value =~ /[^0-9]/;
        }

        my $tz;
        if ( RT->Config->Get('ChartsTimezonesInDB') ) {
            my $to = $sb->CurrentUser->UserObj->Timezone
                || RT->Config->Get('Timezone');
            $tz = { From => 'UTC', To => $to }
                if $to && lc $to ne 'utc';
        }

        # $subkey is validated by DateTimeFunction
        my $function = $RT::Handle->DateTimeFunction(
            Type     => $subkey,
            Field    => $sb->NotSetDateToNullFunction,
            Timezone => $tz,
        );

        return $sb->Limit(
            FUNCTION => $function,
            FIELD    => $meta->[1],
            OPERATOR => $op,
            VALUE    => $value,
            %rest,
        );
    }

    my $date = RT::Date->new( $sb->CurrentUser );
    $date->Set( Format => 'unknown', Value => $value );

    if ( $op eq "=" ) {

        # if we're specifying =, that means we want everything on a
        # particular single day.  in the database, we need to check for >
        # and < the edges of that day.

        $date->SetToMidnight( Timezone => 'server' );
        my $daystart = $date->ISO;
        $date->AddDay;
        my $dayend = $date->ISO;

        $sb->_OpenParen;

        $sb->Limit(
            FIELD    => $meta->[1],
            OPERATOR => ">=",
            VALUE    => $daystart,
            %rest,
        );

        $sb->Limit(
            FIELD    => $meta->[1],
            OPERATOR => "<",
            VALUE    => $dayend,
            %rest,
            ENTRYAGGREGATOR => 'AND',
        );

        $sb->_CloseParen;

    }
    else {
        $sb->Limit(
            FUNCTION => $sb->NotSetDateToNullFunction,
            FIELD    => $meta->[1],
            OPERATOR => $op,
            VALUE    => $date->ISO,
            %rest,
        );
    }
}

=head2 _StringLimit

Handle simple fields which are just strings.  (Subject,Type)

Meta Data:
  None

=cut

sub _StringLimit {
    my ( $sb, $field, $op, $value, @rest ) = @_;

    # FIXME:
    # Valid Operators:
    #  =, !=, LIKE, NOT LIKE
    if ( RT->Config->Get('DatabaseType') eq 'Oracle'
        && (!defined $value || !length $value)
        && lc($op) ne 'is' && lc($op) ne 'is not'
    ) {
        if ($op eq '!=' || $op =~ /^NOT\s/i) {
            $op = 'IS NOT';
        } else {
            $op = 'IS';
        }
        $value = 'NULL';
    }

    if ($field eq "Status") {
        $value = lc $value;
    }

    $sb->Limit(
        FIELD         => $field,
        OPERATOR      => $op,
        VALUE         => $value,
        CASESENSITIVE => 0,
        @rest,
    );
}

=head2 _QueueLimit

Handle Queue field supporting both "is" and "match".

Input should be a queue name or a partial string.

=cut

sub _QueueLimit {
    my ($sb, $field, $op, $value, @rest ) = @_;

    if ($op eq 'LIKE' || $op eq 'NOT LIKE') {
        my $alias = $sb->{_sql_aliases}{queues} ||= $sb->Join(
            ALIAS1 => 'main',
            FIELD1 => 'Queue',
            TABLE2 => 'Queues',
            FIELD2 => 'id',
        );

        return $sb->Limit(
           ALIAS         => $alias,
           FIELD         => 'Name',
           OPERATOR      => $op,
           VALUE         => $value,
           CASESENSITIVE => 0,
           @rest,
       );

    }

    my $o = RT::Queue->new( $sb->CurrentUser );
    $o->Load($value);
    $value = $o->Id || 0;
    $sb->Limit(
        FIELD         => $field,
        OPERATOR      => $op,
        VALUE         => $value,
        CASESENSITIVE => 0,
        @rest,
    );
}

=head2 _TransDateLimit

Handle fields limiting based on Transaction Date.

The inpupt value must be in a format parseable by Time::ParseDate

Meta Data:
  None

=cut

# This routine should really be factored into translimit.
sub _TransDateLimit {
    my ( $sb, $field, $op, $value, @rest ) = @_;

    # See the comments for TransLimit, they apply here too

    my $txn_alias = $sb->JoinTransactions;

    my $date = RT::Date->new( $sb->CurrentUser );
    $date->Set( Format => 'unknown', Value => $value );

    $sb->_OpenParen;
    if ( $op eq "=" ) {

        # if we're specifying =, that means we want everything on a
        # particular single day.  in the database, we need to check for >
        # and < the edges of that day.

        $date->SetToMidnight( Timezone => 'server' );
        my $daystart = $date->ISO;
        $date->AddDay;
        my $dayend = $date->ISO;

        $sb->Limit(
            ALIAS         => $txn_alias,
            FIELD         => 'Created',
            OPERATOR      => ">=",
            VALUE         => $daystart,
            @rest
        );
        $sb->Limit(
            ALIAS         => $txn_alias,
            FIELD         => 'Created',
            OPERATOR      => "<=",
            VALUE         => $dayend,
            @rest,
            ENTRYAGGREGATOR => 'AND',
        );

    }

    # not searching for a single day
    else {

        #Search for the right field
        $sb->Limit(
            ALIAS         => $txn_alias,
            FIELD         => 'Created',
            OPERATOR      => $op,
            VALUE         => $date->ISO,
            @rest
        );
    }

    $sb->_CloseParen;
}

sub _TransCreatorLimit {
    my ( $sb, $field, $op, $value, @rest ) = @_;
    $op = "!=" if $op eq "<>";
    die "Invalid Operation: $op for $field" unless $op eq "=" or $op eq "!=";

    # See the comments for TransLimit, they apply here too
    my $txn_alias = $sb->JoinTransactions;
    if ( defined $value && $value !~ /^\d+$/ ) {
        my $u = RT::User->new( $sb->CurrentUser );
        $u->Load($value);
        $value = $u->id || 0;
    }
    $sb->Limit( ALIAS => $txn_alias, FIELD => 'Creator', OPERATOR => $op, VALUE => $value, @rest );
}

=head2 _TransLimit

Limit based on the ContentType or the Filename of a transaction.

=cut

sub _TransLimit {
    my ( $self, $field, $op, $value, %rest ) = @_;

    my $txn_alias = $self->JoinTransactions;
    unless ( defined $self->{_sql_trattachalias} ) {
        $self->{_sql_trattachalias} = $self->Join(
            TYPE   => 'LEFT', # not all txns have an attachment
            ALIAS1 => $txn_alias,
            FIELD1 => 'id',
            TABLE2 => 'Attachments',
            FIELD2 => 'TransactionId',
        );
    }

    $self->Limit(
        %rest,
        ALIAS         => $self->{_sql_trattachalias},
        FIELD         => $field,
        OPERATOR      => $op,
        VALUE         => $value,
        CASESENSITIVE => 0,
    );
}

=head2 _TransContentLimit

Limit based on the Content of a transaction.

=cut

sub _TransContentLimit {

    # Content search

    # If only this was this simple.  We've got to do something
    # complicated here:

    #Basically, we want to make sure that the limits apply to
    #the same attachment, rather than just another attachment
    #for the same ticket, no matter how many clauses we lump
    #on.

    # In the SQL, we might have
    #       (( Content = foo ) or ( Content = bar AND Content = baz ))
    # The AND group should share the same Alias.

    # Actually, maybe it doesn't matter.  We use the same alias and it
    # works itself out? (er.. different.)

    # Steal more from _ProcessRestrictions

    # FIXME: Maybe look at the previous FooLimit call, and if it was a
    # TransLimit and EntryAggregator == AND, reuse the Aliases?

    # Or better - store the aliases on a per subclause basis - since
    # those are going to be the things we want to relate to each other,
    # anyway.

    # maybe we should not allow certain kinds of aggregation of these
    # clauses and do a psuedo regex instead? - the problem is getting
    # them all into the same subclause when you have (A op B op C) - the
    # way they get parsed in the tree they're in different subclauses.

    my ( $self, $field, $op, $value, %rest ) = @_;
    $field = 'Content' if $field =~ /\W/;

    my $config = RT->Config->Get('FullTextSearch') || {};
    unless ( $config->{'Enable'} ) {
        $self->Limit( %rest, FIELD => 'id', VALUE => 0 );
        return;
    }

    my $txn_alias = $self->JoinTransactions;
    unless ( defined $self->{_sql_trattachalias} ) {
        $self->{_sql_trattachalias} = $self->Join(
            TYPE   => 'LEFT', # not all txns have an attachment
            ALIAS1 => $txn_alias,
            FIELD1 => 'id',
            TABLE2 => 'Attachments',
            FIELD2 => 'TransactionId',
        );
    }

    $self->_OpenParen;
    if ( $config->{'Indexed'} ) {
        my $db_type = RT->Config->Get('DatabaseType');

        my $alias;
        if ( $config->{'Table'} and $config->{'Table'} ne "Attachments") {
            $alias = $self->{'_sql_aliases'}{'full_text'} ||= $self->Join(
                TYPE   => 'LEFT',
                ALIAS1 => $self->{'_sql_trattachalias'},
                FIELD1 => 'id',
                TABLE2 => $config->{'Table'},
                FIELD2 => 'id',
            );
        } else {
            $alias = $self->{'_sql_trattachalias'};
        }

        #XXX: handle negative searches
        my $index = $config->{'Column'};
        if ( $db_type eq 'Oracle' ) {
            my $dbh = $RT::Handle->dbh;
            my $alias = $self->{_sql_trattachalias};
            $self->Limit(
                %rest,
                FUNCTION      => "CONTAINS( $alias.$field, ".$dbh->quote($value) .")",
                OPERATOR      => '>',
                VALUE         => 0,
                QUOTEVALUE    => 0,
                CASESENSITIVE => 1,
            );
            # this is required to trick DBIx::SB's LEFT JOINS optimizer
            # into deciding that join is redundant as it is
            $self->Limit(
                ENTRYAGGREGATOR => 'AND',
                ALIAS           => $self->{_sql_trattachalias},
                FIELD           => 'Content',
                OPERATOR        => 'IS NOT',
                VALUE           => 'NULL',
            );
        }
        elsif ( $db_type eq 'Pg' ) {
            my $dbh = $RT::Handle->dbh;
            $self->Limit(
                %rest,
                ALIAS       => $alias,
                FIELD       => $index,
                OPERATOR    => '@@',
                VALUE       => 'plainto_tsquery('. $dbh->quote($value) .')',
                QUOTEVALUE  => 0,
            );
        }
        elsif ( $db_type eq 'mysql' and not $config->{Sphinx}) {
            my $dbh = $RT::Handle->dbh;
            $self->Limit(
                %rest,
                FUNCTION    => "MATCH($alias.Content)",
                OPERATOR    => 'AGAINST',
                VALUE       => "(". $dbh->quote($value) ." IN BOOLEAN MODE)",
                QUOTEVALUE  => 0,
            );
            # As with Oracle, above, this forces the LEFT JOINs into
            # JOINS, which allows the FULLTEXT index to be used.
            # Orthogonally, the IS NOT NULL clause also helps the
            # optimizer decide to use the index.
            $self->Limit(
                ENTRYAGGREGATOR => 'AND',
                ALIAS           => $alias,
                FIELD           => "Content",
                OPERATOR        => 'IS NOT',
                VALUE           => 'NULL',
                QUOTEVALUE      => 0,
            );
        }
        elsif ( $db_type eq 'mysql' ) {
            # XXX: We could theoretically skip the join to Attachments,
            # and have Sphinx simply index and group by the TicketId,
            # and join Ticket.id to that attribute, which would be much
            # more efficient -- however, this is only a possibility if
            # there are no other transaction limits.

            # This is a special character.  Note that \ does not escape
            # itself (in Sphinx 2.1.0, at least), so 'foo\;bar' becoming
            # 'foo\\;bar' is not a vulnerability, and is still parsed as
            # "foo, \, ;, then bar".  Happily, the default mode is
            # "all", meaning that boolean operators are not special.
            $value =~ s/;/\\;/g;

            my $max = $config->{'MaxMatches'};
            $self->Limit(
                %rest,
                ALIAS       => $alias,
                FIELD       => 'query',
                OPERATOR    => '=',
                VALUE       => "$value;limit=$max;maxmatches=$max",
            );
        }
    } else {
        $self->Limit(
            %rest,
            ALIAS    => $txn_alias,
            FIELD    => 'Type',
            OPERATOR => 'NOT IN',
            VALUE    => ['EmailRecord', 'CommentEmailRecord'],
        );
        $self->Limit(
            ENTRYAGGREGATOR => 'AND',
            ALIAS           => $self->{_sql_trattachalias},
            FIELD           => $field,
            OPERATOR        => $op,
            VALUE           => $value,
            CASESENSITIVE   => 0,
        );
    }
    if ( RT->Config->Get('DontSearchFileAttachments') ) {
        $self->Limit(
            ENTRYAGGREGATOR => 'AND',
            ALIAS           => $self->{_sql_trattachalias},
            FIELD           => 'Filename',
            OPERATOR        => 'IS',
            VALUE           => 'NULL',
        );
    }
    $self->_CloseParen;
}

=head2 _CustomRoleDecipher

Try and turn a custom role descriptor (e.g. C<CustomRole.{Engineer}>) into
(role, column, original name).

=cut

sub _CustomRoleDecipher {
    my ($self, $string) = @_;

    my ($field, $column) = ($string =~ /^\{(.+)\}(?:\.(\w+))?$/);

    my $role;

    if ( $field =~ /\D/ ) {
        my $roles = RT::CustomRoles->new( $self->CurrentUser );
        $roles->Limit( FIELD => 'Name', VALUE => $field, CASESENSITIVE => 0 );

        # custom roles are named uniquely, but just in case there are
        # multiple matches, bail out as we don't know which one to use
        $role = $roles->First;
        if ( $role ) {
            $role = undef if $roles->Next;
        }
    }
    else {
        $role = RT::CustomRole->new( $self->CurrentUser );
        $role->Load( $field );
    }

    return ($role, $column, $field);
}

=head2 _WatcherLimit

Handle watcher limits.  (Requestor, CC, etc..)

Meta Data:
  1: Field to query on



=cut

sub _WatcherLimit {
    my $self  = shift;
    my $field = shift;
    my $op    = shift;
    my $value = shift;
    my %rest  = (@_);

    my $meta = $FIELD_METADATA{ $field };
    my $type = $meta->[1] || '';
    my $class = $meta->[2] || 'Ticket';
    my $column = $rest{SUBKEY};

    if ($field eq 'CustomRole') {
        my ($role, $col, $original_name) = $self->_CustomRoleDecipher( $column );
        $column = $col || 'id';
        $type = $role ? $role->GroupType : $original_name;
    }

    # Bail if the subfield is not allowed
    if (    $column
        and not grep { $_ eq $column } @{$SEARCHABLE_SUBFIELDS{'User'}})
    {
        die "Invalid watcher subfield: '$column'";
    }

    $self->RoleLimit(
        TYPE      => $type,
        CLASS     => "RT::$class",
        FIELD     => $column,
        OPERATOR  => $op,
        VALUE     => $value,
        SUBCLAUSE => "ticketsql",
        %rest,
    );
}

=head2 _WatcherMembershipLimit

Handle watcher membership limits, i.e. whether the watcher belongs to a
specific group or not.

Meta Data:
  1: Role to query on

=cut

sub _WatcherMembershipLimit {
    my ( $self, $field, $op, $value, %rest ) = @_;

    # we don't support anything but '='
    die "Invalid $field Op: $op"
        unless $op =~ /^=$/;

    unless ( $value =~ /^\d+$/ ) {
        my $group = RT::Group->new( $self->CurrentUser );
        $group->LoadUserDefinedGroup( $value );
        $value = $group->id || 0;
    }

    my $meta = $FIELD_METADATA{$field};
    my $type = $meta->[1] || '';

    my ($members_alias, $members_column);
    if ( $type eq 'Owner' ) {
        ($members_alias, $members_column) = ('main', 'Owner');
    } else {
        (undef, undef, $members_alias) = $self->_WatcherJoin( New => 1, Name => $type );
        $members_column = 'id';
    }

    my $cgm_alias = $self->Join(
        ALIAS1          => $members_alias,
        FIELD1          => $members_column,
        TABLE2          => 'CachedGroupMembers',
        FIELD2          => 'MemberId',
    );
    $self->Limit(
        LEFTJOIN => $cgm_alias,
        ALIAS => $cgm_alias,
        FIELD => 'Disabled',
        VALUE => 0,
    );

    $self->Limit(
        ALIAS    => $cgm_alias,
        FIELD    => 'GroupId',
        VALUE    => $value,
        OPERATOR => $op,
        %rest,
    );
}

=head2 _CustomFieldDecipher

Try and turn a CF descriptor into (cfid, cfname) object pair.

Takes an optional second parameter of the CF LookupType, defaults to Ticket CFs.

=cut

sub _CustomFieldDecipher {
    my ($self, $string, $lookuptype) = @_;
    $lookuptype ||= $self->_SingularClass->CustomFieldLookupType;

    my ($object, $field, $column) = ($string =~ /^(?:(.+?)\.)?\{(.+)\}(?:\.(Content|LargeContent))?$/);
    $field ||= ($string =~ /^\{(.*?)\}$/)[0] || $string;

    my ($cf, $applied_to);

    if ( $object ) {
        my $record_class = RT::CustomField->RecordClassFromLookupType($lookuptype);
        $applied_to = $record_class->new( $self->CurrentUser );
        $applied_to->Load( $object );

        if ( $applied_to->id ) {
            RT->Logger->debug("Limiting to CFs identified by '$field' applied to $record_class #@{[$applied_to->id]} (loaded via '$object')");
        }
        else {
            RT->Logger->warning("$record_class '$object' doesn't exist, parsed from '$string'");
            $object = 0;
            undef $applied_to;
        }
    }

    if ( $field =~ /\D/ ) {
        $object ||= '';
        my $cfs = RT::CustomFields->new( $self->CurrentUser );
        $cfs->Limit( FIELD => 'Name', VALUE => $field, CASESENSITIVE => 0 );
        $cfs->LimitToLookupType($lookuptype);

        if ($applied_to) {
            $cfs->SetContextObject($applied_to);
            $cfs->LimitToObjectId($applied_to->id);
        }

        # if there is more then one field the current user can
        # see with the same name then we shouldn't return cf object
        # as we don't know which one to use
        $cf = $cfs->First;
        if ( $cf ) {
            $cf = undef if $cfs->Next;
        }
    }
    else {
        $cf = RT::CustomField->new( $self->CurrentUser );
        $cf->Load( $field );
        $cf->SetContextObject($applied_to)
            if $cf->id and $applied_to;
    }

    return ($object, $field, $cf, $column);
}

=head2 _CustomFieldLimit

Limit based on CustomFields

Meta Data:
  none

=cut

sub _CustomFieldLimit {
    my ( $self, $_field, $op, $value, %rest ) = @_;

    my $meta  = $FIELD_METADATA{ $_field };
    my $class = $meta->[1] || 'Ticket';
    my $type  = "RT::$class"->CustomFieldLookupType;

    my $field = $rest{'SUBKEY'} || die "No field specified";

    # For our sanity, we can only limit on one object at a time

    my ($object, $cfid, $cf, $column);
    ($object, $field, $cf, $column) = $self->_CustomFieldDecipher( $field, $type );


    $self->_LimitCustomField(
        %rest,
        LOOKUPTYPE  => $type,
        CUSTOMFIELD => $cf || $field,
        KEY      => $cf ? $cf->id : "$type-$object.$field",
        OPERATOR => $op,
        VALUE    => $value,
        COLUMN   => $column,
        SUBCLAUSE => "ticketsql",
    );
}

sub _CustomFieldJoinByName {
    my $self = shift;
    my ($ObjectAlias, $cf, $type) = @_;

    my ($ocfvalias, $CFs, $ocfalias) = $self->SUPER::_CustomFieldJoinByName(@_);
    $self->Limit(
        LEFTJOIN        => $ocfalias,
        ENTRYAGGREGATOR => 'OR',
        FIELD           => 'ObjectId',
        VALUE           => 'main.Queue',
        QUOTEVALUE      => 0,
    );
    return ($ocfvalias, $CFs, $ocfalias);
}

sub _HasAttributeLimit {
    my ( $self, $field, $op, $value, %rest ) = @_;

    my $alias = $self->Join(
        TYPE   => 'LEFT',
        ALIAS1 => 'main',
        FIELD1 => 'id',
        TABLE2 => 'Attributes',
        FIELD2 => 'ObjectId',
    );
    $self->Limit(
        LEFTJOIN        => $alias,
        FIELD           => 'ObjectType',
        VALUE           => 'RT::Ticket',
        ENTRYAGGREGATOR => 'AND'
    );
    $self->Limit(
        LEFTJOIN        => $alias,
        FIELD           => 'Name',
        OPERATOR        => $op,
        VALUE           => $value,
        ENTRYAGGREGATOR => 'AND'
    );
    $self->Limit(
        %rest,
        ALIAS      => $alias,
        FIELD      => 'id',
        OPERATOR   => $FIELD_METADATA{$field}->[1]? 'IS NOT': 'IS',
        VALUE      => 'NULL',
        QUOTEVALUE => 0,
    );
}


sub _LifecycleLimit {
    my ( $self, $field, $op, $value, %rest ) = @_;

    die "Invalid Operator $op for $field" if $op =~ /^(IS|IS NOT)$/io;
    my $queue = $self->{_sql_aliases}{queues} ||= $_[0]->Join(
        ALIAS1 => 'main',
        FIELD1 => 'Queue',
        TABLE2 => 'Queues',
        FIELD2 => 'id',
    );

    $self->Limit(
        ALIAS    => $queue,
        FIELD    => 'Lifecycle',
        OPERATOR => $op,
        VALUE    => $value,
        %rest,
    );
}

# End Helper Functions

# End of SQL Stuff -------------------------------------------------


=head2 OrderByCols ARRAY

A modified version of the OrderBy method which automatically joins where
C<ALIAS> is set to the name of a watcher type.

=cut

sub OrderByCols {
    my $self = shift;
    my @args = @_;
    my $clause;
    my @res   = ();
    my $order = 0;

    foreach my $row (@args) {
        if ( $row->{ALIAS} ) {
            push @res, $row;
            next;
        }
        if ( $row->{FIELD} !~ /\./ ) {
            my $meta = $FIELD_METADATA{ $row->{FIELD} };
            unless ( $meta ) {
                push @res, $row;
                next;
            }

            if ( $meta->[0] eq 'QUEUE' ) {
                my $alias = $self->Join(
                    TYPE   => 'LEFT',
                    ALIAS1 => 'main',
                    FIELD1 => $row->{'FIELD'},
                    TABLE2 => 'Queues',
                    FIELD2 => 'id',
                );
                push @res, { %$row, ALIAS => $alias, FIELD => "Name", CASESENSITIVE => 0 };
            } elsif ( ( $meta->[0] eq 'ENUM' && ($meta->[1]||'') eq 'User' )
                || ( $meta->[0] eq 'WATCHERFIELD' && ($meta->[1]||'') eq 'Owner' )
            ) {
                my $alias = $self->Join(
                    TYPE   => 'LEFT',
                    ALIAS1 => 'main',
                    FIELD1 => $row->{'FIELD'},
                    TABLE2 => 'Users',
                    FIELD2 => 'id',
                );
                push @res, { %$row, ALIAS => $alias, FIELD => "Name", CASESENSITIVE => 0 };
            } else {
                push @res, $row;
            }
            next;
        }

        my ( $field, $subkey ) = split /\./, $row->{FIELD}, 2;
        my $meta = $FIELD_METADATA{$field};
        if ( defined $meta->[0] && $meta->[0] eq 'WATCHERFIELD' ) {
            my $type = $meta->[1] || '';
            my $class = $meta->[2] || 'Ticket';
            my $column = $subkey;

            if ($field eq 'CustomRole') {
                my ($role, $col, $original_name) = $self->_CustomRoleDecipher( $column );
                $column = $col || 'id';
                $type = $role ? $role->GroupType : $original_name;
            }

            # cache alias as we want to use one alias per watcher type for sorting
            my $cache_key = join "-", $type, $class;
            my $users = $self->{_sql_u_watchers_alias_for_sort}{ $cache_key };
            unless ( $users ) {
                $self->{_sql_u_watchers_alias_for_sort}{ $cache_key }
                    = $users = ( $self->_WatcherJoin( Name => $type, Class => "RT::" . $class ) )[2];
            }
            push @res, { %$row, ALIAS => $users, FIELD => $column };
       } elsif ( defined $meta->[0] && $meta->[0] eq 'CUSTOMFIELD' ) {
           my ($object, $field, $cf, $column) = $self->_CustomFieldDecipher( $subkey );
           my $cfkey = $cf ? $cf->id : "$object.$field";
           push @res, $self->_OrderByCF( $row, $cfkey, ($cf || $field) );
       } elsif ( $field eq "Custom" && $subkey eq "Ownership") {
           # PAW logic is "reversed"
           my $order = "ASC";
           if (exists $row->{ORDER} ) {
               my $o = $row->{ORDER};
               delete $row->{ORDER};
               $order = "DESC" if $o =~ /asc/i;
           }

           # Ticket.Owner    1 0 X
           # Unowned Tickets 0 1 X
           # Else            0 0 X

           foreach my $uid ( $self->CurrentUser->Id, RT->Nobody->Id ) {
               if ( RT->Config->Get('DatabaseType') eq 'Oracle' ) {
                   my $f = ($row->{'ALIAS'} || 'main') .'.Owner';
                   push @res, {
                       %$row,
                       FIELD => undef,
                       ALIAS => '',
                       FUNCTION => "CASE WHEN $f=$uid THEN 1 ELSE 0 END",
                       ORDER => $order
                   };
               } else {
                   push @res, {
                       %$row,
                       FIELD => undef,
                       FUNCTION => "Owner=$uid",
                       ORDER => $order
                   };
               }
           }

           push @res, { %$row, FIELD => "Priority", ORDER => $order } ;
       }
       else {
           push @res, $row;
       }
    }
    return $self->SUPER::OrderByCols(@res);
}

sub _OpenParen {
    $_[0]->SUPER::_OpenParen( $_[1] || 'ticketsql' );
}
sub _CloseParen {
    $_[0]->SUPER::_CloseParen( $_[1] || 'ticketsql' );
}

sub Limit {
    my $self = shift;
    my %args = @_;
    $self->{'must_redo_search'} = 1;
    delete $self->{'raw_rows'};
    delete $self->{'count_all'};

    if ($self->{'using_restrictions'}) {
        RT->Deprecated( Message => "Mixing old-style LimitFoo methods with Limit is deprecated" );
        $self->LimitField(@_);
    }

    $args{SUBCLAUSE} ||= "ticketsql"
        if $self->{parsing_ticketsql} and not $args{LEFTJOIN};

    $self->{_sql_looking_at}{ lc $args{FIELD} } = 1
        if $args{FIELD} and (not $args{ALIAS} or $args{ALIAS} eq "main");

    $self->SUPER::Limit(%args);
}


=head2 LimitField

Takes a paramhash with the fields FIELD, OPERATOR, VALUE and DESCRIPTION
Generally best called from LimitFoo methods

=cut

sub LimitField {
    my $self = shift;
    my %args = (
        FIELD       => undef,
        OPERATOR    => '=',
        VALUE       => undef,
        DESCRIPTION => undef,
        @_
    );
    $args{'DESCRIPTION'} = $self->loc(
        "[_1] [_2] [_3]",  $args{'FIELD'},
        $args{'OPERATOR'}, $args{'VALUE'}
        )
        if ( !defined $args{'DESCRIPTION'} );


    if ($self->_isLimited > 1) {
        RT->Deprecated( Message => "Mixing old-style LimitFoo methods with Limit is deprecated" );
    }
    $self->{using_restrictions} = 1;

    my $index = $self->_NextIndex;

# make the TicketRestrictions hash the equivalent of whatever we just passed in;

    %{ $self->{'TicketRestrictions'}{$index} } = %args;

    $self->{'RecalcTicketLimits'} = 1;

    return ($index);
}




=head2 LimitQueue

LimitQueue takes a paramhash with the fields OPERATOR and VALUE.
OPERATOR is one of = or !=. (It defaults to =).
VALUE is a queue id or Name.


=cut

sub LimitQueue {
    my $self = shift;
    my %args = (
        VALUE    => undef,
        OPERATOR => '=',
        @_
    );

    #TODO  VALUE should also take queue objects
    if ( defined $args{'VALUE'} && $args{'VALUE'} !~ /^\d+$/ ) {
        my $queue = RT::Queue->new( $self->CurrentUser );
        $queue->Load( $args{'VALUE'} );
        $args{'VALUE'} = $queue->Id;
    }

    # What if they pass in an Id?  Check for isNum() and convert to
    # string.

    #TODO check for a valid queue here

    $self->LimitField(
        FIELD       => 'Queue',
        VALUE       => $args{'VALUE'},
        OPERATOR    => $args{'OPERATOR'},
        DESCRIPTION => join(
            ' ', $self->loc('Queue'), $args{'OPERATOR'}, $args{'VALUE'},
        ),
    );

}



=head2 LimitStatus

Takes a paramhash with the fields OPERATOR and VALUE.
OPERATOR is one of = or !=.
VALUE is a status.

RT adds Status != 'deleted' until object has
allow_deleted_search internal property set.
$tickets->{'allow_deleted_search'} = 1;
$tickets->LimitStatus( VALUE => 'deleted' );

=cut

sub LimitStatus {
    my $self = shift;
    my %args = (
        OPERATOR => '=',
        @_
    );
    $self->LimitField(
        FIELD       => 'Status',
        VALUE       => $args{'VALUE'},
        OPERATOR    => $args{'OPERATOR'},
        DESCRIPTION => join( ' ',
            $self->loc('Status'), $args{'OPERATOR'},
            $self->loc( $args{'VALUE'} ) ),
    );
}

=head2 LimitToActiveStatus

Limits the status to L<RT::Queue/ActiveStatusArray>

TODO: make this respect lifecycles for the queues associated with the search

=cut

sub LimitToActiveStatus {
    my $self = shift;

    my @active = RT::Queue->ActiveStatusArray();
    for my $active (@active) {
        $self->LimitStatus(
            VALUE => $active,
        );
    }
}

=head2 LimitToInactiveStatus

Limits the status to L<RT::Queue/InactiveStatusArray>

TODO: make this respect lifecycles for the queues associated with the search

=cut

sub LimitToInactiveStatus {
    my $self = shift;

    my @active = RT::Queue->InactiveStatusArray();
    for my $active (@active) {
        $self->LimitStatus(
            VALUE => $active,
        );
    }
}

=head2 IgnoreType

If called, this search will not automatically limit the set of results found
to tickets of type "Ticket". Tickets of other types, such as "project" and
"approval" will be found.

=cut

sub IgnoreType {
    my $self = shift;

    # Instead of faking a Limit that later gets ignored, fake up the
    # fact that we're already looking at type, so that the check in
    # FromSQL goes down the right branch

    #  $self->LimitType(VALUE => '__any');
    $self->{_sql_looking_at}{type} = 1;
}



=head2 LimitType

Takes a paramhash with the fields OPERATOR and VALUE.
OPERATOR is one of = or !=, it defaults to "=".
VALUE is a string to search for in the type of the ticket.



=cut

sub LimitType {
    my $self = shift;
    my %args = (
        OPERATOR => '=',
        VALUE    => undef,
        @_
    );
    $self->LimitField(
        FIELD       => 'Type',
        VALUE       => $args{'VALUE'},
        OPERATOR    => $args{'OPERATOR'},
        DESCRIPTION => join( ' ',
            $self->loc('Type'), $args{'OPERATOR'}, $args{'VALUE'}, ),
    );
}





=head2 LimitSubject

Takes a paramhash with the fields OPERATOR and VALUE.
OPERATOR is one of = or !=.
VALUE is a string to search for in the subject of the ticket.

=cut

sub LimitSubject {
    my $self = shift;
    my %args = (@_);
    $self->LimitField(
        FIELD       => 'Subject',
        VALUE       => $args{'VALUE'},
        OPERATOR    => $args{'OPERATOR'},
        DESCRIPTION => join( ' ',
            $self->loc('Subject'), $args{'OPERATOR'}, $args{'VALUE'}, ),
    );
}



# Things that can be > < = !=


=head2 LimitId

Takes a paramhash with the fields OPERATOR and VALUE.
OPERATOR is one of =, >, < or !=.
VALUE is a ticket Id to search for

=cut

sub LimitId {
    my $self = shift;
    my %args = (
        OPERATOR => '=',
        @_
    );

    $self->LimitField(
        FIELD       => 'id',
        VALUE       => $args{'VALUE'},
        OPERATOR    => $args{'OPERATOR'},
        DESCRIPTION =>
            join( ' ', $self->loc('Id'), $args{'OPERATOR'}, $args{'VALUE'}, ),
    );
}



=head2 LimitPriority

Takes a paramhash with the fields OPERATOR and VALUE.
OPERATOR is one of =, >, < or !=.
VALUE is a value to match the ticket's priority against

=cut

sub LimitPriority {
    my $self = shift;
    my %args = (@_);
    $self->LimitField(
        FIELD       => 'Priority',
        VALUE       => $args{'VALUE'},
        OPERATOR    => $args{'OPERATOR'},
        DESCRIPTION => join( ' ',
            $self->loc('Priority'),
            $args{'OPERATOR'}, $args{'VALUE'}, ),
    );
}



=head2 LimitInitialPriority

Takes a paramhash with the fields OPERATOR and VALUE.
OPERATOR is one of =, >, < or !=.
VALUE is a value to match the ticket's initial priority against


=cut

sub LimitInitialPriority {
    my $self = shift;
    my %args = (@_);
    $self->LimitField(
        FIELD       => 'InitialPriority',
        VALUE       => $args{'VALUE'},
        OPERATOR    => $args{'OPERATOR'},
        DESCRIPTION => join( ' ',
            $self->loc('Initial Priority'), $args{'OPERATOR'},
            $args{'VALUE'}, ),
    );
}



=head2 LimitFinalPriority

Takes a paramhash with the fields OPERATOR and VALUE.
OPERATOR is one of =, >, < or !=.
VALUE is a value to match the ticket's final priority against

=cut

sub LimitFinalPriority {
    my $self = shift;
    my %args = (@_);
    $self->LimitField(
        FIELD       => 'FinalPriority',
        VALUE       => $args{'VALUE'},
        OPERATOR    => $args{'OPERATOR'},
        DESCRIPTION => join( ' ',
            $self->loc('Final Priority'), $args{'OPERATOR'},
            $args{'VALUE'}, ),
    );
}



=head2 LimitTimeWorked

Takes a paramhash with the fields OPERATOR and VALUE.
OPERATOR is one of =, >, < or !=.
VALUE is a value to match the ticket's TimeWorked attribute

=cut

sub LimitTimeWorked {
    my $self = shift;
    my %args = (@_);
    $self->LimitField(
        FIELD       => 'TimeWorked',
        VALUE       => $args{'VALUE'},
        OPERATOR    => $args{'OPERATOR'},
        DESCRIPTION => join( ' ',
            $self->loc('Time Worked'),
            $args{'OPERATOR'}, $args{'VALUE'}, ),
    );
}



=head2 LimitTimeLeft

Takes a paramhash with the fields OPERATOR and VALUE.
OPERATOR is one of =, >, < or !=.
VALUE is a value to match the ticket's TimeLeft attribute

=cut

sub LimitTimeLeft {
    my $self = shift;
    my %args = (@_);
    $self->LimitField(
        FIELD       => 'TimeLeft',
        VALUE       => $args{'VALUE'},
        OPERATOR    => $args{'OPERATOR'},
        DESCRIPTION => join( ' ',
            $self->loc('Time Left'),
            $args{'OPERATOR'}, $args{'VALUE'}, ),
    );
}





=head2 LimitContent

Takes a paramhash with the fields OPERATOR and VALUE.
OPERATOR is one of =, LIKE, NOT LIKE or !=.
VALUE is a string to search for in the body of the ticket

=cut

sub LimitContent {
    my $self = shift;
    my %args = (@_);
    $self->LimitField(
        FIELD       => 'Content',
        VALUE       => $args{'VALUE'},
        OPERATOR    => $args{'OPERATOR'},
        DESCRIPTION => join( ' ',
            $self->loc('Ticket content'), $args{'OPERATOR'},
            $args{'VALUE'}, ),
    );
}



=head2 LimitFilename

Takes a paramhash with the fields OPERATOR and VALUE.
OPERATOR is one of =, LIKE, NOT LIKE or !=.
VALUE is a string to search for in the body of the ticket

=cut

sub LimitFilename {
    my $self = shift;
    my %args = (@_);
    $self->LimitField(
        FIELD       => 'Filename',
        VALUE       => $args{'VALUE'},
        OPERATOR    => $args{'OPERATOR'},
        DESCRIPTION => join( ' ',
            $self->loc('Attachment filename'), $args{'OPERATOR'},
            $args{'VALUE'}, ),
    );
}


=head2 LimitContentType

Takes a paramhash with the fields OPERATOR and VALUE.
OPERATOR is one of =, LIKE, NOT LIKE or !=.
VALUE is a content type to search ticket attachments for

=cut

sub LimitContentType {
    my $self = shift;
    my %args = (@_);
    $self->LimitField(
        FIELD       => 'ContentType',
        VALUE       => $args{'VALUE'},
        OPERATOR    => $args{'OPERATOR'},
        DESCRIPTION => join( ' ',
            $self->loc('Ticket content type'), $args{'OPERATOR'},
            $args{'VALUE'}, ),
    );
}





=head2 LimitOwner

Takes a paramhash with the fields OPERATOR and VALUE.
OPERATOR is one of = or !=.
VALUE is a user id.

=cut

sub LimitOwner {
    my $self = shift;
    my %args = (
        OPERATOR => '=',
        @_
    );

    my $owner = RT::User->new( $self->CurrentUser );
    $owner->Load( $args{'VALUE'} );

    # FIXME: check for a valid $owner
    $self->LimitField(
        FIELD       => 'Owner',
        VALUE       => $args{'VALUE'},
        OPERATOR    => $args{'OPERATOR'},
        DESCRIPTION => join( ' ',
            $self->loc('Owner'), $args{'OPERATOR'}, $owner->Name(), ),
    );

}




=head2 LimitWatcher

  Takes a paramhash with the fields OPERATOR, TYPE and VALUE.
  OPERATOR is one of =, LIKE, NOT LIKE or !=.
  VALUE is a value to match the ticket's watcher email addresses against
  TYPE is the sort of watchers you want to match against. Leave it undef if you want to search all of them


=cut

sub LimitWatcher {
    my $self = shift;
    my %args = (
        OPERATOR => '=',
        VALUE    => undef,
        TYPE     => undef,
        @_
    );

    #build us up a description
    my ( $watcher_type, $desc );
    if ( $args{'TYPE'} ) {
        $watcher_type = $args{'TYPE'};
    }
    else {
        $watcher_type = "Watcher";
    }

    $self->LimitField(
        FIELD       => $watcher_type,
        VALUE       => $args{'VALUE'},
        OPERATOR    => $args{'OPERATOR'},
        TYPE        => $args{'TYPE'},
        DESCRIPTION => join( ' ',
            $self->loc($watcher_type),
            $args{'OPERATOR'}, $args{'VALUE'}, ),
    );
}






=head2 LimitLinkedTo

LimitLinkedTo takes a paramhash with two fields: TYPE and TARGET
TYPE limits the sort of link we want to search on

TYPE = { RefersTo, MemberOf, DependsOn }

TARGET is the id or URI of the TARGET of the link

=cut

sub LimitLinkedTo {
    my $self = shift;
    my %args = (
        TARGET   => undef,
        TYPE     => undef,
        OPERATOR => '=',
        @_
    );

    $self->LimitField(
        FIELD       => 'LinkedTo',
        BASE        => undef,
        TARGET      => $args{'TARGET'},
        TYPE        => $args{'TYPE'},
        DESCRIPTION => $self->loc(
            "Tickets [_1] by [_2]",
            $self->loc( $args{'TYPE'} ),
            $args{'TARGET'}
        ),
        OPERATOR    => $args{'OPERATOR'},
    );
}



=head2 LimitLinkedFrom

LimitLinkedFrom takes a paramhash with two fields: TYPE and BASE
TYPE limits the sort of link we want to search on


BASE is the id or URI of the BASE of the link

=cut

sub LimitLinkedFrom {
    my $self = shift;
    my %args = (
        BASE     => undef,
        TYPE     => undef,
        OPERATOR => '=',
        @_
    );

    # translate RT2 From/To naming to RT3 TicketSQL naming
    my %fromToMap = qw(DependsOn DependentOn
        MemberOf  HasMember
        RefersTo  ReferredToBy);

    my $type = $args{'TYPE'};
    $type = $fromToMap{$type} if exists( $fromToMap{$type} );

    $self->LimitField(
        FIELD       => 'LinkedTo',
        TARGET      => undef,
        BASE        => $args{'BASE'},
        TYPE        => $type,
        DESCRIPTION => $self->loc(
            "Tickets [_1] [_2]",
            $self->loc( $args{'TYPE'} ),
            $args{'BASE'},
        ),
        OPERATOR    => $args{'OPERATOR'},
    );
}


sub LimitMemberOf {
    my $self      = shift;
    my $ticket_id = shift;
    return $self->LimitLinkedTo(
        @_,
        TARGET => $ticket_id,
        TYPE   => 'MemberOf',
    );
}


sub LimitHasMember {
    my $self      = shift;
    my $ticket_id = shift;
    return $self->LimitLinkedFrom(
        @_,
        BASE => "$ticket_id",
        TYPE => 'HasMember',
    );

}



sub LimitDependsOn {
    my $self      = shift;
    my $ticket_id = shift;
    return $self->LimitLinkedTo(
        @_,
        TARGET => $ticket_id,
        TYPE   => 'DependsOn',
    );

}



sub LimitDependedOnBy {
    my $self      = shift;
    my $ticket_id = shift;
    return $self->LimitLinkedFrom(
        @_,
        BASE => $ticket_id,
        TYPE => 'DependentOn',
    );

}



sub LimitRefersTo {
    my $self      = shift;
    my $ticket_id = shift;
    return $self->LimitLinkedTo(
        @_,
        TARGET => $ticket_id,
        TYPE   => 'RefersTo',
    );

}



sub LimitReferredToBy {
    my $self      = shift;
    my $ticket_id = shift;
    return $self->LimitLinkedFrom(
        @_,
        BASE => $ticket_id,
        TYPE => 'ReferredToBy',
    );
}





=head2 LimitDate (FIELD => 'DateField', OPERATOR => $oper, VALUE => $ISODate)

Takes a paramhash with the fields FIELD OPERATOR and VALUE.

OPERATOR is one of > or <
VALUE is a date and time in ISO format in GMT
FIELD is one of Starts, Started, Told, Created, Resolved, LastUpdated

There are also helper functions of the form LimitFIELD that eliminate
the need to pass in a FIELD argument.

=cut

sub LimitDate {
    my $self = shift;
    my %args = (
        FIELD    => undef,
        VALUE    => undef,
        OPERATOR => undef,

        @_
    );

    #Set the description if we didn't get handed it above
    unless ( $args{'DESCRIPTION'} ) {
        $args{'DESCRIPTION'} = $args{'FIELD'} . " "
            . $args{'OPERATOR'} . " "
            . $args{'VALUE'} . " GMT";
    }

    $self->LimitField(%args);

}


sub LimitCreated {
    my $self = shift;
    $self->LimitDate( FIELD => 'Created', @_ );
}

sub LimitDue {
    my $self = shift;
    $self->LimitDate( FIELD => 'Due', @_ );

}

sub LimitStarts {
    my $self = shift;
    $self->LimitDate( FIELD => 'Starts', @_ );

}

sub LimitStarted {
    my $self = shift;
    $self->LimitDate( FIELD => 'Started', @_ );
}

sub LimitResolved {
    my $self = shift;
    $self->LimitDate( FIELD => 'Resolved', @_ );
}

sub LimitTold {
    my $self = shift;
    $self->LimitDate( FIELD => 'Told', @_ );
}

sub LimitLastUpdated {
    my $self = shift;
    $self->LimitDate( FIELD => 'LastUpdated', @_ );
}

#

=head2 LimitTransactionDate (OPERATOR => $oper, VALUE => $ISODate)

Takes a paramhash with the fields FIELD OPERATOR and VALUE.

OPERATOR is one of > or <
VALUE is a date and time in ISO format in GMT


=cut

sub LimitTransactionDate {
    my $self = shift;
    my %args = (
        FIELD    => 'TransactionDate',
        VALUE    => undef,
        OPERATOR => undef,

        @_
    );

    #  <20021217042756.GK28744@pallas.fsck.com>
    #    "Kill It" - Jesse.

    #Set the description if we didn't get handed it above
    unless ( $args{'DESCRIPTION'} ) {
        $args{'DESCRIPTION'} = $args{'FIELD'} . " "
            . $args{'OPERATOR'} . " "
            . $args{'VALUE'} . " GMT";
    }

    $self->LimitField(%args);

}




=head2 LimitCustomField

Takes a paramhash of key/value pairs with the following keys:

=over 4

=item CUSTOMFIELD - CustomField name or id.  If a name is passed, an additional parameter QUEUE may also be passed to distinguish the custom field.

=item OPERATOR - The usual Limit operators

=item VALUE - The value to compare against

=back

=cut

sub LimitCustomField {
    my $self = shift;
    my %args = (
        VALUE       => undef,
        CUSTOMFIELD => undef,
        OPERATOR    => '=',
        DESCRIPTION => undef,
        FIELD       => 'CustomFieldValue',
        QUOTEVALUE  => 1,
        @_
    );

    my $CF = RT::CustomField->new( $self->CurrentUser );
    if ( $args{CUSTOMFIELD} =~ /^\d+$/ ) {
        $CF->Load( $args{CUSTOMFIELD} );
    }
    else {
        $CF->LoadByName(
            Name       => $args{CUSTOMFIELD},
            LookupType => RT::Ticket->CustomFieldLookupType,
            ObjectId   => $args{QUEUE},
        );
        $args{CUSTOMFIELD} = $CF->Id;
    }

    #If we are looking to compare with a null value.
    if ( $args{'OPERATOR'} =~ /^is$/i ) {
        $args{'DESCRIPTION'}
            ||= $self->loc( "Custom field [_1] has no value.", $CF->Name );
    }
    elsif ( $args{'OPERATOR'} =~ /^is not$/i ) {
        $args{'DESCRIPTION'}
            ||= $self->loc( "Custom field [_1] has a value.", $CF->Name );
    }

    # if we're not looking to compare with a null value
    else {
        $args{'DESCRIPTION'} ||= $self->loc( "Custom field [_1] [_2] [_3]",
            $CF->Name, $args{OPERATOR}, $args{VALUE} );
    }

    if ( defined $args{'QUEUE'} && $args{'QUEUE'} =~ /\D/ ) {
        my $QueueObj = RT::Queue->new( $self->CurrentUser );
        $QueueObj->Load( $args{'QUEUE'} );
        $args{'QUEUE'} = $QueueObj->Id;
    }
    delete $args{'QUEUE'} unless defined $args{'QUEUE'} && length $args{'QUEUE'};

    my @rest;
    @rest = ( ENTRYAGGREGATOR => 'AND' )
        if ( $CF->Type eq 'SelectMultiple' );

    $self->LimitField(
        VALUE => $args{VALUE},
        FIELD => "CF"
            .(defined $args{'QUEUE'}? ".$args{'QUEUE'}" : '' )
            .".{" . $CF->Name . "}",
        OPERATOR    => $args{OPERATOR},
        CUSTOMFIELD => 1,
        @rest,
    );

    $self->{'RecalcTicketLimits'} = 1;
}



=head2 _NextIndex

Keep track of the counter for the array of restrictions

=cut

sub _NextIndex {
    my $self = shift;
    return ( $self->{'restriction_index'}++ );
}




sub _Init {
    my $self = shift;
    $self->{'table'}                   = "Tickets";
    $self->{'RecalcTicketLimits'}      = 1;
    $self->{'restriction_index'}       = 1;
    $self->{'primary_key'}             = "id";
    delete $self->{'items_array'};
    delete $self->{'item_map'};
    delete $self->{'columns_to_display'};
    $self->SUPER::_Init(@_);

    $self->_InitSQL();
}

sub _InitSQL {
    my $self = shift;
    # Private Member Variables (which should get cleaned)
    $self->{'_sql_transalias'}    = undef;
    $self->{'_sql_trattachalias'} = undef;
    $self->{'_sql_cf_alias'}  = undef;
    $self->{'_sql_object_cfv_alias'}  = undef;
    $self->{'_sql_watcher_join_users_alias'} = undef;
    $self->{'_sql_query'}         = '';
    $self->{'_sql_looking_at'}    = {};
}


sub Count {
    my $self = shift;
    $self->_ProcessRestrictions() if ( $self->{'RecalcTicketLimits'} == 1 );
    return ( $self->SUPER::Count() );
}


sub CountAll {
    my $self = shift;
    $self->_ProcessRestrictions() if ( $self->{'RecalcTicketLimits'} == 1 );
    return ( $self->SUPER::CountAll() );
}



=head2 ItemsArrayRef

Returns a reference to the set of all items found in this search

=cut

sub ItemsArrayRef {
    my $self = shift;

    return $self->{'items_array'} if $self->{'items_array'};

    my $placeholder = $self->_ItemsCounter;
    $self->GotoFirstItem();
    while ( my $item = $self->Next ) {
        push( @{ $self->{'items_array'} }, $item );
    }
    $self->GotoItem($placeholder);
    $self->{'items_array'}
        = $self->ItemsOrderBy( $self->{'items_array'} );

    return $self->{'items_array'};
}

sub ItemsArrayRefWindow {
    my $self = shift;
    my $window = shift;

    my @old = ($self->_ItemsCounter, $self->RowsPerPage, $self->FirstRow+1);

    $self->RowsPerPage( $window );
    $self->FirstRow(1);
    $self->GotoFirstItem;

    my @res;
    while ( my $item = $self->Next ) {
        push @res, $item;
    }

    $self->RowsPerPage( $old[1] );
    $self->FirstRow( $old[2] );
    $self->GotoItem( $old[0] );

    return \@res;
}


sub Next {
    my $self = shift;

    $self->_ProcessRestrictions() if ( $self->{'RecalcTicketLimits'} == 1 );

    my $Ticket = $self->SUPER::Next;
    return $Ticket unless $Ticket;

    if ( $Ticket->__Value('Status') eq 'deleted'
        && !$self->{'allow_deleted_search'} )
    {
        return $self->Next;
    }
    elsif ( RT->Config->Get('UseSQLForACLChecks') ) {
        # if we found a ticket with this option enabled then
        # all tickets we found are ACLed, cache this fact
        my $key = join ";:;", $self->CurrentUser->id, 'ShowTicket', 'RT::Ticket-'. $Ticket->id;
        $RT::Principal::_ACL_CACHE->{ $key } = 1;
        return $Ticket;
    }
    elsif ( $Ticket->CurrentUserHasRight('ShowTicket') ) {
        # has rights
        return $Ticket;
    }
    else {
        # If the user doesn't have the right to show this ticket
        return $self->Next;
    }
}

sub _DoSearch {
    my $self = shift;
    $self->CurrentUserCanSee if RT->Config->Get('UseSQLForACLChecks');
    return $self->SUPER::_DoSearch( @_ );
}

sub _DoCount {
    my $self = shift;
    $self->CurrentUserCanSee if RT->Config->Get('UseSQLForACLChecks');
    return $self->SUPER::_DoCount( @_ );
}

sub _RolesCanSee {
    my $self = shift;

    my $cache_key = 'RolesHasRight;:;ShowTicket';
 
    if ( my $cached = $RT::Principal::_ACL_CACHE->{ $cache_key } ) {
        return %$cached;
    }

    my $ACL = RT::ACL->new( RT->SystemUser );
    $ACL->Limit( FIELD => 'RightName', VALUE => 'ShowTicket' );
    $ACL->Limit( FIELD => 'PrincipalType', OPERATOR => '!=', VALUE => 'Group' );
    my $principal_alias = $ACL->Join(
        ALIAS1 => 'main',
        FIELD1 => 'PrincipalId',
        TABLE2 => 'Principals',
        FIELD2 => 'id',
    );
    $ACL->Limit( ALIAS => $principal_alias, FIELD => 'Disabled', VALUE => 0 );

    my %res = ();
    foreach my $ACE ( @{ $ACL->ItemsArrayRef } ) {
        my $role = $ACE->__Value('PrincipalType');
        my $type = $ACE->__Value('ObjectType');
        if ( $type eq 'RT::System' ) {
            $res{ $role } = 1;
        }
        elsif ( $type eq 'RT::Queue' ) {
            next if $res{ $role } && !ref $res{ $role };
            push @{ $res{ $role } ||= [] }, $ACE->__Value('ObjectId');
        }
        else {
            $RT::Logger->error('ShowTicket right is granted on unsupported object');
        }
    }
    $RT::Principal::_ACL_CACHE->{ $cache_key } = \%res;
    return %res;
}

sub _DirectlyCanSeeIn {
    my $self = shift;
    my $id = $self->CurrentUser->id;

    my $cache_key = 'User-'. $id .';:;ShowTicket;:;DirectlyCanSeeIn';
    if ( my $cached = $RT::Principal::_ACL_CACHE->{ $cache_key } ) {
        return @$cached;
    }

    my $ACL = RT::ACL->new( RT->SystemUser );
    $ACL->Limit( FIELD => 'RightName', VALUE => 'ShowTicket' );
    my $principal_alias = $ACL->Join(
        ALIAS1 => 'main',
        FIELD1 => 'PrincipalId',
        TABLE2 => 'Principals',
        FIELD2 => 'id',
    );
    $ACL->Limit( ALIAS => $principal_alias, FIELD => 'Disabled', VALUE => 0 );
    my $cgm_alias = $ACL->Join(
        ALIAS1 => 'main',
        FIELD1 => 'PrincipalId',
        TABLE2 => 'CachedGroupMembers',
        FIELD2 => 'GroupId',
    );
    $ACL->Limit( ALIAS => $cgm_alias, FIELD => 'MemberId', VALUE => $id );
    $ACL->Limit( ALIAS => $cgm_alias, FIELD => 'Disabled', VALUE => 0 );

    my @res = ();
    foreach my $ACE ( @{ $ACL->ItemsArrayRef } ) {
        my $type = $ACE->__Value('ObjectType');
        if ( $type eq 'RT::System' ) {
            # If user is direct member of a group that has the right
            # on the system then he can see any ticket
            $RT::Principal::_ACL_CACHE->{ $cache_key } = [-1];
            return (-1);
        }
        elsif ( $type eq 'RT::Queue' ) {
            push @res, $ACE->__Value('ObjectId');
        }
        else {
            $RT::Logger->error('ShowTicket right is granted on unsupported object');
        }
    }
    $RT::Principal::_ACL_CACHE->{ $cache_key } = \@res;
    return @res;
}

sub CurrentUserCanSee {
    my $self = shift;
    return if $self->{'_sql_current_user_can_see_applied'};

    return $self->{'_sql_current_user_can_see_applied'} = 1
        if $self->CurrentUser->UserObj->HasRight(
            Right => 'SuperUser', Object => $RT::System
        );

    local $self->{using_restrictions};

    my $id = $self->CurrentUser->id;

    # directly can see in all queues then we have nothing to do
    my @direct_queues = $self->_DirectlyCanSeeIn;
    return $self->{'_sql_current_user_can_see_applied'} = 1
        if @direct_queues && $direct_queues[0] == -1;

    my %roles = $self->_RolesCanSee;
    {
        my %skip = map { $_ => 1 } @direct_queues;
        foreach my $role ( keys %roles ) {
            next unless ref $roles{ $role };

            my @queues = grep !$skip{$_}, @{ $roles{ $role } };
            if ( @queues ) {
                $roles{ $role } = \@queues;
            } else {
                delete $roles{ $role };
            }
        }
    }

# there is no global watchers, only queues and tickes, if at
# some point we will add global roles then it's gonna blow
# the idea here is that if the right is set globaly for a role
# and user plays this role for a queue directly not a ticket
# then we have to check in advance
    if ( my @tmp = grep $_ ne 'Owner' && !ref $roles{ $_ }, keys %roles ) {

        my $groups = RT::Groups->new( RT->SystemUser );
        $groups->Limit( FIELD => 'Domain', VALUE => 'RT::Queue-Role', CASESENSITIVE => 0 );
        $groups->Limit(
            FIELD         => 'Name',
            FUNCTION      => 'LOWER(?)',
            OPERATOR      => 'IN',
            VALUE         => [ map {lc $_} @tmp ],
            CASESENSITIVE => 1,
        );
        my $principal_alias = $groups->Join(
            ALIAS1 => 'main',
            FIELD1 => 'id',
            TABLE2 => 'Principals',
            FIELD2 => 'id',
        );
        $groups->Limit( ALIAS => $principal_alias, FIELD => 'Disabled', VALUE => 0 );
        my $cgm_alias = $groups->Join(
            ALIAS1 => 'main',
            FIELD1 => 'id',
            TABLE2 => 'CachedGroupMembers',
            FIELD2 => 'GroupId',
        );
        $groups->Limit( ALIAS => $cgm_alias, FIELD => 'MemberId', VALUE => $id );
        $groups->Limit( ALIAS => $cgm_alias, FIELD => 'Disabled', VALUE => 0 );
        while ( my $group = $groups->Next ) {
            push @direct_queues, $group->Instance;
        }
    }

    unless ( @direct_queues || keys %roles ) {
        $self->Limit(
            SUBCLAUSE => 'ACL',
            ALIAS => 'main',
            FIELD => 'id',
            VALUE => 0,
            ENTRYAGGREGATOR => 'AND',
        );
        return $self->{'_sql_current_user_can_see_applied'} = 1;
    }

    {
        my $join_roles = keys %roles;
        $join_roles = 0 if $join_roles == 1 && $roles{'Owner'};
        my ($role_group_alias, $cgm_alias);
        if ( $join_roles ) {
            $role_group_alias = $self->_RoleGroupsJoin( New => 1 );
            $cgm_alias = $self->_GroupMembersJoin( GroupsAlias => $role_group_alias );
            $self->Limit(
                LEFTJOIN   => $cgm_alias,
                FIELD      => 'MemberId',
                OPERATOR   => '=',
                VALUE      => $id,
            );
        }
        my $limit_queues = sub {
            my $ea = shift;
            my @queues = @_;

            return unless @queues;
            $self->Limit(
                SUBCLAUSE       => 'ACL',
                ALIAS           => 'main',
                FIELD           => 'Queue',
                OPERATOR        => 'IN',
                VALUE           => [ @queues ],
                ENTRYAGGREGATOR => $ea,
            );
            return 1;
        };

        $self->SUPER::_OpenParen('ACL');
        my $ea = 'AND';
        $ea = 'OR' if $limit_queues->( $ea, @direct_queues );
        while ( my ($role, $queues) = each %roles ) {
            $self->SUPER::_OpenParen('ACL');
            if ( $role eq 'Owner' ) {
                $self->Limit(
                    SUBCLAUSE => 'ACL',
                    FIELD           => 'Owner',
                    VALUE           => $id,
                    ENTRYAGGREGATOR => $ea,
                );
            }
            else {
                $self->Limit(
                    SUBCLAUSE       => 'ACL',
                    ALIAS           => $cgm_alias,
                    FIELD           => 'MemberId',
                    OPERATOR        => 'IS NOT',
                    VALUE           => 'NULL',
                    QUOTEVALUE      => 0,
                    ENTRYAGGREGATOR => $ea,
                );
                $self->Limit(
                    SUBCLAUSE       => 'ACL',
                    ALIAS           => $role_group_alias,
                    FIELD           => 'Name',
                    VALUE           => $role,
                    ENTRYAGGREGATOR => 'AND',
                    CASESENSITIVE   => 0,
                );
            }
            $limit_queues->( 'AND', @$queues ) if ref $queues;
            $ea = 'OR' if $ea eq 'AND';
            $self->SUPER::_CloseParen('ACL');
        }
        $self->SUPER::_CloseParen('ACL');
    }
    return $self->{'_sql_current_user_can_see_applied'} = 1;
}



=head2 ClearRestrictions

Removes all restrictions irretrievably

=cut

sub ClearRestrictions {
    my $self = shift;
    delete $self->{'TicketRestrictions'};
    $self->{_sql_looking_at} = {};
    $self->{'RecalcTicketLimits'}      = 1;
}

# Convert a set of oldstyle SB Restrictions to Clauses for RQL

sub _RestrictionsToClauses {
    my $self = shift;

    my %clause;
    foreach my $row ( keys %{ $self->{'TicketRestrictions'} } ) {
        my $restriction = $self->{'TicketRestrictions'}{$row};

        # We need to reimplement the subclause aggregation that SearchBuilder does.
        # Default Subclause is ALIAS.FIELD, and default ALIAS is 'main',
        # Then SB AND's the different Subclauses together.

        # So, we want to group things into Subclauses, convert them to
        # SQL, and then join them with the appropriate DefaultEA.
        # Then join each subclause group with AND.

        my $field = $restriction->{'FIELD'};
        my $realfield = $field;    # CustomFields fake up a fieldname, so
                                   # we need to figure that out

        # One special case
        # Rewrite LinkedTo meta field to the real field
        if ( $field =~ /LinkedTo/ ) {
            $realfield = $field = $restriction->{'TYPE'};
        }

        # Two special case
        # Handle subkey fields with a different real field
        if ( $field =~ /^(\w+)\./ ) {
            $realfield = $1;
        }

        die "I don't know about $field yet"
            unless ( exists $FIELD_METADATA{$realfield}
                or $restriction->{CUSTOMFIELD} );

        my $type = $FIELD_METADATA{$realfield}->[0];
        my $op   = $restriction->{'OPERATOR'};

        my $value = (
            grep    {defined}
                map { $restriction->{$_} } qw(VALUE TICKET BASE TARGET)
        )[0];

        # this performs the moral equivalent of defined or/dor/C<//>,
        # without the short circuiting.You need to use a 'defined or'
        # type thing instead of just checking for truth values, because
        # VALUE could be 0.(i.e. "false")

        # You could also use this, but I find it less aesthetic:
        # (although it does short circuit)
        #( defined $restriction->{'VALUE'}? $restriction->{VALUE} :
        # defined $restriction->{'TICKET'} ?
        # $restriction->{TICKET} :
        # defined $restriction->{'BASE'} ?
        # $restriction->{BASE} :
        # defined $restriction->{'TARGET'} ?
        # $restriction->{TARGET} )

        my $ea = $restriction->{ENTRYAGGREGATOR}
            || $DefaultEA{$type}
            || "AND";
        if ( ref $ea ) {
            die "Invalid operator $op for $field ($type)"
                unless exists $ea->{$op};
            $ea = $ea->{$op};
        }

        # Each CustomField should be put into a different Clause so they
        # are ANDed together.
        if ( $restriction->{CUSTOMFIELD} ) {
            $realfield = $field;
        }

        exists $clause{$realfield} or $clause{$realfield} = [];

        # Escape Quotes
        $field =~ s!(['\\])!\\$1!g;
        $value =~ s!(['\\])!\\$1!g;
        my $data = [ $ea, $type, $field, $op, $value ];

        # here is where we store extra data, say if it's a keyword or
        # something.  (I.e. "TYPE SPECIFIC STUFF")

        if (lc $ea eq 'none') {
            $clause{$realfield} = [ $data ];
        } else {
            push @{ $clause{$realfield} }, $data;
        }
    }
    return \%clause;
}

=head2 ClausesToSQL

=cut

sub ClausesToSQL {
  my $self = shift;
  my $clauses = shift;
  my @sql;

  for my $f (keys %{$clauses}) {
    my $sql;
    my $first = 1;

    # Build SQL from the data hash
    for my $data ( @{ $clauses->{$f} } ) {
      $sql .= $data->[0] unless $first; $first=0; # ENTRYAGGREGATOR
      $sql .= " '". $data->[2] . "' ";            # FIELD
      $sql .= $data->[3] . " ";                   # OPERATOR
      $sql .= "'". $data->[4] . "' ";             # VALUE
    }

    push @sql, " ( " . $sql . " ) ";
  }

  return join("AND",@sql);
}

sub _ProcessRestrictions {
    my $self = shift;

    delete $self->{'items_array'};
    delete $self->{'item_map'};
    delete $self->{'raw_rows'};
    delete $self->{'count_all'};

    my $sql = $self->Query;
    if ( !$sql || $self->{'RecalcTicketLimits'} ) {

        local $self->{using_restrictions};
        #  "Restrictions to Clauses Branch\n";
        my $clauseRef = eval { $self->_RestrictionsToClauses; };
        if ($@) {
            $RT::Logger->error( "RestrictionsToClauses: " . $@ );
            $self->FromSQL("");
        }
        else {
            $sql = $self->ClausesToSQL($clauseRef);
            $self->FromSQL($sql) if $sql;
        }
    }

    $self->{'RecalcTicketLimits'} = 0;

}

=head2 _BuildItemMap

Build up a L</ItemMap> of first/last/next/prev items, so that we can
display search nav quickly.

=cut

sub _BuildItemMap {
    my $self = shift;

    my $window = RT->Config->Get('TicketsItemMapSize');

    $self->{'item_map'} = {};

    my $items = $self->ItemsArrayRefWindow( $window );
    return unless $items && @$items;

    my $prev = 0;
    $self->{'item_map'}{'first'} = $items->[0]->EffectiveId;
    for ( my $i = 0; $i < @$items; $i++ ) {
        my $item = $items->[$i];
        my $id = $item->EffectiveId;
        $self->{'item_map'}{$id}{'defined'} = 1;
        $self->{'item_map'}{$id}{'prev'}    = $prev;
        $self->{'item_map'}{$id}{'next'}    = $items->[$i+1]->EffectiveId
            if $items->[$i+1];
        $prev = $id;
    }
    $self->{'item_map'}{'last'} = $prev
        if !$window || @$items < $window;
}

=head2 ItemMap

Returns an a map of all items found by this search. The map is a hash
of the form:

    {
        first => <first ticket id found>,
        last => <last ticket id found or undef>,

        <ticket id> => {
            prev => <the ticket id found before>,
            next => <the ticket id found after>,
        },
        <ticket id> => {
            prev => ...,
            next => ...,
        },
    }

=cut

sub ItemMap {
    my $self = shift;
    $self->_BuildItemMap unless $self->{'item_map'};
    return $self->{'item_map'};
}




=head2 PrepForSerialization

You don't want to serialize a big tickets object, as
the {items} hash will be instantly invalid _and_ eat
lots of space

=cut

sub PrepForSerialization {
    my $self = shift;
    delete $self->{'items'};
    delete $self->{'items_array'};
    $self->RedoSearch();
}

=head1 FLAGS

RT::Tickets supports several flags which alter search behavior:


allow_deleted_search  (Otherwise never show deleted tickets in search results)

These flags are set by calling 

$tickets->{'flagname'} = 1;

BUG: There should be an API for this



=cut

=head2 FromSQL

Convert a RT-SQL string into a set of SearchBuilder restrictions.

Returns (1, 'Status message') on success and (0, 'Error Message') on
failure.

=cut

sub _parser {
    my ($self,$string) = @_;

    require RT::Interface::Web::QueryBuilder::Tree;
    my $tree = RT::Interface::Web::QueryBuilder::Tree->new;
    $tree->ParseSQL(
        Query => $string,
        CurrentUser => $self->CurrentUser,
    );

    state ( $active_status_node, $inactive_status_node );

    my $escape_quotes = sub {
        my $text = shift;
        $text =~ s{(['\\])}{\\$1}g;
        return $text;
    };

    $tree->traverse(
        sub {
            my $node = shift;
            return unless $node->isLeaf and $node->getNodeValue;
            my ($key, $subkey, $meta, $op, $value, $bundle)
                = @{$node->getNodeValue}{qw/Key Subkey Meta Op Value Bundle/};
            return unless $key eq "Status" && $value =~ /^(?:__(?:in)?active__)$/i;

            my $parent = $node->getParent;
            my $index = $node->getIndex;

            if ( ( lc $value eq '__inactive__' && $op eq '=' ) || ( lc $value eq '__active__' && $op eq '!=' ) ) {
                unless ( $inactive_status_node ) {
                    my %lifecycle =
                      map { $_ => $RT::Lifecycle::LIFECYCLES{ $_ }{ inactive } }
                      grep { @{ $RT::Lifecycle::LIFECYCLES{ $_ }{ inactive } || [] } }
                      keys %RT::Lifecycle::LIFECYCLES;
                    return unless %lifecycle;

                    my $sql;
                    if ( keys %lifecycle == 1 ) {
                        $sql = join ' OR ', map { qq{ Status = '$_' } } map { $escape_quotes->($_) } map { @$_ } values %lifecycle;
                    }
                    else {
                        my @inactive_sql;
                        for my $name ( keys %lifecycle ) {
                            my $escaped_name = $escape_quotes->($name);
                            my $inactive_sql =
                                qq{Lifecycle = '$escaped_name'}
                              . ' AND ('
                              . join( ' OR ', map { qq{ Status = '$_' } } map { $escape_quotes->($_) } @{ $lifecycle{ $name } } ) . ')';
                            push @inactive_sql, qq{($inactive_sql)};
                        }
                        $sql = join ' OR ', @inactive_sql;
                    }
                    $inactive_status_node = RT::Interface::Web::QueryBuilder::Tree->new;
                    $inactive_status_node->ParseSQL(
                        Query       => $sql,
                        CurrentUser => $self->CurrentUser,
                    );
                }
                $parent->removeChild( $node );
                $parent->insertChild( $index, $inactive_status_node );
            }
            else {
                unless ( $active_status_node ) {
                    my %lifecycle =
                      map {
                        $_ => [
                            @{ $RT::Lifecycle::LIFECYCLES{ $_ }{ initial } || [] },
                            @{ $RT::Lifecycle::LIFECYCLES{ $_ }{ active }  || [] },
                          ]
                      }
                      grep {
                             @{ $RT::Lifecycle::LIFECYCLES{ $_ }{ initial } || [] }
                          || @{ $RT::Lifecycle::LIFECYCLES{ $_ }{ active }  || [] }
                      } keys %RT::Lifecycle::LIFECYCLES;
                    return unless %lifecycle;

                    my $sql;
                    if ( keys %lifecycle == 1 ) {
                        $sql = join ' OR ', map { qq{ Status = '$_' } } map { $escape_quotes->($_) } map { @$_ } values %lifecycle;
                    }
                    else {
                        my @active_sql;
                        for my $name ( keys %lifecycle ) {
                            my $escaped_name = $escape_quotes->($name);
                            my $active_sql =
                                qq{Lifecycle = '$escaped_name'}
                              . ' AND ('
                              . join( ' OR ', map { qq{ Status = '$_' } } map { $escape_quotes->($_) } @{ $lifecycle{ $name } } ) . ')';
                            push @active_sql, qq{($active_sql)};
                        }
                        $sql = join ' OR ', @active_sql;
                    }
                    $active_status_node = RT::Interface::Web::QueryBuilder::Tree->new;
                    $active_status_node->ParseSQL(
                        Query       => $sql,
                        CurrentUser => $self->CurrentUser,
                    );
                }
                $parent->removeChild( $node );
                $parent->insertChild( $index, $active_status_node );
            }
        }
    );

    # Perform an optimization pass looking for watcher bundling
    $tree->traverse(
        sub {
            my $node = shift;
            return if $node->isLeaf;
            return unless ($node->getNodeValue||'') eq "OR";
            my %refs;
            my @kids = grep {$_->{Meta}[0] eq "WATCHERFIELD"}
                map {$_->getNodeValue}
                grep {$_->isLeaf} $node->getAllChildren;
            for (@kids) {
                my $node = $_;
                my ($key, $subkey, $op) = @{$node}{qw/Key Subkey Op/};
                next if $node->{Meta}[1] and RT::Ticket->Role($node->{Meta}[1])->{Column};
                next if $op =~ /^!=$|\bNOT\b/i;
                next if $op =~ /^IS( NOT)?$/i and not $subkey;
                $node->{Bundle} = $refs{$node->{Meta}[1] || ''} ||= [];
            }
        }
    );

    my $ea = '';
    $tree->traverse(
        sub {
            my $node = shift;
            $ea = $node->getParent->getNodeValue if $node->getIndex > 0;
            return $self->_OpenParen unless $node->isLeaf;

            my ($key, $subkey, $meta, $op, $value, $bundle)
                = @{$node->getNodeValue}{qw/Key Subkey Meta Op Value Bundle/};

            # normalize key and get class (type)
            my $class = $meta->[0];

            # replace __CurrentUser__ with id
            $value = $self->CurrentUser->id if $value eq '__CurrentUser__';

            # replace __CurrentUserName__ with the username
            $value = $self->CurrentUser->Name if $value eq '__CurrentUserName__';

            my $sub = $dispatch{ $class }
                or die "No dispatch method for class '$class'";

            # A reference to @res may be pushed onto $sub_tree{$key} from
            # above, and we fill it here.
            $sub->( $self, $key, $op, $value,
                    ENTRYAGGREGATOR => $ea,
                    SUBKEY          => $subkey,
                    BUNDLE          => $bundle,
                  );
        },
        sub {
            my $node = shift;
            return $self->_CloseParen unless $node->isLeaf;
        }
    );
}

sub FromSQL {
    my ($self,$query) = @_;

    {
        # preserve first_row and show_rows across the CleanSlate
        local ($self->{'first_row'}, $self->{'show_rows'}, $self->{_sql_looking_at});
        $self->CleanSlate;
        $self->_InitSQL();
    }

    return (1, $self->loc("No Query")) unless $query;

    $self->{_sql_query} = $query;
    eval {
        local $self->{parsing_ticketsql} = 1;
        $self->_parser( $query );
    };
    if ( $@ ) {
        my $error = "$@";
        $RT::Logger->error("Couldn't parse query: $error");
        return (0, $error);
    }

    # We only want to look at EffectiveId's (mostly) for these searches.
    unless ( $self->{_sql_looking_at}{effectiveid} ) {
        # instead of EffectiveId = id we do IsMerged IS NULL
        $self->Limit(
            FIELD           => 'IsMerged',
            OPERATOR        => 'IS',
            VALUE           => 'NULL',
            ENTRYAGGREGATOR => 'AND',
            QUOTEVALUE      => 0,
        );
    }
    unless ( $self->{_sql_looking_at}{type} ) {
        $self->Limit( FIELD => 'Type', VALUE => 'ticket' );
    }

    # We don't want deleted tickets unless 'allow_deleted_search' is set
    unless( $self->{'allow_deleted_search'} ) {
        $self->Limit(
            FIELD    => 'Status',
            OPERATOR => '!=',
            VALUE => 'deleted',
        );
    }

    # set SB's dirty flag
    $self->{'must_redo_search'} = 1;
    $self->{'RecalcTicketLimits'} = 0;

    return (1, $self->loc("Valid Query"));
}

=head2 Query

Returns the last string passed to L</FromSQL>.

=cut

sub Query {
    my $self = shift;
    return $self->{_sql_query};
}

RT::Base->_ImportOverlays();

1;<|MERGE_RESOLUTION|>--- conflicted
+++ resolved
@@ -105,12 +105,8 @@
 
 our %FIELD_METADATA = (
     Status          => [ 'STRING', ], #loc_left_pair
-<<<<<<< HEAD
     SLA             => [ 'STRING', ], #loc_left_pair
-    Queue           => [ 'ENUM' => 'Queue', ], #loc_left_pair
-=======
     Queue           => [ 'QUEUE' ], #loc_left_pair
->>>>>>> 31217e45
     Type            => [ 'ENUM', ], #loc_left_pair
     Creator         => [ 'ENUM' => 'User', ], #loc_left_pair
     LastUpdatedBy   => [ 'ENUM' => 'User', ], #loc_left_pair

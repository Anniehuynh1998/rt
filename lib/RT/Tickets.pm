# BEGIN BPS TAGGED BLOCK {{{
#
# COPYRIGHT:
#
# This software is Copyright (c) 1996-2013 Best Practical Solutions, LLC
#                                          <sales@bestpractical.com>
#
# (Except where explicitly superseded by other copyright notices)
#
#
# LICENSE:
#
# This work is made available to you under the terms of Version 2 of
# the GNU General Public License. A copy of that license should have
# been provided with this software, but in any event can be snarfed
# from www.gnu.org.
#
# This work is distributed in the hope that it will be useful, but
# WITHOUT ANY WARRANTY; without even the implied warranty of
# MERCHANTABILITY or FITNESS FOR A PARTICULAR PURPOSE.  See the GNU
# General Public License for more details.
#
# You should have received a copy of the GNU General Public License
# along with this program; if not, write to the Free Software
# Foundation, Inc., 51 Franklin Street, Fifth Floor, Boston, MA
# 02110-1301 or visit their web page on the internet at
# http://www.gnu.org/licenses/old-licenses/gpl-2.0.html.
#
#
# CONTRIBUTION SUBMISSION POLICY:
#
# (The following paragraph is not intended to limit the rights granted
# to you to modify and distribute this software under the terms of
# the GNU General Public License and is only of importance to you if
# you choose to contribute your changes and enhancements to the
# community by submitting them to Best Practical Solutions, LLC.)
#
# By intentionally submitting any modifications, corrections or
# derivatives to this work, or any other work intended for use with
# Request Tracker, to Best Practical Solutions, LLC, you confirm that
# you are the copyright holder for those contributions and you grant
# Best Practical Solutions,  LLC a nonexclusive, worldwide, irrevocable,
# royalty-free, perpetual, license to use, copy, create derivative
# works based on those contributions, and sublicense and distribute
# those contributions and any derivatives thereof.
#
# END BPS TAGGED BLOCK }}}

# Major Changes:

# - Decimated ProcessRestrictions and broke it into multiple
# functions joined by a LUT
# - Semi-Generic SQL stuff moved to another file

# Known Issues: FIXME!

# - ClearRestrictions and Reinitialization is messy and unclear.  The
# only good way to do it is to create a new RT::Tickets object.

=head1 NAME

  RT::Tickets - A collection of Ticket objects


=head1 SYNOPSIS

  use RT::Tickets;
  my $tickets = RT::Tickets->new($CurrentUser);

=head1 DESCRIPTION

   A collection of RT::Tickets.

=head1 METHODS


=cut

package RT::Tickets;

use strict;
use warnings;


use RT::Ticket;

use base 'RT::SearchBuilder';

sub Table { 'Tickets'}

use RT::CustomFields;
use DBIx::SearchBuilder::Unique;

# Configuration Tables:

# FIELD_METADATA is a mapping of searchable Field name, to Type, and other
# metadata.

our %FIELD_METADATA = (
    Status          => [ 'ENUM', ], #loc_left_pair
    Queue           => [ 'ENUM' => 'Queue', ], #loc_left_pair
    Type            => [ 'ENUM', ], #loc_left_pair
    Creator         => [ 'ENUM' => 'User', ], #loc_left_pair
    LastUpdatedBy   => [ 'ENUM' => 'User', ], #loc_left_pair
    Owner           => [ 'WATCHERFIELD' => 'Owner', ], #loc_left_pair
    EffectiveId     => [ 'INT', ], #loc_left_pair
    id              => [ 'ID', ], #loc_left_pair
    InitialPriority => [ 'INT', ], #loc_left_pair
    FinalPriority   => [ 'INT', ], #loc_left_pair
    Priority        => [ 'INT', ], #loc_left_pair
    TimeLeft        => [ 'INT', ], #loc_left_pair
    TimeWorked      => [ 'INT', ], #loc_left_pair
    TimeEstimated   => [ 'INT', ], #loc_left_pair

    Linked          => [ 'LINK' ], #loc_left_pair
    LinkedTo        => [ 'LINK' => 'To' ], #loc_left_pair
    LinkedFrom      => [ 'LINK' => 'From' ], #loc_left_pair
    MemberOf        => [ 'LINK' => To => 'MemberOf', ], #loc_left_pair
    DependsOn       => [ 'LINK' => To => 'DependsOn', ], #loc_left_pair
    RefersTo        => [ 'LINK' => To => 'RefersTo', ], #loc_left_pair
    HasMember       => [ 'LINK' => From => 'MemberOf', ], #loc_left_pair
    DependentOn     => [ 'LINK' => From => 'DependsOn', ], #loc_left_pair
    DependedOnBy    => [ 'LINK' => From => 'DependsOn', ], #loc_left_pair
    ReferredToBy    => [ 'LINK' => From => 'RefersTo', ], #loc_left_pair
    Told             => [ 'DATE'            => 'Told', ], #loc_left_pair
    Starts           => [ 'DATE'            => 'Starts', ], #loc_left_pair
    Started          => [ 'DATE'            => 'Started', ], #loc_left_pair
    Due              => [ 'DATE'            => 'Due', ], #loc_left_pair
    Resolved         => [ 'DATE'            => 'Resolved', ], #loc_left_pair
    LastUpdated      => [ 'DATE'            => 'LastUpdated', ], #loc_left_pair
    Created          => [ 'DATE'            => 'Created', ], #loc_left_pair
    Subject          => [ 'STRING', ], #loc_left_pair
    Content          => [ 'TRANSCONTENT', ], #loc_left_pair
    ContentType      => [ 'TRANSFIELD', ], #loc_left_pair
    Filename         => [ 'TRANSFIELD', ], #loc_left_pair
    TransactionDate  => [ 'TRANSDATE', ], #loc_left_pair
    Requestor        => [ 'WATCHERFIELD'    => 'Requestor', ], #loc_left_pair
    Requestors       => [ 'WATCHERFIELD'    => 'Requestor', ], #loc_left_pair
    Cc               => [ 'WATCHERFIELD'    => 'Cc', ], #loc_left_pair
    AdminCc          => [ 'WATCHERFIELD'    => 'AdminCc', ], #loc_left_pair
    Watcher          => [ 'WATCHERFIELD', ], #loc_left_pair
    QueueCc          => [ 'WATCHERFIELD'    => 'Cc'      => 'Queue', ], #loc_left_pair
    QueueAdminCc     => [ 'WATCHERFIELD'    => 'AdminCc' => 'Queue', ], #loc_left_pair
    QueueWatcher     => [ 'WATCHERFIELD'    => undef     => 'Queue', ], #loc_left_pair
    CustomFieldValue => [ 'CUSTOMFIELD' => 'Ticket' ], #loc_left_pair
    CustomField      => [ 'CUSTOMFIELD' => 'Ticket' ], #loc_left_pair
    CF               => [ 'CUSTOMFIELD' => 'Ticket' ], #loc_left_pair
    Updated          => [ 'TRANSDATE', ], #loc_left_pair
    RequestorGroup   => [ 'MEMBERSHIPFIELD' => 'Requestor', ], #loc_left_pair
    CCGroup          => [ 'MEMBERSHIPFIELD' => 'Cc', ], #loc_left_pair
    AdminCCGroup     => [ 'MEMBERSHIPFIELD' => 'AdminCc', ], #loc_left_pair
    WatcherGroup     => [ 'MEMBERSHIPFIELD', ], #loc_left_pair
    HasAttribute     => [ 'HASATTRIBUTE', 1 ],
    HasNoAttribute     => [ 'HASATTRIBUTE', 0 ],
);

# Lower Case version of FIELDS, for case insensitivity
our %LOWER_CASE_FIELDS = map { ( lc($_) => $_ ) } (keys %FIELD_METADATA);

our %SEARCHABLE_SUBFIELDS = (
    User => [qw(
        EmailAddress Name RealName Nickname Organization Address1 Address2
        WorkPhone HomePhone MobilePhone PagerPhone id
    )],
);

# Mapping of Field Type to Function
our %dispatch = (
    ENUM            => \&_EnumLimit,
    INT             => \&_IntLimit,
    ID              => \&_IdLimit,
    LINK            => \&_LinkLimit,
    DATE            => \&_DateLimit,
    STRING          => \&_StringLimit,
    TRANSFIELD      => \&_TransLimit,
    TRANSCONTENT    => \&_TransContentLimit,
    TRANSDATE       => \&_TransDateLimit,
    WATCHERFIELD    => \&_WatcherLimit,
    MEMBERSHIPFIELD => \&_WatcherMembershipLimit,
    CUSTOMFIELD     => \&_CustomFieldLimit,
    HASATTRIBUTE    => \&_HasAttributeLimit,
);
our %can_bundle = ();# WATCHERFIELD => "yes", );

# Default EntryAggregator per type
# if you specify OP, you must specify all valid OPs
my %DefaultEA = (
    INT  => 'AND',
    ENUM => {
        '='  => 'OR',
        '!=' => 'AND'
    },
    DATE => {
        '='  => 'OR',
        '>=' => 'AND',
        '<=' => 'AND',
        '>'  => 'AND',
        '<'  => 'AND'
    },
    STRING => {
        '='        => 'OR',
        '!='       => 'AND',
        'LIKE'     => 'AND',
        'NOT LIKE' => 'AND'
    },
    TRANSFIELD   => 'AND',
    TRANSDATE    => 'AND',
    LINK         => 'OR',
    LINKFIELD    => 'AND',
    TARGET       => 'AND',
    BASE         => 'AND',
    WATCHERFIELD => {
        '='        => 'OR',
        '!='       => 'AND',
        'LIKE'     => 'OR',
        'NOT LIKE' => 'AND'
    },

    HASATTRIBUTE => {
        '='        => 'AND',
        '!='       => 'AND',
    },

    CUSTOMFIELD => 'OR',
);

# Helper functions for passing the above lexically scoped tables above
# into Tickets_SQL.
sub FIELDS     { return \%FIELD_METADATA }
sub dispatch   { return \%dispatch }
sub can_bundle { return \%can_bundle }

# Bring in the clowns.
require RT::Tickets_SQL;


our @SORTFIELDS = qw(id Status
    Queue Subject
    Owner Created Due Starts Started
    Told
    Resolved LastUpdated Priority TimeWorked TimeLeft);

=head2 SortFields

Returns the list of fields that lists of tickets can easily be sorted by

=cut

sub SortFields {
    my $self = shift;
    return (@SORTFIELDS);
}


# BEGIN SQL STUFF *********************************


sub CleanSlate {
    my $self = shift;
    $self->SUPER::CleanSlate( @_ );
    delete $self->{$_} foreach qw(
        _sql_cf_alias
        _sql_group_members_aliases
        _sql_object_cfv_alias
        _sql_role_group_aliases
        _sql_trattachalias
        _sql_u_watchers_alias_for_sort
        _sql_u_watchers_aliases
        _sql_current_user_can_see_applied
    );
}

=head1 Limit Helper Routines

These routines are the targets of a dispatch table depending on the
type of field.  They all share the same signature:

  my ($self,$field,$op,$value,@rest) = @_;

The values in @rest should be suitable for passing directly to
DBIx::SearchBuilder::Limit.

Essentially they are an expanded/broken out (and much simplified)
version of what ProcessRestrictions used to do.  They're also much
more clearly delineated by the TYPE of field being processed.

=head2 _IdLimit

Handle ID field.

=cut

sub _IdLimit {
    my ( $sb, $field, $op, $value, @rest ) = @_;

    if ( $value eq '__Bookmarked__' ) {
        return $sb->_BookmarkLimit( $field, $op, $value, @rest );
    } else {
        return $sb->_IntLimit( $field, $op, $value, @rest );
    }
}

sub _BookmarkLimit {
    my ( $sb, $field, $op, $value, @rest ) = @_;

    die "Invalid operator $op for __Bookmarked__ search on $field"
        unless $op =~ /^(=|!=)$/;

    my @bookmarks = do {
        my $tmp = $sb->CurrentUser->UserObj->FirstAttribute('Bookmarks');
        $tmp = $tmp->Content if $tmp;
        $tmp ||= {};
        grep $_, keys %$tmp;
    };

    return $sb->_SQLLimit(
        FIELD    => $field,
        OPERATOR => $op,
        VALUE    => 0,
        @rest,
    ) unless @bookmarks;

    # as bookmarked tickets can be merged we have to use a join
    # but it should be pretty lightweight
    my $tickets_alias = $sb->Join(
        TYPE   => 'LEFT',
        ALIAS1 => 'main',
        FIELD1 => 'id',
        TABLE2 => 'Tickets',
        FIELD2 => 'EffectiveId',
    );
    $sb->_OpenParen;
    my $first = 1;
    my $ea = $op eq '='? 'OR': 'AND';
    foreach my $id ( sort @bookmarks ) {
        $sb->_SQLLimit(
            ALIAS    => $tickets_alias,
            FIELD    => 'id',
            OPERATOR => $op,
            VALUE    => $id,
            $first? (@rest): ( ENTRYAGGREGATOR => $ea )
        );
        $first = 0 if $first;
    }
    $sb->_CloseParen;
}

=head2 _EnumLimit

Handle Fields which are limited to certain values, and potentially
need to be looked up from another class.

This subroutine actually handles two different kinds of fields.  For
some the user is responsible for limiting the values.  (i.e. Status,
Type).

For others, the value specified by the user will be looked by via
specified class.

Meta Data:
  name of class to lookup in (Optional)

=cut

sub _EnumLimit {
    my ( $sb, $field, $op, $value, @rest ) = @_;

    # SQL::Statement changes != to <>.  (Can we remove this now?)
    $op = "!=" if $op eq "<>";

    die "Invalid Operation: $op for $field"
        unless $op eq "="
        or $op     eq "!=";

    my $meta = $FIELD_METADATA{$field};
    if ( defined $meta->[1] && defined $value && $value !~ /^\d+$/ ) {
        my $class = "RT::" . $meta->[1];
        my $o     = $class->new( $sb->CurrentUser );
        $o->Load($value);
        $value = $o->Id || 0;
    } elsif ( $field eq "Type" ) {
        $value = lc $value if $value =~ /^(ticket|approval|reminder)$/i;
    } elsif ($field eq "Status") {
        $value = lc $value;
    }
    $sb->_SQLLimit(
        FIELD    => $field,
        VALUE    => $value,
        OPERATOR => $op,
        @rest,
    );
}

=head2 _IntLimit

Handle fields where the values are limited to integers.  (For example,
Priority, TimeWorked.)

Meta Data:
  None

=cut

sub _IntLimit {
    my ( $sb, $field, $op, $value, @rest ) = @_;

    die "Invalid Operator $op for $field"
        unless $op =~ /^(=|!=|>|<|>=|<=)$/;

    $sb->_SQLLimit(
        FIELD    => $field,
        VALUE    => $value,
        OPERATOR => $op,
        @rest,
    );
}

=head2 _LinkLimit

Handle fields which deal with links between tickets.  (MemberOf, DependsOn)

Meta Data:
  1: Direction (From, To)
  2: Link Type (MemberOf, DependsOn, RefersTo)

=cut

sub _LinkLimit {
    my ( $sb, $field, $op, $value, @rest ) = @_;

    my $meta = $FIELD_METADATA{$field};
    die "Invalid Operator $op for $field" unless $op =~ /^(=|!=|IS|IS NOT)$/io;

    my $is_negative = 0;
    if ( $op eq '!=' || $op =~ /\bNOT\b/i ) {
        $is_negative = 1;
    }
    my $is_null = 0;
    $is_null = 1 if !$value || $value =~ /^null$/io;

    unless ($is_null) {
        $value = RT::URI->new( $sb->CurrentUser )->CanonicalizeURI( $value );
    }

    my $direction = $meta->[1] || '';
    my ($matchfield, $linkfield) = ('', '');
    if ( $direction eq 'To' ) {
        ($matchfield, $linkfield) = ("Target", "Base");
    }
    elsif ( $direction eq 'From' ) {
        ($matchfield, $linkfield) = ("Base", "Target");
    }
    elsif ( $direction ) {
        die "Invalid link direction '$direction' for $field\n";
    } else {
        $sb->_OpenParen;
        $sb->_LinkLimit( 'LinkedTo', $op, $value, @rest );
        $sb->_LinkLimit(
            'LinkedFrom', $op, $value, @rest,
            ENTRYAGGREGATOR => (($is_negative && $is_null) || (!$is_null && !$is_negative))? 'OR': 'AND',
        );
        $sb->_CloseParen;
        return;
    }

    my $is_local = 1;
    if ( $is_null ) {
        $op = ($op =~ /^(=|IS)$/i)? 'IS': 'IS NOT';
    }
    elsif ( $value =~ /\D/ ) {
        $is_local = 0;
    }
    $matchfield = "Local$matchfield" if $is_local;

#For doing a left join to find "unlinked tickets" we want to generate a query that looks like this
#    SELECT main.* FROM Tickets main
#        LEFT JOIN Links Links_1 ON (     (Links_1.Type = 'MemberOf')
#                                      AND(main.id = Links_1.LocalTarget))
#        WHERE Links_1.LocalBase IS NULL;

    if ( $is_null ) {
        my $linkalias = $sb->Join(
            TYPE   => 'LEFT',
            ALIAS1 => 'main',
            FIELD1 => 'id',
            TABLE2 => 'Links',
            FIELD2 => 'Local' . $linkfield
        );
        $sb->SUPER::Limit(
            LEFTJOIN => $linkalias,
            FIELD    => 'Type',
            OPERATOR => '=',
            VALUE    => $meta->[2],
        ) if $meta->[2];
        $sb->_SQLLimit(
            @rest,
            ALIAS      => $linkalias,
            FIELD      => $matchfield,
            OPERATOR   => $op,
            VALUE      => 'NULL',
            QUOTEVALUE => 0,
        );
    }
    else {
        my $linkalias = $sb->Join(
            TYPE   => 'LEFT',
            ALIAS1 => 'main',
            FIELD1 => 'id',
            TABLE2 => 'Links',
            FIELD2 => 'Local' . $linkfield
        );
        $sb->SUPER::Limit(
            LEFTJOIN => $linkalias,
            FIELD    => 'Type',
            OPERATOR => '=',
            VALUE    => $meta->[2],
        ) if $meta->[2];
        $sb->SUPER::Limit(
            LEFTJOIN => $linkalias,
            FIELD    => $matchfield,
            OPERATOR => '=',
            VALUE    => $value,
        );
        $sb->_SQLLimit(
            @rest,
            ALIAS      => $linkalias,
            FIELD      => $matchfield,
            OPERATOR   => $is_negative? 'IS': 'IS NOT',
            VALUE      => 'NULL',
            QUOTEVALUE => 0,
        );
    }
}

=head2 _DateLimit

Handle date fields.  (Created, LastTold..)

Meta Data:
  1: type of link.  (Probably not necessary.)

=cut

sub _DateLimit {
    my ( $sb, $field, $op, $value, @rest ) = @_;

    die "Invalid Date Op: $op"
        unless $op =~ /^(=|>|<|>=|<=)$/;

    my $meta = $FIELD_METADATA{$field};
    die "Incorrect Meta Data for $field"
        unless ( defined $meta->[1] );

    my $date = RT::Date->new( $sb->CurrentUser );
    $date->Set( Format => 'unknown', Value => $value );

    if ( $op eq "=" ) {

        # if we're specifying =, that means we want everything on a
        # particular single day.  in the database, we need to check for >
        # and < the edges of that day.

        $date->SetToMidnight( Timezone => 'server' );
        my $daystart = $date->ISO;
        $date->AddDay;
        my $dayend = $date->ISO;

        $sb->_OpenParen;

        $sb->_SQLLimit(
            FIELD    => $meta->[1],
            OPERATOR => ">=",
            VALUE    => $daystart,
            @rest,
        );

        $sb->_SQLLimit(
            FIELD    => $meta->[1],
            OPERATOR => "<",
            VALUE    => $dayend,
            @rest,
            ENTRYAGGREGATOR => 'AND',
        );

        $sb->_CloseParen;

    }
    else {
        $sb->_SQLLimit(
            FIELD    => $meta->[1],
            OPERATOR => $op,
            VALUE    => $date->ISO,
            @rest,
        );
    }
}

=head2 _StringLimit

Handle simple fields which are just strings.  (Subject,Type)

Meta Data:
  None

=cut

sub _StringLimit {
    my ( $sb, $field, $op, $value, @rest ) = @_;

    # FIXME:
    # Valid Operators:
    #  =, !=, LIKE, NOT LIKE
    if ( RT->Config->Get('DatabaseType') eq 'Oracle'
        && (!defined $value || !length $value)
        && lc($op) ne 'is' && lc($op) ne 'is not'
    ) {
        if ($op eq '!=' || $op =~ /^NOT\s/i) {
            $op = 'IS NOT';
        } else {
            $op = 'IS';
        }
        $value = 'NULL';
    }

    $sb->_SQLLimit(
        FIELD         => $field,
        OPERATOR      => $op,
        VALUE         => $value,
        CASESENSITIVE => 0,
        @rest,
    );
}

=head2 _TransDateLimit

Handle fields limiting based on Transaction Date.

The inpupt value must be in a format parseable by Time::ParseDate

Meta Data:
  None

=cut

# This routine should really be factored into translimit.
sub _TransDateLimit {
    my ( $sb, $field, $op, $value, @rest ) = @_;

    # See the comments for TransLimit, they apply here too

    my $txn_alias = $sb->JoinTransactions;

    my $date = RT::Date->new( $sb->CurrentUser );
    $date->Set( Format => 'unknown', Value => $value );

    $sb->_OpenParen;
    if ( $op eq "=" ) {

        # if we're specifying =, that means we want everything on a
        # particular single day.  in the database, we need to check for >
        # and < the edges of that day.

        $date->SetToMidnight( Timezone => 'server' );
        my $daystart = $date->ISO;
        $date->AddDay;
        my $dayend = $date->ISO;

        $sb->_SQLLimit(
            ALIAS         => $txn_alias,
            FIELD         => 'Created',
            OPERATOR      => ">=",
            VALUE         => $daystart,
            @rest
        );
        $sb->_SQLLimit(
            ALIAS         => $txn_alias,
            FIELD         => 'Created',
            OPERATOR      => "<=",
            VALUE         => $dayend,
            @rest,
            ENTRYAGGREGATOR => 'AND',
        );

    }

    # not searching for a single day
    else {

        #Search for the right field
        $sb->_SQLLimit(
            ALIAS         => $txn_alias,
            FIELD         => 'Created',
            OPERATOR      => $op,
            VALUE         => $date->ISO,
            @rest
        );
    }

    $sb->_CloseParen;
}

=head2 _TransLimit

Limit based on the ContentType or the Filename of a transaction.

=cut

sub _TransLimit {
    my ( $self, $field, $op, $value, %rest ) = @_;

    my $txn_alias = $self->JoinTransactions;
    unless ( defined $self->{_sql_trattachalias} ) {
        $self->{_sql_trattachalias} = $self->_SQLJoin(
            TYPE   => 'LEFT', # not all txns have an attachment
            ALIAS1 => $txn_alias,
            FIELD1 => 'id',
            TABLE2 => 'Attachments',
            FIELD2 => 'TransactionId',
        );
    }

    $self->_SQLLimit(
        %rest,
        ALIAS         => $self->{_sql_trattachalias},
        FIELD         => $field,
        OPERATOR      => $op,
        VALUE         => $value,
        CASESENSITIVE => 0,
    );
}

=head2 _TransContentLimit

Limit based on the Content of a transaction.

=cut

sub _TransContentLimit {

    # Content search

    # If only this was this simple.  We've got to do something
    # complicated here:

    #Basically, we want to make sure that the limits apply to
    #the same attachment, rather than just another attachment
    #for the same ticket, no matter how many clauses we lump
    #on. We put them in TicketAliases so that they get nuked
    #when we redo the join.

    # In the SQL, we might have
    #       (( Content = foo ) or ( Content = bar AND Content = baz ))
    # The AND group should share the same Alias.

    # Actually, maybe it doesn't matter.  We use the same alias and it
    # works itself out? (er.. different.)

    # Steal more from _ProcessRestrictions

    # FIXME: Maybe look at the previous FooLimit call, and if it was a
    # TransLimit and EntryAggregator == AND, reuse the Aliases?

    # Or better - store the aliases on a per subclause basis - since
    # those are going to be the things we want to relate to each other,
    # anyway.

    # maybe we should not allow certain kinds of aggregation of these
    # clauses and do a psuedo regex instead? - the problem is getting
    # them all into the same subclause when you have (A op B op C) - the
    # way they get parsed in the tree they're in different subclauses.

    my ( $self, $field, $op, $value, %rest ) = @_;
    $field = 'Content' if $field =~ /\W/;

    my $config = RT->Config->Get('FullTextSearch') || {};
    unless ( $config->{'Enable'} ) {
        $self->_SQLLimit( %rest, FIELD => 'id', VALUE => 0 );
        return;
    }

    my $txn_alias = $self->JoinTransactions;
    unless ( defined $self->{_sql_trattachalias} ) {
        $self->{_sql_trattachalias} = $self->_SQLJoin(
            TYPE   => 'LEFT', # not all txns have an attachment
            ALIAS1 => $txn_alias,
            FIELD1 => 'id',
            TABLE2 => 'Attachments',
            FIELD2 => 'TransactionId',
        );
    }

    $self->_OpenParen;
    if ( $config->{'Indexed'} ) {
        my $db_type = RT->Config->Get('DatabaseType');

        my $alias;
        if ( $config->{'Table'} and $config->{'Table'} ne "Attachments") {
            $alias = $self->{'_sql_aliases'}{'full_text'} ||= $self->_SQLJoin(
                TYPE   => 'LEFT',
                ALIAS1 => $self->{'_sql_trattachalias'},
                FIELD1 => 'id',
                TABLE2 => $config->{'Table'},
                FIELD2 => 'id',
            );
        } else {
            $alias = $self->{'_sql_trattachalias'};
        }

        #XXX: handle negative searches
        my $index = $config->{'Column'};
        if ( $db_type eq 'Oracle' ) {
            my $dbh = $RT::Handle->dbh;
            my $alias = $self->{_sql_trattachalias};
            $self->_SQLLimit(
                %rest,
                FUNCTION      => "CONTAINS( $alias.$field, ".$dbh->quote($value) .")",
                OPERATOR      => '>',
                VALUE         => 0,
                QUOTEVALUE    => 0,
                CASESENSITIVE => 1,
            );
            # this is required to trick DBIx::SB's LEFT JOINS optimizer
            # into deciding that join is redundant as it is
            $self->_SQLLimit(
                ENTRYAGGREGATOR => 'AND',
                ALIAS           => $self->{_sql_trattachalias},
                FIELD           => 'Content',
                OPERATOR        => 'IS NOT',
                VALUE           => 'NULL',
            );
        }
        elsif ( $db_type eq 'Pg' ) {
            my $dbh = $RT::Handle->dbh;
            $self->_SQLLimit(
                %rest,
                ALIAS       => $alias,
                FIELD       => $index,
                OPERATOR    => '@@',
                VALUE       => 'plainto_tsquery('. $dbh->quote($value) .')',
                QUOTEVALUE  => 0,
            );
        }
        elsif ( $db_type eq 'mysql' ) {
            # XXX: We could theoretically skip the join to Attachments,
            # and have Sphinx simply index and group by the TicketId,
            # and join Ticket.id to that attribute, which would be much
            # more efficient -- however, this is only a possibility if
            # there are no other transaction limits.

            # This is a special character.  Note that \ does not escape
            # itself (in Sphinx 2.1.0, at least), so 'foo\;bar' becoming
            # 'foo\\;bar' is not a vulnerability, and is still parsed as
            # "foo, \, ;, then bar".  Happily, the default mode is
            # "all", meaning that boolean operators are not special.
            $value =~ s/;/\\;/g;

            my $max = $config->{'MaxMatches'};
            $self->_SQLLimit(
                %rest,
                ALIAS       => $alias,
                FIELD       => 'query',
                OPERATOR    => '=',
                VALUE       => "$value;limit=$max;maxmatches=$max",
            );
        }
    } else {
        $self->_SQLLimit(
            %rest,
            ALIAS         => $self->{_sql_trattachalias},
            FIELD         => $field,
            OPERATOR      => $op,
            VALUE         => $value,
            CASESENSITIVE => 0,
        );
    }
    if ( RT->Config->Get('DontSearchFileAttachments') ) {
        $self->_SQLLimit(
            ENTRYAGGREGATOR => 'AND',
            ALIAS           => $self->{_sql_trattachalias},
            FIELD           => 'Filename',
            OPERATOR        => 'IS',
            VALUE           => 'NULL',
        );
    }
    $self->_CloseParen;
}

=head2 _WatcherLimit

Handle watcher limits.  (Requestor, CC, etc..)

Meta Data:
  1: Field to query on



=cut

sub _WatcherLimit {
    my $self  = shift;
    my $field = shift;
    my $op    = shift;
    my $value = shift;
    my %rest  = (@_);

    my $meta = $FIELD_METADATA{ $field };
    my $type = $meta->[1] || '';
    my $class = $meta->[2] || 'Ticket';

    # Bail if the subfield is not allowed
    if (    $rest{SUBKEY}
        and not grep { $_ eq $rest{SUBKEY} } @{$SEARCHABLE_SUBFIELDS{'User'}})
    {
        die "Invalid watcher subfield: '$rest{SUBKEY}'";
    }

    # if it's equality op and search by Email or Name then we can preload user
    # we do it to help some DBs better estimate number of rows and get better plans
    if ( $op =~ /^!?=$/ && (!$rest{'SUBKEY'} || $rest{'SUBKEY'} eq 'Name' || $rest{'SUBKEY'} eq 'EmailAddress') ) {
        my $o = RT::User->new( $self->CurrentUser );
        my $method =
            !$rest{'SUBKEY'}
            ? $field eq 'Owner'? 'Load' : 'LoadByEmail'
            : $rest{'SUBKEY'} eq 'EmailAddress' ? 'LoadByEmail': 'Load';
        $o->$method( $value );
        $rest{'SUBKEY'} = 'id';
        $value = $o->id || 0;
    }

    # Owner was ENUM field, so "Owner = 'xxx'" allowed user to
    # search by id and Name at the same time, this is workaround
    # to preserve backward compatibility
    if ( $field eq 'Owner' ) {
        if ( ($rest{'SUBKEY'}||'') eq 'id' ) {
            $self->_SQLLimit(
                FIELD    => 'Owner',
                OPERATOR => $op,
                VALUE    => $value,
                %rest,
            );
            return;
        }
    }
    $rest{SUBKEY} ||= 'EmailAddress';

    my ($groups, $group_members, $users);
    if ( $rest{'BUNDLE'} ) {
        ($groups, $group_members, $users) = @{ $rest{'BUNDLE'} };
    } else {
        $groups = $self->_RoleGroupsJoin( Type => $type, Class => $class, New => !$type );
    }

    $self->_OpenParen;
    if ( $op =~ /^IS(?: NOT)?$/i ) {
        # is [not] empty case

        $group_members ||= $self->_GroupMembersJoin( GroupsAlias => $groups );
        # to avoid joining the table Users into the query, we just join GM
        # and make sure we don't match records where group is member of itself
        $self->SUPER::Limit(
            LEFTJOIN   => $group_members,
            FIELD      => 'GroupId',
            OPERATOR   => '!=',
            VALUE      => "$group_members.MemberId",
            QUOTEVALUE => 0,
        );
        $self->_SQLLimit(
            ALIAS         => $group_members,
            FIELD         => 'GroupId',
            OPERATOR      => $op,
            VALUE         => $value,
            %rest,
        );
    }
    elsif ( $op =~ /^!=$|^NOT\s+/i ) {
        # negative condition case

        # reverse op
        $op =~ s/!|NOT\s+//i;

        # XXX: we have no way to build correct "Watcher.X != 'Y'" when condition
        # "X = 'Y'" matches more then one user so we try to fetch two records and
        # do the right thing when there is only one exist and semi-working solution
        # otherwise.
        my $users_obj = RT::Users->new( $self->CurrentUser );
        $users_obj->Limit(
            FIELD         => $rest{SUBKEY},
            OPERATOR      => $op,
            VALUE         => $value,
        );
        $users_obj->OrderBy;
        $users_obj->RowsPerPage(2);
        my @users = @{ $users_obj->ItemsArrayRef };

        $group_members ||= $self->_GroupMembersJoin( GroupsAlias => $groups );
        if ( @users <= 1 ) {
            my $uid = 0;
            $uid = $users[0]->id if @users;
            $self->SUPER::Limit(
                LEFTJOIN      => $group_members,
                ALIAS         => $group_members,
                FIELD         => 'MemberId',
                VALUE         => $uid,
            );
            $self->_SQLLimit(
                %rest,
                ALIAS           => $group_members,
                FIELD           => 'id',
                OPERATOR        => 'IS',
                VALUE           => 'NULL',
            );
        } else {
            $self->SUPER::Limit(
                LEFTJOIN   => $group_members,
                FIELD      => 'GroupId',
                OPERATOR   => '!=',
                VALUE      => "$group_members.MemberId",
                QUOTEVALUE => 0,
            );
            $users ||= $self->Join(
                TYPE            => 'LEFT',
                ALIAS1          => $group_members,
                FIELD1          => 'MemberId',
                TABLE2          => 'Users',
                FIELD2          => 'id',
            );
            $self->SUPER::Limit(
                LEFTJOIN      => $users,
                ALIAS         => $users,
                FIELD         => $rest{SUBKEY},
                OPERATOR      => $op,
                VALUE         => $value,
                CASESENSITIVE => 0,
            );
            $self->_SQLLimit(
                %rest,
                ALIAS         => $users,
                FIELD         => 'id',
                OPERATOR      => 'IS',
                VALUE         => 'NULL',
            );
        }
    } else {
        # positive condition case

        $group_members ||= $self->_GroupMembersJoin(
            GroupsAlias => $groups, New => 1, Left => 0
        );
        $users ||= $self->Join(
            TYPE            => 'LEFT',
            ALIAS1          => $group_members,
            FIELD1          => 'MemberId',
            TABLE2          => 'Users',
            FIELD2          => 'id',
        );
        $self->_SQLLimit(
            %rest,
            ALIAS           => $users,
            FIELD           => $rest{'SUBKEY'},
            VALUE           => $value,
            OPERATOR        => $op,
            CASESENSITIVE   => 0,
        );
    }
    $self->_CloseParen;
    return ($groups, $group_members, $users);
}

sub _RoleGroupsJoin {
    my $self = shift;
    my %args = (New => 0, Class => 'Ticket', Type => '', @_);
    return $self->{'_sql_role_group_aliases'}{ $args{'Class'} .'-'. $args{'Type'} }
        if $self->{'_sql_role_group_aliases'}{ $args{'Class'} .'-'. $args{'Type'} }
           && !$args{'New'};

    # we always have watcher groups for ticket, so we use INNER join
    my $groups = $self->Join(
        ALIAS1          => 'main',
        FIELD1          => $args{'Class'} eq 'Queue'? 'Queue': 'id',
        TABLE2          => 'Groups',
        FIELD2          => 'Instance',
        ENTRYAGGREGATOR => 'AND',
    );
    $self->SUPER::Limit(
        LEFTJOIN        => $groups,
        ALIAS           => $groups,
        FIELD           => 'Domain',
        VALUE           => 'RT::'. $args{'Class'} .'-Role',
    );
    $self->SUPER::Limit(
        LEFTJOIN        => $groups,
        ALIAS           => $groups,
        FIELD           => 'Type',
        VALUE           => $args{'Type'},
    ) if $args{'Type'};

    $self->{'_sql_role_group_aliases'}{ $args{'Class'} .'-'. $args{'Type'} } = $groups
        unless $args{'New'};

    return $groups;
}

sub _GroupMembersJoin {
    my $self = shift;
    my %args = (New => 1, GroupsAlias => undef, Left => 1, @_);

    return $self->{'_sql_group_members_aliases'}{ $args{'GroupsAlias'} }
        if $self->{'_sql_group_members_aliases'}{ $args{'GroupsAlias'} }
            && !$args{'New'};

    my $alias = $self->Join(
        $args{'Left'} ? (TYPE            => 'LEFT') : (),
        ALIAS1          => $args{'GroupsAlias'},
        FIELD1          => 'id',
        TABLE2          => 'CachedGroupMembers',
        FIELD2          => 'GroupId',
        ENTRYAGGREGATOR => 'AND',
    );
    $self->SUPER::Limit(
        $args{'Left'} ? (LEFTJOIN => $alias) : (),
        ALIAS => $alias,
        FIELD => 'Disabled',
        VALUE => 0,
    );

    $self->{'_sql_group_members_aliases'}{ $args{'GroupsAlias'} } = $alias
        unless $args{'New'};

    return $alias;
}

=head2 _WatcherJoin

Helper function which provides joins to a watchers table both for limits
and for ordering.

=cut

sub _WatcherJoin {
    my $self = shift;
    my $type = shift || '';


    my $groups = $self->_RoleGroupsJoin( Type => $type );
    my $group_members = $self->_GroupMembersJoin( GroupsAlias => $groups );
    # XXX: work around, we must hide groups that
    # are members of the role group we search in,
    # otherwise them result in wrong NULLs in Users
    # table and break ordering. Now, we know that
    # RT doesn't allow to add groups as members of the
    # ticket roles, so we just hide entries in CGM table
    # with MemberId == GroupId from results
    $self->SUPER::Limit(
        LEFTJOIN   => $group_members,
        FIELD      => 'GroupId',
        OPERATOR   => '!=',
        VALUE      => "$group_members.MemberId",
        QUOTEVALUE => 0,
    );
    my $users = $self->Join(
        TYPE            => 'LEFT',
        ALIAS1          => $group_members,
        FIELD1          => 'MemberId',
        TABLE2          => 'Users',
        FIELD2          => 'id',
    );
    return ($groups, $group_members, $users);
}

=head2 _WatcherMembershipLimit

Handle watcher membership limits, i.e. whether the watcher belongs to a
specific group or not.

Meta Data:
  1: Field to query on

SELECT DISTINCT main.*
FROM
    Tickets main,
    Groups Groups_1,
    CachedGroupMembers CachedGroupMembers_2,
    Users Users_3
WHERE (
    (main.EffectiveId = main.id)
) AND (
    (main.Status != 'deleted')
) AND (
    (main.Type = 'ticket')
) AND (
    (
	(Users_3.EmailAddress = '22')
	    AND
	(Groups_1.Domain = 'RT::Ticket-Role')
	    AND
	(Groups_1.Type = 'RequestorGroup')
    )
) AND
    Groups_1.Instance = main.id
AND
    Groups_1.id = CachedGroupMembers_2.GroupId
AND
    CachedGroupMembers_2.MemberId = Users_3.id
ORDER BY main.id ASC
LIMIT 25

=cut

sub _WatcherMembershipLimit {
    my ( $self, $field, $op, $value, @rest ) = @_;
    my %rest = @rest;

    $self->_OpenParen;

    my $groups       = $self->NewAlias('Groups');
    my $groupmembers = $self->NewAlias('CachedGroupMembers');
    my $users        = $self->NewAlias('Users');
    my $memberships  = $self->NewAlias('CachedGroupMembers');

    if ( ref $field ) {    # gross hack
        my @bundle = @$field;
        $self->_OpenParen;
        for my $chunk (@bundle) {
            ( $field, $op, $value, @rest ) = @$chunk;
            $self->_SQLLimit(
                ALIAS    => $memberships,
                FIELD    => 'GroupId',
                VALUE    => $value,
                OPERATOR => $op,
                @rest,
            );
        }
        $self->_CloseParen;
    }
    else {
        $self->_SQLLimit(
            ALIAS    => $memberships,
            FIELD    => 'GroupId',
            VALUE    => $value,
            OPERATOR => $op,
            @rest,
        );
    }

    # Tie to groups for tickets we care about
    $self->_SQLLimit(
        ALIAS           => $groups,
        FIELD           => 'Domain',
        VALUE           => 'RT::Ticket-Role',
        ENTRYAGGREGATOR => 'AND'
    );

    $self->Join(
        ALIAS1 => $groups,
        FIELD1 => 'Instance',
        ALIAS2 => 'main',
        FIELD2 => 'id'
    );

    # }}}

    # If we care about which sort of watcher
    my $meta = $FIELD_METADATA{$field};
    my $type = ( defined $meta->[1] ? $meta->[1] : undef );

    if ($type) {
        $self->_SQLLimit(
            ALIAS           => $groups,
            FIELD           => 'Type',
            VALUE           => $type,
            ENTRYAGGREGATOR => 'AND'
        );
    }

    $self->Join(
        ALIAS1 => $groups,
        FIELD1 => 'id',
        ALIAS2 => $groupmembers,
        FIELD2 => 'GroupId'
    );

    $self->Join(
        ALIAS1 => $groupmembers,
        FIELD1 => 'MemberId',
        ALIAS2 => $users,
        FIELD2 => 'id'
    );

    $self->Limit(
        ALIAS => $groupmembers,
        FIELD => 'Disabled',
        VALUE => 0,
    );

    $self->Join(
        ALIAS1 => $memberships,
        FIELD1 => 'MemberId',
        ALIAS2 => $users,
        FIELD2 => 'id'
    );

    $self->Limit(
        ALIAS => $memberships,
        FIELD => 'Disabled',
        VALUE => 0,
    );


    $self->_CloseParen;

}

=head2 _CustomFieldDecipher

Try and turn a CF descriptor into (cfid, cfname) object pair.

Takes an optional second parameter of the CF LookupType, defaults to Ticket CFs.

=cut

sub _CustomFieldDecipher {
    my ($self, $string, $lookuptype) = @_;
    $lookuptype ||= $self->_SingularClass->CustomFieldLookupType;

<<<<<<< HEAD
    my ($queue, $field, $column) = ($string =~ /^(?:(.+?)\.)?\{(.+)\}(?:\.(Content|LargeContent))?$/);
    $field ||= ($string =~ /^\{(.*?)\}$/)[0] || $string;
=======
    my ($object, $field, $column) = ($string =~ /^(?:(.+?)\.)?{(.+)}(?:\.(Content|LargeContent))?$/);
    $field ||= ($string =~ /^{(.*?)}$/)[0] || $string;
>>>>>>> 228451ce

    my ($cf, $applied_to);

    if ( $object ) {
        my $record_class = RT::CustomField->RecordClassFromLookupType($lookuptype);
        $applied_to = $record_class->new( $self->CurrentUser );
        $applied_to->Load( $object );

        if ( $applied_to->id ) {
            RT->Logger->debug("Limiting to CFs identified by '$field' applied to $record_class #@{[$applied_to->id]} (loaded via '$object')");
        }
        else {
            RT->Logger->warning("$record_class '$object' doesn't exist, parsed from '$string'");
            $object = 0;
            undef $applied_to;
        }
    }

    if ( $field =~ /\D/ ) {
        $object ||= '';
        my $cfs = RT::CustomFields->new( $self->CurrentUser );
        $cfs->Limit( FIELD => 'Name', VALUE => $field, ($applied_to ? (CASESENSITIVE => 0) : ()) );
        $cfs->LimitToLookupType($lookuptype);

        if ($applied_to) {
            $cfs->SetContextObject($applied_to);
            $cfs->LimitToObjectId($applied_to->id);
        }

        # if there is more then one field the current user can
        # see with the same name then we shouldn't return cf object
        # as we don't know which one to use
        $cf = $cfs->First;
        if ( $cf ) {
            $cf = undef if $cfs->Next;
        }
    }
    else {
        $cf = RT::CustomField->new( $self->CurrentUser );
        $cf->Load( $field );
        $cf->SetContextObject($applied_to)
            if $cf->id and $applied_to;
    }

    return ($object, $field, $cf, $column);
}

=head2 _CustomFieldJoin

Factor out the Join of custom fields so we can use it for sorting too

=cut

our %JOIN_ALIAS_FOR_LOOKUP_TYPE = (
    RT::Ticket->CustomFieldLookupType      => sub { "main" },
);

sub _CustomFieldJoin {
    my ($self, $cfkey, $cfid, $field, $type) = @_;
    $type ||= RT::Ticket->CustomFieldLookupType;

    # Perform one Join per CustomField
    if ( $self->{_sql_object_cfv_alias}{$cfkey} ||
         $self->{_sql_cf_alias}{$cfkey} )
    {
        return ( $self->{_sql_object_cfv_alias}{$cfkey},
                 $self->{_sql_cf_alias}{$cfkey} );
    }

    my $ObjectAlias = $JOIN_ALIAS_FOR_LOOKUP_TYPE{$type}
        ? $JOIN_ALIAS_FOR_LOOKUP_TYPE{$type}->($self)
        : die "We don't know how to join on $type";

    my ($ObjectCFs, $CFs);
    if ( $cfid ) {
        $ObjectCFs = $self->{_sql_object_cfv_alias}{$cfkey} = $self->Join(
            TYPE   => 'LEFT',
            ALIAS1 => $ObjectAlias,
            FIELD1 => 'id',
            TABLE2 => 'ObjectCustomFieldValues',
            FIELD2 => 'ObjectId',
        );
        $self->SUPER::Limit(
            LEFTJOIN        => $ObjectCFs,
            FIELD           => 'CustomField',
            VALUE           => $cfid,
            ENTRYAGGREGATOR => 'AND'
        );
    }
    else {
        my $ocfalias = $self->Join(
            TYPE       => 'LEFT',
            FIELD1     => 'Queue',
            TABLE2     => 'ObjectCustomFields',
            FIELD2     => 'ObjectId',
        );

        $self->SUPER::Limit(
            LEFTJOIN        => $ocfalias,
            ENTRYAGGREGATOR => 'OR',
            FIELD           => 'ObjectId',
            VALUE           => '0',
        );

        $CFs = $self->{_sql_cf_alias}{$cfkey} = $self->Join(
            TYPE       => 'LEFT',
            ALIAS1     => $ocfalias,
            FIELD1     => 'CustomField',
            TABLE2     => 'CustomFields',
            FIELD2     => 'id',
        );
        $self->SUPER::Limit(
            LEFTJOIN        => $CFs,
            ENTRYAGGREGATOR => 'AND',
            FIELD           => 'LookupType',
            VALUE           => $type,
        );
        $self->SUPER::Limit(
            LEFTJOIN        => $CFs,
            ENTRYAGGREGATOR => 'AND',
            FIELD           => 'Name',
            VALUE           => $field,
        );

        $ObjectCFs = $self->{_sql_object_cfv_alias}{$cfkey} = $self->Join(
            TYPE   => 'LEFT',
            ALIAS1 => $CFs,
            FIELD1 => 'id',
            TABLE2 => 'ObjectCustomFieldValues',
            FIELD2 => 'CustomField',
        );
        $self->SUPER::Limit(
            LEFTJOIN        => $ObjectCFs,
            FIELD           => 'ObjectId',
            VALUE           => "$ObjectAlias.id",
            QUOTEVALUE      => 0,
            ENTRYAGGREGATOR => 'AND',
        );
    }

    $self->SUPER::Limit(
        LEFTJOIN        => $ObjectCFs,
        FIELD           => 'ObjectType',
        VALUE           => RT::CustomField->ObjectTypeFromLookupType($type),
        ENTRYAGGREGATOR => 'AND'
    );
    $self->SUPER::Limit(
        LEFTJOIN        => $ObjectCFs,
        FIELD           => 'Disabled',
        OPERATOR        => '=',
        VALUE           => '0',
        ENTRYAGGREGATOR => 'AND'
    );

    return ($ObjectCFs, $CFs);
}

=head2 _CustomFieldLimit

Limit based on CustomFields

Meta Data:
  none

=cut

use Regexp::Common qw(RE_net_IPv4);
use Regexp::Common::net::CIDR;


sub _CustomFieldLimit {
    my ( $self, $_field, $op, $value, %rest ) = @_;

    my $meta  = $FIELD_METADATA{ $_field };
    my $class = $meta->[1] || 'Ticket';
    my $type  = "RT::$class"->CustomFieldLookupType;

    my $field = $rest{'SUBKEY'} || die "No field specified";

    # For our sanity, we can only limit on one queue at a time

    my ($object, $cfid, $cf, $column);
    ($object, $field, $cf, $column) = $self->_CustomFieldDecipher( $field, $type );
    $cfid = $cf ? $cf->id  : 0 ;

# If we're trying to find custom fields that don't match something, we
# want tickets where the custom field has no value at all.  Note that
# we explicitly don't include the "IS NULL" case, since we would
# otherwise end up with a redundant clause.

    my ($negative_op, $null_op, $inv_op, $range_op)
        = $self->ClassifySQLOperation( $op );

    my $fix_op = sub {
        return @_ unless RT->Config->Get('DatabaseType') eq 'Oracle';

        my %args = @_;
        return %args unless $args{'FIELD'} eq 'LargeContent';
        
        my $op = $args{'OPERATOR'};
        if ( $op eq '=' ) {
            $args{'OPERATOR'} = 'MATCHES';
        }
        elsif ( $op eq '!=' ) {
            $args{'OPERATOR'} = 'NOT MATCHES';
        }
        elsif ( $op =~ /^[<>]=?$/ ) {
            $args{'FUNCTION'} = "TO_CHAR( $args{'ALIAS'}.LargeContent )";
        }
        return %args;
    };

    if ( $cf && $cf->Type eq 'IPAddress' ) {
        my $parsed = RT::ObjectCustomFieldValue->ParseIP($value);
        if ($parsed) {
            $value = $parsed;
        }
        else {
            $RT::Logger->warn("$value is not a valid IPAddress");
        }
    }

    if ( $cf && $cf->Type eq 'IPAddressRange' ) {

        if ( $value =~ /^\s*$RE{net}{CIDR}{IPv4}{-keep}\s*$/o ) {

            # convert incomplete 192.168/24 to 192.168.0.0/24 format
            $value =
              join( '.', map $_ || 0, ( split /\./, $1 )[ 0 .. 3 ] ) . "/$2"
              || $value;
        }

        my ( $start_ip, $end_ip ) =
          RT::ObjectCustomFieldValue->ParseIPRange($value);
        if ( $start_ip && $end_ip ) {
            if ( $op =~ /^([<>])=?$/ ) {
                my $is_less = $1 eq '<' ? 1 : 0;
                if ( $is_less ) {
                    $value = $start_ip;
                }
                else {
                    $value = $end_ip;
                }
            }
            else {
                $value = join '-', $start_ip, $end_ip;
            }
        }
        else {
            $RT::Logger->warn("$value is not a valid IPAddressRange");
        }
    }

    if ( $cf && $cf->Type =~ /^Date(?:Time)?$/ ) {
        my $date = RT::Date->new( $self->CurrentUser );
        $date->Set( Format => 'unknown', Value => $value );
        if ( $date->Unix ) {

            if (
                   $cf->Type eq 'Date'
                || $value =~ /^\s*(?:today|tomorrow|yesterday)\s*$/i
                || (   $value !~ /midnight|\d+:\d+:\d+/i
                    && $date->Time( Timezone => 'user' ) eq '00:00:00' )
              )
            {
                $value = $date->Date( Timezone => 'user' );
            }
            else {
                $value = $date->DateTime;
            }
        }
        else {
            $RT::Logger->warn("$value is not a valid date string");
        }
    }

    my $single_value = !$cf || !$cfid || $cf->SingleValue;

    my $cfkey = $cfid ? $cfid : "$type-$object.$field";

    if ( $null_op && !$column ) {
        # IS[ NOT] NULL without column is the same as has[ no] any CF value,
        # we can reuse our default joins for this operation
        # with column specified we have different situation
        my ($ObjectCFs, $CFs) = $self->_CustomFieldJoin( $cfkey, $cfid, $field, $type );
        $self->_OpenParen;
        $self->_SQLLimit(
            ALIAS    => $ObjectCFs,
            FIELD    => 'id',
            OPERATOR => $op,
            VALUE    => $value,
            %rest
        );
        $self->_SQLLimit(
            ALIAS      => $CFs,
            FIELD      => 'Name',
            OPERATOR   => 'IS NOT',
            VALUE      => 'NULL',
            QUOTEVALUE => 0,
            ENTRYAGGREGATOR => 'AND',
        ) if $CFs;
        $self->_CloseParen;
    }
    elsif ( $op !~ /^[<>]=?$/ && (  $cf && $cf->Type eq 'IPAddressRange')) {
    
        my ($start_ip, $end_ip) = split /-/, $value;
        
        $self->_OpenParen;
        if ( $op !~ /NOT|!=|<>/i ) { # positive equation
            $self->_CustomFieldLimit(
                $_field, '<=', $end_ip, %rest,
                SUBKEY => $rest{'SUBKEY'}. '.Content',
            );
            $self->_CustomFieldLimit(
                $_field, '>=', $start_ip, %rest,
                SUBKEY          => $rest{'SUBKEY'}. '.LargeContent',
                ENTRYAGGREGATOR => 'AND',
            ); 
            # as well limit borders so DB optimizers can use better
            # estimations and scan less rows
# have to disable this tweak because of ipv6
#            $self->_CustomFieldLimit(
#                $_field, '>=', '000.000.000.000', %rest,
#                SUBKEY          => $rest{'SUBKEY'}. '.Content',
#                ENTRYAGGREGATOR => 'AND',
#            );
#            $self->_CustomFieldLimit(
#                $_field, '<=', '255.255.255.255', %rest,
#                SUBKEY          => $rest{'SUBKEY'}. '.LargeContent',
#                ENTRYAGGREGATOR => 'AND',
#            );  
        }       
        else { # negative equation
            $self->_CustomFieldLimit($_field, '>', $end_ip, %rest);
            $self->_CustomFieldLimit(
                $_field, '<', $start_ip, %rest,
                SUBKEY          => $rest{'SUBKEY'}. '.LargeContent',
                ENTRYAGGREGATOR => 'OR',
            );  
            # TODO: as well limit borders so DB optimizers can use better
            # estimations and scan less rows, but it's harder to do
            # as we have OR aggregator
        }
        $self->_CloseParen;
    } 
    elsif ( !$negative_op || $single_value ) {
        $cfkey .= '.'. $self->{'_sql_multiple_cfs_index'}++ if !$single_value && !$range_op;
        my ($ObjectCFs, $CFs) = $self->_CustomFieldJoin( $cfkey, $cfid, $field, $type );

        $self->_OpenParen;

        $self->_OpenParen;

        $self->_OpenParen;
        # if column is defined then deal only with it
        # otherwise search in Content and in LargeContent
        if ( $column ) {
            $self->_SQLLimit( $fix_op->(
                ALIAS      => $ObjectCFs,
                FIELD      => $column,
                OPERATOR   => $op,
                VALUE      => $value,
                CASESENSITIVE => 0,
                %rest
            ) );
            $self->_CloseParen;
            $self->_CloseParen;
            $self->_CloseParen;
        }
        else {
            # need special treatment for Date
            if ( $cf and $cf->Type eq 'DateTime' and $op eq '=' && $value !~ /:/ ) {
                # no time specified, that means we want everything on a
                # particular day.  in the database, we need to check for >
                # and < the edges of that day.
                    my $date = RT::Date->new( $self->CurrentUser );
                    $date->Set( Format => 'unknown', Value => $value );
                    my $daystart = $date->ISO;
                    $date->AddDay;
                    my $dayend = $date->ISO;

                    $self->_OpenParen;

                    $self->_SQLLimit(
                        ALIAS    => $ObjectCFs,
                        FIELD    => 'Content',
                        OPERATOR => ">=",
                        VALUE    => $daystart,
                        %rest,
                    );

                    $self->_SQLLimit(
                        ALIAS    => $ObjectCFs,
                        FIELD    => 'Content',
                        OPERATOR => "<",
                        VALUE    => $dayend,
                        %rest,
                        ENTRYAGGREGATOR => 'AND',
                    );

                    $self->_CloseParen;
            }
            elsif ( $op eq '=' || $op eq '!=' || $op eq '<>' ) {
                if ( length( Encode::encode_utf8($value) ) < 256 ) {
                    $self->_SQLLimit(
                        ALIAS    => $ObjectCFs,
                        FIELD    => 'Content',
                        OPERATOR => $op,
                        VALUE    => $value,
                        CASESENSITIVE => 0,
                        %rest
                    );
                }
                else {
                    $self->_OpenParen;
                    $self->_SQLLimit(
                        ALIAS           => $ObjectCFs,
                        FIELD           => 'Content',
                        OPERATOR        => '=',
                        VALUE           => '',
                        ENTRYAGGREGATOR => 'OR'
                    );
                    $self->_SQLLimit(
                        ALIAS           => $ObjectCFs,
                        FIELD           => 'Content',
                        OPERATOR        => 'IS',
                        VALUE           => 'NULL',
                        ENTRYAGGREGATOR => 'OR'
                    );
                    $self->_CloseParen;
                    $self->_SQLLimit( $fix_op->(
                        ALIAS           => $ObjectCFs,
                        FIELD           => 'LargeContent',
                        OPERATOR        => $op,
                        VALUE           => $value,
                        ENTRYAGGREGATOR => 'AND',
                        CASESENSITIVE => 0,
                    ) );
                }
            }
            else {
                $self->_SQLLimit(
                    ALIAS    => $ObjectCFs,
                    FIELD    => 'Content',
                    OPERATOR => $op,
                    VALUE    => $value,
                    CASESENSITIVE => 0,
                    %rest
                );

                $self->_OpenParen;
                $self->_OpenParen;
                $self->_SQLLimit(
                    ALIAS           => $ObjectCFs,
                    FIELD           => 'Content',
                    OPERATOR        => '=',
                    VALUE           => '',
                    ENTRYAGGREGATOR => 'OR'
                );
                $self->_SQLLimit(
                    ALIAS           => $ObjectCFs,
                    FIELD           => 'Content',
                    OPERATOR        => 'IS',
                    VALUE           => 'NULL',
                    ENTRYAGGREGATOR => 'OR'
                );
                $self->_CloseParen;
                $self->_SQLLimit( $fix_op->(
                    ALIAS           => $ObjectCFs,
                    FIELD           => 'LargeContent',
                    OPERATOR        => $op,
                    VALUE           => $value,
                    ENTRYAGGREGATOR => 'AND',
                    CASESENSITIVE => 0,
                ) );
                $self->_CloseParen;
            }
            $self->_CloseParen;

            # XXX: if we join via CustomFields table then
            # because of order of left joins we get NULLs in
            # CF table and then get nulls for those records
            # in OCFVs table what result in wrong results
            # as decifer method now tries to load a CF then
            # we fall into this situation only when there
            # are more than one CF with the name in the DB.
            # the same thing applies to order by call.
            # TODO: reorder joins T <- OCFVs <- CFs <- OCFs if
            # we want treat IS NULL as (not applies or has
            # no value)
            $self->_SQLLimit(
                ALIAS           => $CFs,
                FIELD           => 'Name',
                OPERATOR        => 'IS NOT',
                VALUE           => 'NULL',
                QUOTEVALUE      => 0,
                ENTRYAGGREGATOR => 'AND',
            ) if $CFs;
            $self->_CloseParen;

            if ($negative_op) {
                $self->_SQLLimit(
                    ALIAS           => $ObjectCFs,
                    FIELD           => $column || 'Content',
                    OPERATOR        => 'IS',
                    VALUE           => 'NULL',
                    QUOTEVALUE      => 0,
                    ENTRYAGGREGATOR => 'OR',
                );
            }

            $self->_CloseParen;
        }
    }
    else {
        $cfkey .= '.'. $self->{'_sql_multiple_cfs_index'}++;
        my ($ObjectCFs, $CFs) = $self->_CustomFieldJoin( $cfkey, $cfid, $field, $type );

        # reverse operation
        $op =~ s/!|NOT\s+//i;

        # if column is defined then deal only with it
        # otherwise search in Content and in LargeContent
        if ( $column ) {
            $self->SUPER::Limit( $fix_op->(
                LEFTJOIN   => $ObjectCFs,
                ALIAS      => $ObjectCFs,
                FIELD      => $column,
                OPERATOR   => $op,
                VALUE      => $value,
                CASESENSITIVE => 0,
            ) );
        }
        else {
            $self->SUPER::Limit(
                LEFTJOIN   => $ObjectCFs,
                ALIAS      => $ObjectCFs,
                FIELD      => 'Content',
                OPERATOR   => $op,
                VALUE      => $value,
                CASESENSITIVE => 0,
            );
        }
        $self->_SQLLimit(
            %rest,
            ALIAS      => $ObjectCFs,
            FIELD      => 'id',
            OPERATOR   => 'IS',
            VALUE      => 'NULL',
            QUOTEVALUE => 0,
        );
    }
}

sub _HasAttributeLimit {
    my ( $self, $field, $op, $value, %rest ) = @_;

    my $alias = $self->Join(
        TYPE   => 'LEFT',
        ALIAS1 => 'main',
        FIELD1 => 'id',
        TABLE2 => 'Attributes',
        FIELD2 => 'ObjectId',
    );
    $self->SUPER::Limit(
        LEFTJOIN        => $alias,
        FIELD           => 'ObjectType',
        VALUE           => 'RT::Ticket',
        ENTRYAGGREGATOR => 'AND'
    );
    $self->SUPER::Limit(
        LEFTJOIN        => $alias,
        FIELD           => 'Name',
        OPERATOR        => $op,
        VALUE           => $value,
        ENTRYAGGREGATOR => 'AND'
    );
    $self->_SQLLimit(
        %rest,
        ALIAS      => $alias,
        FIELD      => 'id',
        OPERATOR   => $FIELD_METADATA{$field}->[1]? 'IS NOT': 'IS',
        VALUE      => 'NULL',
        QUOTEVALUE => 0,
    );
}


# End Helper Functions

# End of SQL Stuff -------------------------------------------------


=head2 OrderByCols ARRAY

A modified version of the OrderBy method which automatically joins where
C<ALIAS> is set to the name of a watcher type.

=cut

sub OrderByCols {
    my $self = shift;
    my @args = @_;
    my $clause;
    my @res   = ();
    my $order = 0;

    foreach my $row (@args) {
        if ( $row->{ALIAS} ) {
            push @res, $row;
            next;
        }
        if ( $row->{FIELD} !~ /\./ ) {
            my $meta = $self->FIELDS->{ $row->{FIELD} };
            unless ( $meta ) {
                push @res, $row;
                next;
            }

            if ( $meta->[0] eq 'ENUM' && ($meta->[1]||'') eq 'Queue' ) {
                my $alias = $self->Join(
                    TYPE   => 'LEFT',
                    ALIAS1 => 'main',
                    FIELD1 => $row->{'FIELD'},
                    TABLE2 => 'Queues',
                    FIELD2 => 'id',
                );
                push @res, { %$row, ALIAS => $alias, FIELD => "Name" };
            } elsif ( ( $meta->[0] eq 'ENUM' && ($meta->[1]||'') eq 'User' )
                || ( $meta->[0] eq 'WATCHERFIELD' && ($meta->[1]||'') eq 'Owner' )
            ) {
                my $alias = $self->Join(
                    TYPE   => 'LEFT',
                    ALIAS1 => 'main',
                    FIELD1 => $row->{'FIELD'},
                    TABLE2 => 'Users',
                    FIELD2 => 'id',
                );
                push @res, { %$row, ALIAS => $alias, FIELD => "Name" };
            } else {
                push @res, $row;
            }
            next;
        }

        my ( $field, $subkey ) = split /\./, $row->{FIELD}, 2;
        my $meta = $self->FIELDS->{$field};
        if ( defined $meta->[0] && $meta->[0] eq 'WATCHERFIELD' ) {
            # cache alias as we want to use one alias per watcher type for sorting
            my $users = $self->{_sql_u_watchers_alias_for_sort}{ $meta->[1] };
            unless ( $users ) {
                $self->{_sql_u_watchers_alias_for_sort}{ $meta->[1] }
                    = $users = ( $self->_WatcherJoin( $meta->[1] ) )[2];
            }
            push @res, { %$row, ALIAS => $users, FIELD => $subkey };
       } elsif ( defined $meta->[0] && $meta->[0] eq 'CUSTOMFIELD' ) {
           my ($object, $field, $cf_obj, $column) = $self->_CustomFieldDecipher( $subkey );
           my $cfkey = $cf_obj ? $cf_obj->id : "$object.$field";
           $cfkey .= ".ordering" if !$cf_obj || ($cf_obj->MaxValues||0) != 1;
           my ($ObjectCFs, $CFs) = $self->_CustomFieldJoin( $cfkey, ($cf_obj ?$cf_obj->id :0) , $field );
           # this is described in _CustomFieldLimit
           $self->_SQLLimit(
               ALIAS      => $CFs,
               FIELD      => 'Name',
               OPERATOR   => 'IS NOT',
               VALUE      => 'NULL',
               QUOTEVALUE => 1,
               ENTRYAGGREGATOR => 'AND',
           ) if $CFs;
           unless ($cf_obj) {
               # For those cases where we are doing a join against the
               # CF name, and don't have a CFid, use Unique to make sure
               # we don't show duplicate tickets.  NOTE: I'm pretty sure
               # this will stay mixed in for the life of the
               # class/package, and not just for the life of the object.
               # Potential performance issue.
               require DBIx::SearchBuilder::Unique;
               DBIx::SearchBuilder::Unique->import;
           }
           my $CFvs = $self->Join(
               TYPE   => 'LEFT',
               ALIAS1 => $ObjectCFs,
               FIELD1 => 'CustomField',
               TABLE2 => 'CustomFieldValues',
               FIELD2 => 'CustomField',
           );
           $self->SUPER::Limit(
               LEFTJOIN        => $CFvs,
               FIELD           => 'Name',
               QUOTEVALUE      => 0,
               VALUE           => $ObjectCFs . ".Content",
               ENTRYAGGREGATOR => 'AND'
           );

           push @res, { %$row, ALIAS => $CFvs, FIELD => 'SortOrder' };
           push @res, { %$row, ALIAS => $ObjectCFs, FIELD => 'Content' };
       } elsif ( $field eq "Custom" && $subkey eq "Ownership") {
           # PAW logic is "reversed"
           my $order = "ASC";
           if (exists $row->{ORDER} ) {
               my $o = $row->{ORDER};
               delete $row->{ORDER};
               $order = "DESC" if $o =~ /asc/i;
           }

           # Ticket.Owner    1 0 X
           # Unowned Tickets 0 1 X
           # Else            0 0 X

           foreach my $uid ( $self->CurrentUser->Id, RT->Nobody->Id ) {
               if ( RT->Config->Get('DatabaseType') eq 'Oracle' ) {
                   my $f = ($row->{'ALIAS'} || 'main') .'.Owner';
                   push @res, {
                       %$row,
                       FIELD => undef,
                       ALIAS => '',
                       FUNCTION => "CASE WHEN $f=$uid THEN 1 ELSE 0 END",
                       ORDER => $order
                   };
               } else {
                   push @res, {
                       %$row,
                       FIELD => undef,
                       FUNCTION => "Owner=$uid",
                       ORDER => $order
                   };
               }
           }

           push @res, { %$row, FIELD => "Priority", ORDER => $order } ;
       }
       else {
           push @res, $row;
       }
    }
    return $self->SUPER::OrderByCols(@res);
}




=head2 Limit

Takes a paramhash with the fields FIELD, OPERATOR, VALUE and DESCRIPTION
Generally best called from LimitFoo methods

=cut

sub Limit {
    my $self = shift;
    my %args = (
        FIELD       => undef,
        OPERATOR    => '=',
        VALUE       => undef,
        DESCRIPTION => undef,
        @_
    );
    $args{'DESCRIPTION'} = $self->loc(
        "[_1] [_2] [_3]",  $args{'FIELD'},
        $args{'OPERATOR'}, $args{'VALUE'}
        )
        if ( !defined $args{'DESCRIPTION'} );

    my $index = $self->_NextIndex;

# make the TicketRestrictions hash the equivalent of whatever we just passed in;

    %{ $self->{'TicketRestrictions'}{$index} } = %args;

    $self->{'RecalcTicketLimits'} = 1;

# If we're looking at the effective id, we don't want to append the other clause
# which limits us to tickets where id = effective id
    if ( $args{'FIELD'} eq 'EffectiveId'
        && ( !$args{'ALIAS'} || $args{'ALIAS'} eq 'main' ) )
    {
        $self->{'looking_at_effective_id'} = 1;
    }

    if ( $args{'FIELD'} eq 'Type'
        && ( !$args{'ALIAS'} || $args{'ALIAS'} eq 'main' ) )
    {
        $self->{'looking_at_type'} = 1;
    }

    return ($index);
}




=head2 LimitQueue

LimitQueue takes a paramhash with the fields OPERATOR and VALUE.
OPERATOR is one of = or !=. (It defaults to =).
VALUE is a queue id or Name.


=cut

sub LimitQueue {
    my $self = shift;
    my %args = (
        VALUE    => undef,
        OPERATOR => '=',
        @_
    );

    #TODO  VALUE should also take queue objects
    if ( defined $args{'VALUE'} && $args{'VALUE'} !~ /^\d+$/ ) {
        my $queue = RT::Queue->new( $self->CurrentUser );
        $queue->Load( $args{'VALUE'} );
        $args{'VALUE'} = $queue->Id;
    }

    # What if they pass in an Id?  Check for isNum() and convert to
    # string.

    #TODO check for a valid queue here

    $self->Limit(
        FIELD       => 'Queue',
        VALUE       => $args{'VALUE'},
        OPERATOR    => $args{'OPERATOR'},
        DESCRIPTION => join(
            ' ', $self->loc('Queue'), $args{'OPERATOR'}, $args{'VALUE'},
        ),
    );

}



=head2 LimitStatus

Takes a paramhash with the fields OPERATOR and VALUE.
OPERATOR is one of = or !=.
VALUE is a status.

RT adds Status != 'deleted' until object has
allow_deleted_search internal property set.
$tickets->{'allow_deleted_search'} = 1;
$tickets->LimitStatus( VALUE => 'deleted' );

=cut

sub LimitStatus {
    my $self = shift;
    my %args = (
        OPERATOR => '=',
        @_
    );
    $self->Limit(
        FIELD       => 'Status',
        VALUE       => $args{'VALUE'},
        OPERATOR    => $args{'OPERATOR'},
        DESCRIPTION => join( ' ',
            $self->loc('Status'), $args{'OPERATOR'},
            $self->loc( $args{'VALUE'} ) ),
    );
}



=head2 IgnoreType

If called, this search will not automatically limit the set of results found
to tickets of type "Ticket". Tickets of other types, such as "project" and
"approval" will be found.

=cut

sub IgnoreType {
    my $self = shift;

    # Instead of faking a Limit that later gets ignored, fake up the
    # fact that we're already looking at type, so that the check in
    # Tickets_SQL/FromSQL goes down the right branch

    #  $self->LimitType(VALUE => '__any');
    $self->{looking_at_type} = 1;
}



=head2 LimitType

Takes a paramhash with the fields OPERATOR and VALUE.
OPERATOR is one of = or !=, it defaults to "=".
VALUE is a string to search for in the type of the ticket.



=cut

sub LimitType {
    my $self = shift;
    my %args = (
        OPERATOR => '=',
        VALUE    => undef,
        @_
    );
    $self->Limit(
        FIELD       => 'Type',
        VALUE       => $args{'VALUE'},
        OPERATOR    => $args{'OPERATOR'},
        DESCRIPTION => join( ' ',
            $self->loc('Type'), $args{'OPERATOR'}, $args{'VALUE'}, ),
    );
}





=head2 LimitSubject

Takes a paramhash with the fields OPERATOR and VALUE.
OPERATOR is one of = or !=.
VALUE is a string to search for in the subject of the ticket.

=cut

sub LimitSubject {
    my $self = shift;
    my %args = (@_);
    $self->Limit(
        FIELD       => 'Subject',
        VALUE       => $args{'VALUE'},
        OPERATOR    => $args{'OPERATOR'},
        DESCRIPTION => join( ' ',
            $self->loc('Subject'), $args{'OPERATOR'}, $args{'VALUE'}, ),
    );
}



# Things that can be > < = !=


=head2 LimitId

Takes a paramhash with the fields OPERATOR and VALUE.
OPERATOR is one of =, >, < or !=.
VALUE is a ticket Id to search for

=cut

sub LimitId {
    my $self = shift;
    my %args = (
        OPERATOR => '=',
        @_
    );

    $self->Limit(
        FIELD       => 'id',
        VALUE       => $args{'VALUE'},
        OPERATOR    => $args{'OPERATOR'},
        DESCRIPTION =>
            join( ' ', $self->loc('Id'), $args{'OPERATOR'}, $args{'VALUE'}, ),
    );
}



=head2 LimitPriority

Takes a paramhash with the fields OPERATOR and VALUE.
OPERATOR is one of =, >, < or !=.
VALUE is a value to match the ticket's priority against

=cut

sub LimitPriority {
    my $self = shift;
    my %args = (@_);
    $self->Limit(
        FIELD       => 'Priority',
        VALUE       => $args{'VALUE'},
        OPERATOR    => $args{'OPERATOR'},
        DESCRIPTION => join( ' ',
            $self->loc('Priority'),
            $args{'OPERATOR'}, $args{'VALUE'}, ),
    );
}



=head2 LimitInitialPriority

Takes a paramhash with the fields OPERATOR and VALUE.
OPERATOR is one of =, >, < or !=.
VALUE is a value to match the ticket's initial priority against


=cut

sub LimitInitialPriority {
    my $self = shift;
    my %args = (@_);
    $self->Limit(
        FIELD       => 'InitialPriority',
        VALUE       => $args{'VALUE'},
        OPERATOR    => $args{'OPERATOR'},
        DESCRIPTION => join( ' ',
            $self->loc('Initial Priority'), $args{'OPERATOR'},
            $args{'VALUE'}, ),
    );
}



=head2 LimitFinalPriority

Takes a paramhash with the fields OPERATOR and VALUE.
OPERATOR is one of =, >, < or !=.
VALUE is a value to match the ticket's final priority against

=cut

sub LimitFinalPriority {
    my $self = shift;
    my %args = (@_);
    $self->Limit(
        FIELD       => 'FinalPriority',
        VALUE       => $args{'VALUE'},
        OPERATOR    => $args{'OPERATOR'},
        DESCRIPTION => join( ' ',
            $self->loc('Final Priority'), $args{'OPERATOR'},
            $args{'VALUE'}, ),
    );
}



=head2 LimitTimeWorked

Takes a paramhash with the fields OPERATOR and VALUE.
OPERATOR is one of =, >, < or !=.
VALUE is a value to match the ticket's TimeWorked attribute

=cut

sub LimitTimeWorked {
    my $self = shift;
    my %args = (@_);
    $self->Limit(
        FIELD       => 'TimeWorked',
        VALUE       => $args{'VALUE'},
        OPERATOR    => $args{'OPERATOR'},
        DESCRIPTION => join( ' ',
            $self->loc('Time Worked'),
            $args{'OPERATOR'}, $args{'VALUE'}, ),
    );
}



=head2 LimitTimeLeft

Takes a paramhash with the fields OPERATOR and VALUE.
OPERATOR is one of =, >, < or !=.
VALUE is a value to match the ticket's TimeLeft attribute

=cut

sub LimitTimeLeft {
    my $self = shift;
    my %args = (@_);
    $self->Limit(
        FIELD       => 'TimeLeft',
        VALUE       => $args{'VALUE'},
        OPERATOR    => $args{'OPERATOR'},
        DESCRIPTION => join( ' ',
            $self->loc('Time Left'),
            $args{'OPERATOR'}, $args{'VALUE'}, ),
    );
}





=head2 LimitContent

Takes a paramhash with the fields OPERATOR and VALUE.
OPERATOR is one of =, LIKE, NOT LIKE or !=.
VALUE is a string to search for in the body of the ticket

=cut

sub LimitContent {
    my $self = shift;
    my %args = (@_);
    $self->Limit(
        FIELD       => 'Content',
        VALUE       => $args{'VALUE'},
        OPERATOR    => $args{'OPERATOR'},
        DESCRIPTION => join( ' ',
            $self->loc('Ticket content'), $args{'OPERATOR'},
            $args{'VALUE'}, ),
    );
}



=head2 LimitFilename

Takes a paramhash with the fields OPERATOR and VALUE.
OPERATOR is one of =, LIKE, NOT LIKE or !=.
VALUE is a string to search for in the body of the ticket

=cut

sub LimitFilename {
    my $self = shift;
    my %args = (@_);
    $self->Limit(
        FIELD       => 'Filename',
        VALUE       => $args{'VALUE'},
        OPERATOR    => $args{'OPERATOR'},
        DESCRIPTION => join( ' ',
            $self->loc('Attachment filename'), $args{'OPERATOR'},
            $args{'VALUE'}, ),
    );
}


=head2 LimitContentType

Takes a paramhash with the fields OPERATOR and VALUE.
OPERATOR is one of =, LIKE, NOT LIKE or !=.
VALUE is a content type to search ticket attachments for

=cut

sub LimitContentType {
    my $self = shift;
    my %args = (@_);
    $self->Limit(
        FIELD       => 'ContentType',
        VALUE       => $args{'VALUE'},
        OPERATOR    => $args{'OPERATOR'},
        DESCRIPTION => join( ' ',
            $self->loc('Ticket content type'), $args{'OPERATOR'},
            $args{'VALUE'}, ),
    );
}





=head2 LimitOwner

Takes a paramhash with the fields OPERATOR and VALUE.
OPERATOR is one of = or !=.
VALUE is a user id.

=cut

sub LimitOwner {
    my $self = shift;
    my %args = (
        OPERATOR => '=',
        @_
    );

    my $owner = RT::User->new( $self->CurrentUser );
    $owner->Load( $args{'VALUE'} );

    # FIXME: check for a valid $owner
    $self->Limit(
        FIELD       => 'Owner',
        VALUE       => $args{'VALUE'},
        OPERATOR    => $args{'OPERATOR'},
        DESCRIPTION => join( ' ',
            $self->loc('Owner'), $args{'OPERATOR'}, $owner->Name(), ),
    );

}




=head2 LimitWatcher

  Takes a paramhash with the fields OPERATOR, TYPE and VALUE.
  OPERATOR is one of =, LIKE, NOT LIKE or !=.
  VALUE is a value to match the ticket's watcher email addresses against
  TYPE is the sort of watchers you want to match against. Leave it undef if you want to search all of them


=cut

sub LimitWatcher {
    my $self = shift;
    my %args = (
        OPERATOR => '=',
        VALUE    => undef,
        TYPE     => undef,
        @_
    );

    #build us up a description
    my ( $watcher_type, $desc );
    if ( $args{'TYPE'} ) {
        $watcher_type = $args{'TYPE'};
    }
    else {
        $watcher_type = "Watcher";
    }

    $self->Limit(
        FIELD       => $watcher_type,
        VALUE       => $args{'VALUE'},
        OPERATOR    => $args{'OPERATOR'},
        TYPE        => $args{'TYPE'},
        DESCRIPTION => join( ' ',
            $self->loc($watcher_type),
            $args{'OPERATOR'}, $args{'VALUE'}, ),
    );
}






=head2 LimitLinkedTo

LimitLinkedTo takes a paramhash with two fields: TYPE and TARGET
TYPE limits the sort of link we want to search on

TYPE = { RefersTo, MemberOf, DependsOn }

TARGET is the id or URI of the TARGET of the link

=cut

sub LimitLinkedTo {
    my $self = shift;
    my %args = (
        TARGET   => undef,
        TYPE     => undef,
        OPERATOR => '=',
        @_
    );

    $self->Limit(
        FIELD       => 'LinkedTo',
        BASE        => undef,
        TARGET      => $args{'TARGET'},
        TYPE        => $args{'TYPE'},
        DESCRIPTION => $self->loc(
            "Tickets [_1] by [_2]",
            $self->loc( $args{'TYPE'} ),
            $args{'TARGET'}
        ),
        OPERATOR    => $args{'OPERATOR'},
    );
}



=head2 LimitLinkedFrom

LimitLinkedFrom takes a paramhash with two fields: TYPE and BASE
TYPE limits the sort of link we want to search on


BASE is the id or URI of the BASE of the link

=cut

sub LimitLinkedFrom {
    my $self = shift;
    my %args = (
        BASE     => undef,
        TYPE     => undef,
        OPERATOR => '=',
        @_
    );

    # translate RT2 From/To naming to RT3 TicketSQL naming
    my %fromToMap = qw(DependsOn DependentOn
        MemberOf  HasMember
        RefersTo  ReferredToBy);

    my $type = $args{'TYPE'};
    $type = $fromToMap{$type} if exists( $fromToMap{$type} );

    $self->Limit(
        FIELD       => 'LinkedTo',
        TARGET      => undef,
        BASE        => $args{'BASE'},
        TYPE        => $type,
        DESCRIPTION => $self->loc(
            "Tickets [_1] [_2]",
            $self->loc( $args{'TYPE'} ),
            $args{'BASE'},
        ),
        OPERATOR    => $args{'OPERATOR'},
    );
}


sub LimitMemberOf {
    my $self      = shift;
    my $ticket_id = shift;
    return $self->LimitLinkedTo(
        @_,
        TARGET => $ticket_id,
        TYPE   => 'MemberOf',
    );
}


sub LimitHasMember {
    my $self      = shift;
    my $ticket_id = shift;
    return $self->LimitLinkedFrom(
        @_,
        BASE => "$ticket_id",
        TYPE => 'HasMember',
    );

}



sub LimitDependsOn {
    my $self      = shift;
    my $ticket_id = shift;
    return $self->LimitLinkedTo(
        @_,
        TARGET => $ticket_id,
        TYPE   => 'DependsOn',
    );

}



sub LimitDependedOnBy {
    my $self      = shift;
    my $ticket_id = shift;
    return $self->LimitLinkedFrom(
        @_,
        BASE => $ticket_id,
        TYPE => 'DependentOn',
    );

}



sub LimitRefersTo {
    my $self      = shift;
    my $ticket_id = shift;
    return $self->LimitLinkedTo(
        @_,
        TARGET => $ticket_id,
        TYPE   => 'RefersTo',
    );

}



sub LimitReferredToBy {
    my $self      = shift;
    my $ticket_id = shift;
    return $self->LimitLinkedFrom(
        @_,
        BASE => $ticket_id,
        TYPE => 'ReferredToBy',
    );
}





=head2 LimitDate (FIELD => 'DateField', OPERATOR => $oper, VALUE => $ISODate)

Takes a paramhash with the fields FIELD OPERATOR and VALUE.

OPERATOR is one of > or <
VALUE is a date and time in ISO format in GMT
FIELD is one of Starts, Started, Told, Created, Resolved, LastUpdated

There are also helper functions of the form LimitFIELD that eliminate
the need to pass in a FIELD argument.

=cut

sub LimitDate {
    my $self = shift;
    my %args = (
        FIELD    => undef,
        VALUE    => undef,
        OPERATOR => undef,

        @_
    );

    #Set the description if we didn't get handed it above
    unless ( $args{'DESCRIPTION'} ) {
        $args{'DESCRIPTION'} = $args{'FIELD'} . " "
            . $args{'OPERATOR'} . " "
            . $args{'VALUE'} . " GMT";
    }

    $self->Limit(%args);

}


sub LimitCreated {
    my $self = shift;
    $self->LimitDate( FIELD => 'Created', @_ );
}

sub LimitDue {
    my $self = shift;
    $self->LimitDate( FIELD => 'Due', @_ );

}

sub LimitStarts {
    my $self = shift;
    $self->LimitDate( FIELD => 'Starts', @_ );

}

sub LimitStarted {
    my $self = shift;
    $self->LimitDate( FIELD => 'Started', @_ );
}

sub LimitResolved {
    my $self = shift;
    $self->LimitDate( FIELD => 'Resolved', @_ );
}

sub LimitTold {
    my $self = shift;
    $self->LimitDate( FIELD => 'Told', @_ );
}

sub LimitLastUpdated {
    my $self = shift;
    $self->LimitDate( FIELD => 'LastUpdated', @_ );
}

#

=head2 LimitTransactionDate (OPERATOR => $oper, VALUE => $ISODate)

Takes a paramhash with the fields FIELD OPERATOR and VALUE.

OPERATOR is one of > or <
VALUE is a date and time in ISO format in GMT


=cut

sub LimitTransactionDate {
    my $self = shift;
    my %args = (
        FIELD    => 'TransactionDate',
        VALUE    => undef,
        OPERATOR => undef,

        @_
    );

    #  <20021217042756.GK28744@pallas.fsck.com>
    #    "Kill It" - Jesse.

    #Set the description if we didn't get handed it above
    unless ( $args{'DESCRIPTION'} ) {
        $args{'DESCRIPTION'} = $args{'FIELD'} . " "
            . $args{'OPERATOR'} . " "
            . $args{'VALUE'} . " GMT";
    }

    $self->Limit(%args);

}




=head2 LimitCustomField

Takes a paramhash of key/value pairs with the following keys:

=over 4

=item CUSTOMFIELD - CustomField name or id.  If a name is passed, an additional parameter QUEUE may also be passed to distinguish the custom field.

=item OPERATOR - The usual Limit operators

=item VALUE - The value to compare against

=back

=cut

sub LimitCustomField {
    my $self = shift;
    my %args = (
        VALUE       => undef,
        CUSTOMFIELD => undef,
        OPERATOR    => '=',
        DESCRIPTION => undef,
        FIELD       => 'CustomFieldValue',
        QUOTEVALUE  => 1,
        @_
    );

    my $CF = RT::CustomField->new( $self->CurrentUser );
    if ( $args{CUSTOMFIELD} =~ /^\d+$/ ) {
        $CF->Load( $args{CUSTOMFIELD} );
    }
    else {
        $CF->LoadByNameAndQueue(
            Name  => $args{CUSTOMFIELD},
            Queue => $args{QUEUE}
        );
        $args{CUSTOMFIELD} = $CF->Id;
    }

    #If we are looking to compare with a null value.
    if ( $args{'OPERATOR'} =~ /^is$/i ) {
        $args{'DESCRIPTION'}
            ||= $self->loc( "Custom field [_1] has no value.", $CF->Name );
    }
    elsif ( $args{'OPERATOR'} =~ /^is not$/i ) {
        $args{'DESCRIPTION'}
            ||= $self->loc( "Custom field [_1] has a value.", $CF->Name );
    }

    # if we're not looking to compare with a null value
    else {
        $args{'DESCRIPTION'} ||= $self->loc( "Custom field [_1] [_2] [_3]",
            $CF->Name, $args{OPERATOR}, $args{VALUE} );
    }

    if ( defined $args{'QUEUE'} && $args{'QUEUE'} =~ /\D/ ) {
        my $QueueObj = RT::Queue->new( $self->CurrentUser );
        $QueueObj->Load( $args{'QUEUE'} );
        $args{'QUEUE'} = $QueueObj->Id;
    }
    delete $args{'QUEUE'} unless defined $args{'QUEUE'} && length $args{'QUEUE'};

    my @rest;
    @rest = ( ENTRYAGGREGATOR => 'AND' )
        if ( $CF->Type eq 'SelectMultiple' );

    $self->Limit(
        VALUE => $args{VALUE},
        FIELD => "CF"
            .(defined $args{'QUEUE'}? ".{$args{'QUEUE'}}" : '' )
            .".{" . $CF->Name . "}",
        OPERATOR    => $args{OPERATOR},
        CUSTOMFIELD => 1,
        @rest,
    );

    $self->{'RecalcTicketLimits'} = 1;
}



=head2 _NextIndex

Keep track of the counter for the array of restrictions

=cut

sub _NextIndex {
    my $self = shift;
    return ( $self->{'restriction_index'}++ );
}




sub _Init {
    my $self = shift;
    $self->{'table'}                   = "Tickets";
    $self->{'RecalcTicketLimits'}      = 1;
    $self->{'looking_at_effective_id'} = 0;
    $self->{'looking_at_type'}         = 0;
    $self->{'restriction_index'}       = 1;
    $self->{'primary_key'}             = "id";
    delete $self->{'items_array'};
    delete $self->{'item_map'};
    delete $self->{'columns_to_display'};
    $self->SUPER::_Init(@_);

    $self->_InitSQL;

}


sub Count {
    my $self = shift;
    $self->_ProcessRestrictions() if ( $self->{'RecalcTicketLimits'} == 1 );
    return ( $self->SUPER::Count() );
}


sub CountAll {
    my $self = shift;
    $self->_ProcessRestrictions() if ( $self->{'RecalcTicketLimits'} == 1 );
    return ( $self->SUPER::CountAll() );
}



=head2 ItemsArrayRef

Returns a reference to the set of all items found in this search

=cut

sub ItemsArrayRef {
    my $self = shift;

    return $self->{'items_array'} if $self->{'items_array'};

    my $placeholder = $self->_ItemsCounter;
    $self->GotoFirstItem();
    while ( my $item = $self->Next ) {
        push( @{ $self->{'items_array'} }, $item );
    }
    $self->GotoItem($placeholder);
    $self->{'items_array'}
        = $self->ItemsOrderBy( $self->{'items_array'} );

    return $self->{'items_array'};
}

sub ItemsArrayRefWindow {
    my $self = shift;
    my $window = shift;

    my @old = ($self->_ItemsCounter, $self->RowsPerPage, $self->FirstRow+1);

    $self->RowsPerPage( $window );
    $self->FirstRow(1);
    $self->GotoFirstItem;

    my @res;
    while ( my $item = $self->Next ) {
        push @res, $item;
    }

    $self->RowsPerPage( $old[1] );
    $self->FirstRow( $old[2] );
    $self->GotoItem( $old[0] );

    return \@res;
}


sub Next {
    my $self = shift;

    $self->_ProcessRestrictions() if ( $self->{'RecalcTicketLimits'} == 1 );

    my $Ticket = $self->SUPER::Next;
    return $Ticket unless $Ticket;

    if ( $Ticket->__Value('Status') eq 'deleted'
        && !$self->{'allow_deleted_search'} )
    {
        return $self->Next;
    }
    elsif ( RT->Config->Get('UseSQLForACLChecks') ) {
        # if we found a ticket with this option enabled then
        # all tickets we found are ACLed, cache this fact
        my $key = join ";:;", $self->CurrentUser->id, 'ShowTicket', 'RT::Ticket-'. $Ticket->id;
        $RT::Principal::_ACL_CACHE->set( $key => 1 );
        return $Ticket;
    }
    elsif ( $Ticket->CurrentUserHasRight('ShowTicket') ) {
        # has rights
        return $Ticket;
    }
    else {
        # If the user doesn't have the right to show this ticket
        return $self->Next;
    }
}

sub _DoSearch {
    my $self = shift;
    $self->CurrentUserCanSee if RT->Config->Get('UseSQLForACLChecks');
    return $self->SUPER::_DoSearch( @_ );
}

sub _DoCount {
    my $self = shift;
    $self->CurrentUserCanSee if RT->Config->Get('UseSQLForACLChecks');
    return $self->SUPER::_DoCount( @_ );
}

sub _RolesCanSee {
    my $self = shift;

    my $cache_key = 'RolesHasRight;:;ShowTicket';
 
    if ( my $cached = $RT::Principal::_ACL_CACHE->fetch( $cache_key ) ) {
        return %$cached;
    }

    my $ACL = RT::ACL->new( RT->SystemUser );
    $ACL->Limit( FIELD => 'RightName', VALUE => 'ShowTicket' );
    $ACL->Limit( FIELD => 'PrincipalType', OPERATOR => '!=', VALUE => 'Group' );
    my $principal_alias = $ACL->Join(
        ALIAS1 => 'main',
        FIELD1 => 'PrincipalId',
        TABLE2 => 'Principals',
        FIELD2 => 'id',
    );
    $ACL->Limit( ALIAS => $principal_alias, FIELD => 'Disabled', VALUE => 0 );

    my %res = ();
    foreach my $ACE ( @{ $ACL->ItemsArrayRef } ) {
        my $role = $ACE->__Value('PrincipalType');
        my $type = $ACE->__Value('ObjectType');
        if ( $type eq 'RT::System' ) {
            $res{ $role } = 1;
        }
        elsif ( $type eq 'RT::Queue' ) {
            next if $res{ $role } && !ref $res{ $role };
            push @{ $res{ $role } ||= [] }, $ACE->__Value('ObjectId');
        }
        else {
            $RT::Logger->error('ShowTicket right is granted on unsupported object');
        }
    }
    $RT::Principal::_ACL_CACHE->set( $cache_key => \%res );
    return %res;
}

sub _DirectlyCanSeeIn {
    my $self = shift;
    my $id = $self->CurrentUser->id;

    my $cache_key = 'User-'. $id .';:;ShowTicket;:;DirectlyCanSeeIn';
    if ( my $cached = $RT::Principal::_ACL_CACHE->fetch( $cache_key ) ) {
        return @$cached;
    }

    my $ACL = RT::ACL->new( RT->SystemUser );
    $ACL->Limit( FIELD => 'RightName', VALUE => 'ShowTicket' );
    my $principal_alias = $ACL->Join(
        ALIAS1 => 'main',
        FIELD1 => 'PrincipalId',
        TABLE2 => 'Principals',
        FIELD2 => 'id',
    );
    $ACL->Limit( ALIAS => $principal_alias, FIELD => 'Disabled', VALUE => 0 );
    my $cgm_alias = $ACL->Join(
        ALIAS1 => 'main',
        FIELD1 => 'PrincipalId',
        TABLE2 => 'CachedGroupMembers',
        FIELD2 => 'GroupId',
    );
    $ACL->Limit( ALIAS => $cgm_alias, FIELD => 'MemberId', VALUE => $id );
    $ACL->Limit( ALIAS => $cgm_alias, FIELD => 'Disabled', VALUE => 0 );

    my @res = ();
    foreach my $ACE ( @{ $ACL->ItemsArrayRef } ) {
        my $type = $ACE->__Value('ObjectType');
        if ( $type eq 'RT::System' ) {
            # If user is direct member of a group that has the right
            # on the system then he can see any ticket
            $RT::Principal::_ACL_CACHE->set( $cache_key => [-1] );
            return (-1);
        }
        elsif ( $type eq 'RT::Queue' ) {
            push @res, $ACE->__Value('ObjectId');
        }
        else {
            $RT::Logger->error('ShowTicket right is granted on unsupported object');
        }
    }
    $RT::Principal::_ACL_CACHE->set( $cache_key => \@res );
    return @res;
}

sub CurrentUserCanSee {
    my $self = shift;
    return if $self->{'_sql_current_user_can_see_applied'};

    return $self->{'_sql_current_user_can_see_applied'} = 1
        if $self->CurrentUser->UserObj->HasRight(
            Right => 'SuperUser', Object => $RT::System
        );

    my $id = $self->CurrentUser->id;

    # directly can see in all queues then we have nothing to do
    my @direct_queues = $self->_DirectlyCanSeeIn;
    return $self->{'_sql_current_user_can_see_applied'} = 1
        if @direct_queues && $direct_queues[0] == -1;

    my %roles = $self->_RolesCanSee;
    {
        my %skip = map { $_ => 1 } @direct_queues;
        foreach my $role ( keys %roles ) {
            next unless ref $roles{ $role };

            my @queues = grep !$skip{$_}, @{ $roles{ $role } };
            if ( @queues ) {
                $roles{ $role } = \@queues;
            } else {
                delete $roles{ $role };
            }
        }
    }

# there is no global watchers, only queues and tickes, if at
# some point we will add global roles then it's gonna blow
# the idea here is that if the right is set globaly for a role
# and user plays this role for a queue directly not a ticket
# then we have to check in advance
    if ( my @tmp = grep $_ ne 'Owner' && !ref $roles{ $_ }, keys %roles ) {

        my $groups = RT::Groups->new( RT->SystemUser );
        $groups->Limit( FIELD => 'Domain', VALUE => 'RT::Queue-Role' );
        foreach ( @tmp ) {
            $groups->Limit( FIELD => 'Type', VALUE => $_ );
        }
        my $principal_alias = $groups->Join(
            ALIAS1 => 'main',
            FIELD1 => 'id',
            TABLE2 => 'Principals',
            FIELD2 => 'id',
        );
        $groups->Limit( ALIAS => $principal_alias, FIELD => 'Disabled', VALUE => 0 );
        my $cgm_alias = $groups->Join(
            ALIAS1 => 'main',
            FIELD1 => 'id',
            TABLE2 => 'CachedGroupMembers',
            FIELD2 => 'GroupId',
        );
        $groups->Limit( ALIAS => $cgm_alias, FIELD => 'MemberId', VALUE => $id );
        $groups->Limit( ALIAS => $cgm_alias, FIELD => 'Disabled', VALUE => 0 );
        while ( my $group = $groups->Next ) {
            push @direct_queues, $group->Instance;
        }
    }

    unless ( @direct_queues || keys %roles ) {
        $self->SUPER::Limit(
            SUBCLAUSE => 'ACL',
            ALIAS => 'main',
            FIELD => 'id',
            VALUE => 0,
            ENTRYAGGREGATOR => 'AND',
        );
        return $self->{'_sql_current_user_can_see_applied'} = 1;
    }

    {
        my $join_roles = keys %roles;
        $join_roles = 0 if $join_roles == 1 && $roles{'Owner'};
        my ($role_group_alias, $cgm_alias);
        if ( $join_roles ) {
            $role_group_alias = $self->_RoleGroupsJoin( New => 1 );
            $cgm_alias = $self->_GroupMembersJoin( GroupsAlias => $role_group_alias );
            $self->SUPER::Limit(
                LEFTJOIN   => $cgm_alias,
                FIELD      => 'MemberId',
                OPERATOR   => '=',
                VALUE      => $id,
            );
        }
        my $limit_queues = sub {
            my $ea = shift;
            my @queues = @_;

            return unless @queues;
            if ( @queues == 1 ) {
                $self->SUPER::Limit(
                    SUBCLAUSE => 'ACL',
                    ALIAS => 'main',
                    FIELD => 'Queue',
                    VALUE => $_[0],
                    ENTRYAGGREGATOR => $ea,
                );
            } else {
                $self->SUPER::_OpenParen('ACL');
                foreach my $q ( @queues ) {
                    $self->SUPER::Limit(
                        SUBCLAUSE => 'ACL',
                        ALIAS => 'main',
                        FIELD => 'Queue',
                        VALUE => $q,
                        ENTRYAGGREGATOR => $ea,
                    );
                    $ea = 'OR';
                }
                $self->SUPER::_CloseParen('ACL');
            }
            return 1;
        };

        $self->SUPER::_OpenParen('ACL');
        my $ea = 'AND';
        $ea = 'OR' if $limit_queues->( $ea, @direct_queues );
        while ( my ($role, $queues) = each %roles ) {
            $self->SUPER::_OpenParen('ACL');
            if ( $role eq 'Owner' ) {
                $self->SUPER::Limit(
                    SUBCLAUSE => 'ACL',
                    FIELD           => 'Owner',
                    VALUE           => $id,
                    ENTRYAGGREGATOR => $ea,
                );
            }
            else {
                $self->SUPER::Limit(
                    SUBCLAUSE       => 'ACL',
                    ALIAS           => $cgm_alias,
                    FIELD           => 'MemberId',
                    OPERATOR        => 'IS NOT',
                    VALUE           => 'NULL',
                    QUOTEVALUE      => 0,
                    ENTRYAGGREGATOR => $ea,
                );
                $self->SUPER::Limit(
                    SUBCLAUSE       => 'ACL',
                    ALIAS           => $role_group_alias,
                    FIELD           => 'Type',
                    VALUE           => $role,
                    ENTRYAGGREGATOR => 'AND',
                );
            }
            $limit_queues->( 'AND', @$queues ) if ref $queues;
            $ea = 'OR' if $ea eq 'AND';
            $self->SUPER::_CloseParen('ACL');
        }
        $self->SUPER::_CloseParen('ACL');
    }
    return $self->{'_sql_current_user_can_see_applied'} = 1;
}





=head2 LoadRestrictions

LoadRestrictions takes a string which can fully populate the TicketRestrictons hash.
TODO It is not yet implemented

=cut



=head2 DescribeRestrictions

takes nothing.
Returns a hash keyed by restriction id.
Each element of the hash is currently a one element hash that contains DESCRIPTION which
is a description of the purpose of that TicketRestriction

=cut

sub DescribeRestrictions {
    my $self = shift;

    my %listing;

    foreach my $row ( keys %{ $self->{'TicketRestrictions'} } ) {
        $listing{$row} = $self->{'TicketRestrictions'}{$row}{'DESCRIPTION'};
    }
    return (%listing);
}



=head2 RestrictionValues FIELD

Takes a restriction field and returns a list of values this field is restricted
to.

=cut

sub RestrictionValues {
    my $self  = shift;
    my $field = shift;
    map $self->{'TicketRestrictions'}{$_}{'VALUE'}, grep {
               $self->{'TicketRestrictions'}{$_}{'FIELD'}    eq $field
            && $self->{'TicketRestrictions'}{$_}{'OPERATOR'} eq "="
        }
        keys %{ $self->{'TicketRestrictions'} };
}



=head2 ClearRestrictions

Removes all restrictions irretrievably

=cut

sub ClearRestrictions {
    my $self = shift;
    delete $self->{'TicketRestrictions'};
    $self->{'looking_at_effective_id'} = 0;
    $self->{'looking_at_type'}         = 0;
    $self->{'RecalcTicketLimits'}      = 1;
}



=head2 DeleteRestriction

Takes the row Id of a restriction (From DescribeRestrictions' output, for example.
Removes that restriction from the session's limits.

=cut

sub DeleteRestriction {
    my $self = shift;
    my $row  = shift;
    delete $self->{'TicketRestrictions'}{$row};

    $self->{'RecalcTicketLimits'} = 1;

    #make the underlying easysearch object forget all its preconceptions
}



# Convert a set of oldstyle SB Restrictions to Clauses for RQL

sub _RestrictionsToClauses {
    my $self = shift;

    my %clause;
    foreach my $row ( keys %{ $self->{'TicketRestrictions'} } ) {
        my $restriction = $self->{'TicketRestrictions'}{$row};

        # We need to reimplement the subclause aggregation that SearchBuilder does.
        # Default Subclause is ALIAS.FIELD, and default ALIAS is 'main',
        # Then SB AND's the different Subclauses together.

        # So, we want to group things into Subclauses, convert them to
        # SQL, and then join them with the appropriate DefaultEA.
        # Then join each subclause group with AND.

        my $field = $restriction->{'FIELD'};
        my $realfield = $field;    # CustomFields fake up a fieldname, so
                                   # we need to figure that out

        # One special case
        # Rewrite LinkedTo meta field to the real field
        if ( $field =~ /LinkedTo/ ) {
            $realfield = $field = $restriction->{'TYPE'};
        }

        # Two special case
        # Handle subkey fields with a different real field
        if ( $field =~ /^(\w+)\./ ) {
            $realfield = $1;
        }

        die "I don't know about $field yet"
            unless ( exists $FIELD_METADATA{$realfield}
                or $restriction->{CUSTOMFIELD} );

        my $type = $FIELD_METADATA{$realfield}->[0];
        my $op   = $restriction->{'OPERATOR'};

        my $value = (
            grep    {defined}
                map { $restriction->{$_} } qw(VALUE TICKET BASE TARGET)
        )[0];

        # this performs the moral equivalent of defined or/dor/C<//>,
        # without the short circuiting.You need to use a 'defined or'
        # type thing instead of just checking for truth values, because
        # VALUE could be 0.(i.e. "false")

        # You could also use this, but I find it less aesthetic:
        # (although it does short circuit)
        #( defined $restriction->{'VALUE'}? $restriction->{VALUE} :
        # defined $restriction->{'TICKET'} ?
        # $restriction->{TICKET} :
        # defined $restriction->{'BASE'} ?
        # $restriction->{BASE} :
        # defined $restriction->{'TARGET'} ?
        # $restriction->{TARGET} )

        my $ea = $restriction->{ENTRYAGGREGATOR}
            || $DefaultEA{$type}
            || "AND";
        if ( ref $ea ) {
            die "Invalid operator $op for $field ($type)"
                unless exists $ea->{$op};
            $ea = $ea->{$op};
        }

        # Each CustomField should be put into a different Clause so they
        # are ANDed together.
        if ( $restriction->{CUSTOMFIELD} ) {
            $realfield = $field;
        }

        exists $clause{$realfield} or $clause{$realfield} = [];

        # Escape Quotes
        $field =~ s!(['\\])!\\$1!g;
        $value =~ s!(['\\])!\\$1!g;
        my $data = [ $ea, $type, $field, $op, $value ];

        # here is where we store extra data, say if it's a keyword or
        # something.  (I.e. "TYPE SPECIFIC STUFF")

        if (lc $ea eq 'none') {
            $clause{$realfield} = [ $data ];
        } else {
            push @{ $clause{$realfield} }, $data;
        }
    }
    return \%clause;
}



=head2 _ProcessRestrictions PARAMHASH

# The new _ProcessRestrictions is somewhat dependent on the SQL stuff,
# but isn't quite generic enough to move into Tickets_SQL.

=cut

sub _ProcessRestrictions {
    my $self = shift;

    #Blow away ticket aliases since we'll need to regenerate them for
    #a new search
    delete $self->{'TicketAliases'};
    delete $self->{'items_array'};
    delete $self->{'item_map'};
    delete $self->{'raw_rows'};
    delete $self->{'rows'};
    delete $self->{'count_all'};

    my $sql = $self->Query;    # Violating the _SQL namespace
    if ( !$sql || $self->{'RecalcTicketLimits'} ) {

        #  "Restrictions to Clauses Branch\n";
        my $clauseRef = eval { $self->_RestrictionsToClauses; };
        if ($@) {
            $RT::Logger->error( "RestrictionsToClauses: " . $@ );
            $self->FromSQL("");
        }
        else {
            $sql = $self->ClausesToSQL($clauseRef);
            $self->FromSQL($sql) if $sql;
        }
    }

    $self->{'RecalcTicketLimits'} = 0;

}

=head2 _BuildItemMap

Build up a L</ItemMap> of first/last/next/prev items, so that we can
display search nav quickly.

=cut

sub _BuildItemMap {
    my $self = shift;

    my $window = RT->Config->Get('TicketsItemMapSize');

    $self->{'item_map'} = {};

    my $items = $self->ItemsArrayRefWindow( $window );
    return unless $items && @$items;

    my $prev = 0;
    $self->{'item_map'}{'first'} = $items->[0]->EffectiveId;
    for ( my $i = 0; $i < @$items; $i++ ) {
        my $item = $items->[$i];
        my $id = $item->EffectiveId;
        $self->{'item_map'}{$id}{'defined'} = 1;
        $self->{'item_map'}{$id}{'prev'}    = $prev;
        $self->{'item_map'}{$id}{'next'}    = $items->[$i+1]->EffectiveId
            if $items->[$i+1];
        $prev = $id;
    }
    $self->{'item_map'}{'last'} = $prev
        if !$window || @$items < $window;
}

=head2 ItemMap

Returns an a map of all items found by this search. The map is a hash
of the form:

    {
        first => <first ticket id found>,
        last => <last ticket id found or undef>,

        <ticket id> => {
            prev => <the ticket id found before>,
            next => <the ticket id found after>,
        },
        <ticket id> => {
            prev => ...,
            next => ...,
        },
    }

=cut

sub ItemMap {
    my $self = shift;
    $self->_BuildItemMap unless $self->{'item_map'};
    return $self->{'item_map'};
}




=head2 PrepForSerialization

You don't want to serialize a big tickets object, as
the {items} hash will be instantly invalid _and_ eat
lots of space

=cut

sub PrepForSerialization {
    my $self = shift;
    delete $self->{'items'};
    delete $self->{'items_array'};
    $self->RedoSearch();
}

=head1 FLAGS

RT::Tickets supports several flags which alter search behavior:


allow_deleted_search  (Otherwise never show deleted tickets in search results)
looking_at_type (otherwise limit to type=ticket)

These flags are set by calling 

$tickets->{'flagname'} = 1;

BUG: There should be an API for this



=cut



=head2 NewItem

Returns an empty new RT::Ticket item

=cut

sub NewItem {
    my $self = shift;
    return(RT::Ticket->new($self->CurrentUser));
}
RT::Base->_ImportOverlays();

1;<|MERGE_RESOLUTION|>--- conflicted
+++ resolved
@@ -1322,13 +1322,8 @@
     my ($self, $string, $lookuptype) = @_;
     $lookuptype ||= $self->_SingularClass->CustomFieldLookupType;
 
-<<<<<<< HEAD
-    my ($queue, $field, $column) = ($string =~ /^(?:(.+?)\.)?\{(.+)\}(?:\.(Content|LargeContent))?$/);
-    $field ||= ($string =~ /^\{(.*?)\}$/)[0] || $string;
-=======
-    my ($object, $field, $column) = ($string =~ /^(?:(.+?)\.)?{(.+)}(?:\.(Content|LargeContent))?$/);
+    my ($object, $field, $column) = ($string =~ /^(?:(.+?)\.)?\{(.+)\}(?:\.(Content|LargeContent))?$/);
     $field ||= ($string =~ /^{(.*?)}$/)[0] || $string;
->>>>>>> 228451ce
 
     my ($cf, $applied_to);
 

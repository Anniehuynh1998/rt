--- conflicted
+++ resolved
@@ -70,7 +70,6 @@
 no warnings qw(redefine);
 use DBIx::SearchBuilder::Unique;
 
-<<<<<<< HEAD
 sub _Init {
     my $self = shift;
     $self->{'table'} = 'CustomFields';
@@ -79,9 +78,9 @@
 
     return $self->SUPER::_Init(@_);
 }
-=======
+
+
 =head2 LimitToLookupType
->>>>>>> bf0002a3
 
 Takes LookupType and limits collection.
 
@@ -250,9 +249,6 @@
 }
 
 
-<<<<<<< HEAD
-# {{{ sub Next 
-=======
 =head2 ApplySortOrder
 
 Sort custom fields according to thier order application to objects. It's
@@ -315,7 +311,6 @@
     return $self->{'_sql_ocfalias'} = $alias;
 }
 
->>>>>>> bf0002a3
 
 =head2 Next
 
@@ -349,24 +344,4 @@
     return $res;
 }
 
-=head2 _DoSearch
-
-A subclass of DBIx::SearchBuilder::_DoSearch that makes sure that
- _Disabled rows never get seen unless we're explicitly trying to see
-them.
-
-=cut
-
-sub _DoSearch {
-    my $self = shift;
-
-    # unless we really want to find disabled rows,
-    # make sure we're only finding enabled ones.
-    unless($self->{'find_disabled_rows'}) {
-        $self->LimitToEnabled();
-    }
-
-    return($self->SUPER::_DoSearch(@_));
-}
-
 1;
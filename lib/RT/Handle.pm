# BEGIN BPS TAGGED BLOCK {{{
#
# COPYRIGHT:
#
# This software is Copyright (c) 1996-2014 Best Practical Solutions, LLC
#                                          <sales@bestpractical.com>
#
# (Except where explicitly superseded by other copyright notices)
#
#
# LICENSE:
#
# This work is made available to you under the terms of Version 2 of
# the GNU General Public License. A copy of that license should have
# been provided with this software, but in any event can be snarfed
# from www.gnu.org.
#
# This work is distributed in the hope that it will be useful, but
# WITHOUT ANY WARRANTY; without even the implied warranty of
# MERCHANTABILITY or FITNESS FOR A PARTICULAR PURPOSE.  See the GNU
# General Public License for more details.
#
# You should have received a copy of the GNU General Public License
# along with this program; if not, write to the Free Software
# Foundation, Inc., 51 Franklin Street, Fifth Floor, Boston, MA
# 02110-1301 or visit their web page on the internet at
# http://www.gnu.org/licenses/old-licenses/gpl-2.0.html.
#
#
# CONTRIBUTION SUBMISSION POLICY:
#
# (The following paragraph is not intended to limit the rights granted
# to you to modify and distribute this software under the terms of
# the GNU General Public License and is only of importance to you if
# you choose to contribute your changes and enhancements to the
# community by submitting them to Best Practical Solutions, LLC.)
#
# By intentionally submitting any modifications, corrections or
# derivatives to this work, or any other work intended for use with
# Request Tracker, to Best Practical Solutions, LLC, you confirm that
# you are the copyright holder for those contributions and you grant
# Best Practical Solutions,  LLC a nonexclusive, worldwide, irrevocable,
# royalty-free, perpetual, license to use, copy, create derivative
# works based on those contributions, and sublicense and distribute
# those contributions and any derivatives thereof.
#
# END BPS TAGGED BLOCK }}}

=head1 NAME

RT::Handle - RT's database handle

=head1 SYNOPSIS

    use RT;
    BEGIN { RT::LoadConfig() };
    use RT::Handle;

=head1 DESCRIPTION

C<RT::Handle> is RT specific wrapper over one of L<DBIx::SearchBuilder::Handle>
classes. As RT works with different types of DBs we subclass repsective handler
from L<DBIx::SearchBuilder>. Type of the DB is defined by L<RT's DatabaseType
config option|RT_Config/DatabaseType>. You B<must> load this module only when
the configs have been loaded.

=cut

package RT::Handle;

use strict;
use warnings;

use File::Spec;

=head1 METHODS

=head2 FinalizeDatabaseType

Sets RT::Handle's superclass to the correct subclass of
L<DBIx::SearchBuilder::Handle>, using the C<DatabaseType> configuration.

=cut

sub FinalizeDatabaseType {
    my $db_type = RT->Config->Get('DatabaseType');
    my $package = "DBIx::SearchBuilder::Handle::$db_type";

    unless (eval "require $package; 1;") {
        die "Unable to load DBIx::SearchBuilder database handle for '$db_type'.\n".
            "Perhaps you've picked an invalid database type or spelled it incorrectly.\n".
            $@;
    }

    @RT::Handle::ISA = ($package);

    # We use COLLATE NOCASE to enforce case insensitivity on the normally
    # case-sensitive SQLite, LOWER() approach works, but lucks performance
    # due to absence of functional indexes
    if ($db_type eq 'SQLite') {
        no strict 'refs'; no warnings 'redefine';
        *DBIx::SearchBuilder::Handle::SQLite::CaseSensitive = sub {0};
    }
}

=head2 Connect

Connects to RT's database using credentials and options from the RT config.
Takes nothing.

=cut

sub Connect {
    my $self = shift;
    my %args = (@_);

    my $db_type = RT->Config->Get('DatabaseType');
    if ( $db_type eq 'Oracle' ) {
        $ENV{'NLS_LANG'} = "AMERICAN_AMERICA.AL32UTF8";
        $ENV{'NLS_NCHAR'} = "AL32UTF8";
    }

    $self->SUPER::Connect(
        User => RT->Config->Get('DatabaseUser'),
        Password => RT->Config->Get('DatabasePassword'),
        DisconnectHandleOnDestroy => 1,
        %args,
    );

    if ( $db_type eq 'mysql' ) {
        my $version = $self->DatabaseVersion;
        ($version) = $version =~ /^(\d+\.\d+)/;
        $self->dbh->do("SET NAMES 'utf8'") if $version >= 4.1;
    }
    elsif ( $db_type eq 'Pg' ) {
        my $version = $self->DatabaseVersion;
        ($version) = $version =~ /^(\d+\.\d+)/;
        $self->dbh->do("SET bytea_output = 'escape'") if $version >= 9.0;
    }

    $self->dbh->{'LongReadLen'} = RT->Config->Get('MaxAttachmentSize');
}

=head2 BuildDSN

Build the DSN for the RT database. Doesn't take any parameters, draws all that
from the config.

=cut


sub BuildDSN {
    my $self = shift;
    # Unless the database port is a positive integer, we really don't want to pass it.
    my $db_port = RT->Config->Get('DatabasePort');
    $db_port = undef unless (defined $db_port && $db_port =~ /^(\d+)$/);
    my $db_host = RT->Config->Get('DatabaseHost');
    $db_host = undef unless $db_host;
    my $db_name = RT->Config->Get('DatabaseName');
    my $db_type = RT->Config->Get('DatabaseType');
    $db_name = File::Spec->catfile($RT::VarPath, $db_name)
        if $db_type eq 'SQLite' && !File::Spec->file_name_is_absolute($db_name);

    my %args = (
        Host       => $db_host,
        Database   => $db_name,
        Port       => $db_port,
        Driver     => $db_type,
        RequireSSL => RT->Config->Get('DatabaseRequireSSL'),
    );
    if ( $db_type eq 'Oracle' && $db_host ) {
        $args{'SID'} = delete $args{'Database'};
    }
    $self->SUPER::BuildDSN( %args );
}

=head2 DSN

Returns the DSN for this handle. In order to get correct value you must
build DSN first, see L</BuildDSN>.

This is method can be called as class method, in this case creates
temporary handle object, L</BuildDSN builds DSN> and returns it.

=cut

sub DSN {
    my $self = shift;
    return $self->SUPER::DSN if ref $self;

    my $handle = $self->new;
    $handle->BuildDSN;
    return $handle->DSN;
}

=head2 SystemDSN

Returns a DSN suitable for database creates and drops
and user creates and drops.

Gets RT's DSN first (see L<DSN>) and then change it according
to requirements of a database system RT's using.

=cut

sub SystemDSN {
    my $self = shift;

    my $db_name = RT->Config->Get('DatabaseName');
    my $db_type = RT->Config->Get('DatabaseType');

    my $dsn = $self->DSN;
    if ( $db_type eq 'mysql' ) {
        # with mysql, you want to connect sans database to funge things
        $dsn =~ s/dbname=\Q$db_name//;
    }
    elsif ( $db_type eq 'Pg' ) {
        # with postgres, you want to connect to template1 database
        $dsn =~ s/dbname=\Q$db_name/dbname=template1/;
    }
    return $dsn;
}

=head2 Database compatibility and integrity checks



=cut

sub CheckIntegrity {
    my $self = shift;

    unless ($RT::Handle and $RT::Handle->dbh) {
        local $@;
        unless ( eval { RT::ConnectToDatabase(); 1 } ) {
            return (0, 'no connection', "$@");
        }
    }

    require RT::CurrentUser;
    my $test_user = RT::CurrentUser->new;
    $test_user->Load('RT_System');
    unless ( $test_user->id ) {
        return (0, 'no system user', "Couldn't find RT_System user in the DB '". $RT::Handle->DSN ."'");
    }

    $test_user = RT::CurrentUser->new;
    $test_user->Load('Nobody');
    unless ( $test_user->id ) {
        return (0, 'no nobody user', "Couldn't find Nobody user in the DB '". $RT::Handle->DSN ."'");
    }

    return 1;
}

sub CheckCompatibility {
    my $self = shift;
    my $dbh = shift;
    my $state = shift || 'post';

    my $db_type = RT->Config->Get('DatabaseType');
    if ( $db_type eq "mysql" ) {
        # Check which version we're running
        my $version = ($dbh->selectrow_array("show variables like 'version'"))[1];
        return (0, "couldn't get version of the mysql server")
            unless $version;

        ($version) = $version =~ /^(\d+\.\d+)/;
        return (0, "RT is unsupported on MySQL versions before 4.1.  Your version is $version.")
            if $version < 4.1;

        # MySQL must have InnoDB support
        local $dbh->{FetchHashKeyName} = 'NAME_lc';
        my $innodb = lc($dbh->selectall_hashref("SHOW ENGINES", "engine")->{InnoDB}{support} || "no");
        if ( $innodb eq "no" ) {
            return (0, "RT requires that MySQL be compiled with InnoDB table support.\n".
                "See <http://dev.mysql.com/doc/mysql/en/innodb-storage-engine.html>\n".
                "and check that there are no 'skip-innodb' lines in your my.cnf.");
        } elsif ( $innodb eq "disabled" ) {
            return (0, "RT requires that MySQL InnoDB table support be enabled.\n".
                "Remove the 'skip-innodb' or 'innodb = OFF' line from your my.cnf file, restart MySQL, and try again.\n");
        }

        if ( $state eq 'post' ) {
            my $create_table = $dbh->selectrow_arrayref("SHOW CREATE TABLE Tickets")->[1];
            unless ( $create_table =~ /(?:ENGINE|TYPE)\s*=\s*InnoDB/i ) {
                return (0, "RT requires that all its tables be of InnoDB type. Upgrade RT tables.");
            }

            $create_table = $dbh->selectrow_arrayref("SHOW CREATE TABLE Attachments")->[1];
            unless ( $create_table =~ /\bContent\b[^,]*BLOB/i ) {
                return (0, "RT since version 3.8 has new schema for MySQL versions after 4.1.0\n"
                    ."Follow instructions in the UPGRADING.mysql file.");
            }
        }

        my $max_packet = ($dbh->selectrow_array("show variables like 'max_allowed_packet'"))[1];
        if ($state =~ /^(create|post)$/ and $max_packet <= (1024 * 1024)) {
            my $max_packet = sprintf("%.1fM", $max_packet/1024/1024);
            warn "max_allowed_packet is set to $max_packet, which limits the maximum attachment or email size that RT can process.  Consider adjusting MySQL's max_allowed_packet setting.\n";
        }
    }
    return (1)
}

sub CheckSphinxSE {
    my $self = shift;

    my $dbh = $RT::Handle->dbh;
    local $dbh->{'RaiseError'} = 0;
    local $dbh->{'PrintError'} = 0;
    my $has = ($dbh->selectrow_array("show variables like 'have_sphinx'"))[1];
    $has ||= ($dbh->selectrow_array(
        "select 'yes' from INFORMATION_SCHEMA.PLUGINS where PLUGIN_NAME = 'sphinx' AND PLUGIN_STATUS='active'"
    ))[0];

    return 0 unless lc($has||'') eq "yes";
    return 1;
}

=head2 Database maintanance

=head3 CreateDatabase $DBH

Creates a new database. This method can be used as class method.

Takes DBI handle. Many database systems require special handle to
allow you to create a new database, so you have to use L<SystemDSN>
method during connection.

Fetches type and name of the DB from the config.

=cut

sub CreateDatabase {
    my $self = shift;
    my $dbh  = shift or return (0, "No DBI handle provided");
    my $db_type = RT->Config->Get('DatabaseType');
    my $db_name = RT->Config->Get('DatabaseName');

    my $status;
    if ( $db_type eq 'SQLite' ) {
        return (1, 'Skipped as SQLite doesn\'t need any action');
    }
    elsif ( $db_type eq 'Oracle' ) {
        my $db_user = RT->Config->Get('DatabaseUser');
        my $db_pass = RT->Config->Get('DatabasePassword');
        $status = $dbh->do(
            "CREATE USER $db_user IDENTIFIED BY $db_pass"
            ." default tablespace USERS"
            ." temporary tablespace TEMP"
            ." quota unlimited on USERS"
        );
        unless ( $status ) {
            return $status, "Couldn't create user $db_user identified by $db_pass."
                ."\nError: ". $dbh->errstr;
        }
        $status = $dbh->do( "GRANT connect, resource TO $db_user" );
        unless ( $status ) {
            return $status, "Couldn't grant connect and resource to $db_user."
                ."\nError: ". $dbh->errstr;
        }
        return (1, "Created user $db_user. All RT's objects should be in his schema.");
    }
    elsif ( $db_type eq 'Pg' ) {
        $status = $dbh->do("CREATE DATABASE $db_name WITH ENCODING='UNICODE' TEMPLATE template0");
    }
    elsif ( $db_type eq 'mysql' ) {
        $status = $dbh->do("CREATE DATABASE $db_name DEFAULT CHARACTER SET utf8");
    }
    else {
        $status = $dbh->do("CREATE DATABASE $db_name");
    }
    return ($status, $DBI::errstr);
}

=head3 DropDatabase $DBH

Drops RT's database. This method can be used as class method.

Takes DBI handle as first argument. Many database systems require
a special handle to allow you to drop a database, so you may have
to use L<SystemDSN> when acquiring the DBI handle.

Fetches the type and name of the database from the config.

=cut

sub DropDatabase {
    my $self = shift;
    my $dbh  = shift or return (0, "No DBI handle provided");

    my $db_type = RT->Config->Get('DatabaseType');
    my $db_name = RT->Config->Get('DatabaseName');

    if ( $db_type eq 'Oracle' ) {
        my $db_user = RT->Config->Get('DatabaseUser');
        my $status = $dbh->do( "DROP USER $db_user CASCADE" );
        unless ( $status ) {
            return 0, "Couldn't drop user $db_user."
                ."\nError: ". $dbh->errstr;
        }
        return (1, "Successfully dropped user '$db_user' with his schema.");
    }
    elsif ( $db_type eq 'SQLite' ) {
        my $path = $db_name;
        $path = "$RT::VarPath/$path" unless substr($path, 0, 1) eq '/';
        unlink $path or return (0, "Couldn't remove '$path': $!");
        return (1);
    } else {
        $dbh->do("DROP DATABASE ". $db_name)
            or return (0, $DBI::errstr);
    }
    return (1);
}

=head2 InsertACL

=cut

sub InsertACL {
    my $self      = shift;
    my $dbh       = shift;
    my $base_path = shift || $RT::EtcPath;

    my $db_type = RT->Config->Get('DatabaseType');
    return (1) if $db_type eq 'SQLite';

    $dbh = $self->dbh if !$dbh && ref $self;
    return (0, "No DBI handle provided") unless $dbh;

    return (0, "'$base_path' doesn't exist") unless -e $base_path;

    my $path;
    if ( -d $base_path ) {
        $path = File::Spec->catfile( $base_path, "acl.$db_type");
        $path = $self->GetVersionFile($dbh, $path);

        $path = File::Spec->catfile( $base_path, "acl")
            unless $path && -e $path;
        return (0, "Couldn't find ACLs for $db_type")
            unless -e $path;
    } else {
        $path = $base_path;
    }

    local *acl;
    do $path || return (0, "Couldn't load ACLs: " . $@);
    my @acl = acl($dbh);
    foreach my $statement (@acl) {
        my $sth = $dbh->prepare($statement)
            or return (0, "Couldn't prepare SQL query:\n $statement\n\nERROR: ". $dbh->errstr);
        unless ( $sth->execute ) {
            return (0, "Couldn't run SQL query:\n $statement\n\nERROR: ". $sth->errstr);
        }
    }
    return (1);
}

=head2 InsertSchema

=cut

sub InsertSchema {
    my $self = shift;
    my $dbh  = shift;
    my $base_path = (shift || $RT::EtcPath);

    $dbh = $self->dbh if !$dbh && ref $self;
    return (0, "No DBI handle provided") unless $dbh;

    my $db_type = RT->Config->Get('DatabaseType');

    my $file;
    if ( -d $base_path ) {
        $file = $base_path . "/schema." . $db_type;
    } else {
        $file = $base_path;
    }

    $file = $self->GetVersionFile( $dbh, $file );
    unless ( $file ) {
        return (0, "Couldn't find schema file(s) '$file*'");
    }
    unless ( -f $file && -r $file ) {
        return (0, "File '$file' doesn't exist or couldn't be read");
    }

    my (@schema);

    open( my $fh_schema, '<', $file ) or die $!;

    my $has_local = 0;
    open( my $fh_schema_local, "<" . $self->GetVersionFile( $dbh, $RT::LocalEtcPath . "/schema." . $db_type ))
        and $has_local = 1;

    my $statement = "";
    foreach my $line ( <$fh_schema>, ($_ = ';;'), $has_local? <$fh_schema_local>: () ) {
        $line =~ s/\#.*//g;
        $line =~ s/--.*//g;
        $statement .= $line;
        if ( $line =~ /;(\s*)$/ ) {
            $statement =~ s/;(\s*)$//g;
            push @schema, $statement;
            $statement = "";
        }
    }
    close $fh_schema; close $fh_schema_local;

    if ( $db_type eq 'Oracle' ) {
        my $db_user = RT->Config->Get('DatabaseUser');
        my $status = $dbh->do( "ALTER SESSION SET CURRENT_SCHEMA=$db_user" );
        unless ( $status ) {
            return $status, "Couldn't set current schema to $db_user."
                ."\nError: ". $dbh->errstr;
        }
    }

    local $SIG{__WARN__} = sub {};
    my $is_local = 0;
    $dbh->begin_work or return (0, "Couldn't begin transaction: ". $dbh->errstr);
    foreach my $statement (@schema) {
        if ( $statement =~ /^\s*;$/ ) {
            $is_local = 1; next;
        }

        my $sth = $dbh->prepare($statement)
            or return (0, "Couldn't prepare SQL query:\n$statement\n\nERROR: ". $dbh->errstr);
        unless ( $sth->execute or $is_local ) {
            return (0, "Couldn't run SQL query:\n$statement\n\nERROR: ". $sth->errstr);
        }
    }
    $dbh->commit or return (0, "Couldn't commit transaction: ". $dbh->errstr);
    return (1);
}

sub InsertIndexes {
    my $self      = shift;
    my $dbh       = shift;
    my $base_path = shift || $RT::EtcPath;

    my $db_type = RT->Config->Get('DatabaseType');

    $dbh = $self->dbh if !$dbh && ref $self;
    return (0, "No DBI handle provided") unless $dbh;

    return (0, "'$base_path' doesn't exist") unless -e $base_path;

    my $path;
    if ( -d $base_path ) {
        $path = File::Spec->catfile( $base_path, "indexes");
        return (0, "Couldn't find indexes file")
            unless -e $path;
    } else {
        $path = $base_path;
    }

    if ( $db_type eq 'Oracle' ) {
        my $db_user = RT->Config->Get('DatabaseUser');
        my $status = $dbh->do( "ALTER SESSION SET CURRENT_SCHEMA=$db_user" );
        unless ( $status ) {
            return $status, "Couldn't set current schema to $db_user."
                ."\nError: ". $dbh->errstr;
        }
    }

    local $@;
    eval { require $path; 1 }
        or return (0, "Couldn't execute '$path': " . $@);
    return (1);
}

=head1 GetVersionFile

Takes base name of the file as argument, scans for <base name>-<version> named
files and returns file name with closest version to the version of the RT DB.

=cut

sub GetVersionFile {
    my $self = shift;
    my $dbh = shift;
    my $base_name = shift;

    my $db_version = ref $self
        ? $self->DatabaseVersion
        : do {
            my $tmp = RT::Handle->new;
            $tmp->dbh($dbh);
            $tmp->DatabaseVersion;
        };

    require File::Glob;
    my @files = File::Glob::bsd_glob("$base_name*");
    return '' unless @files;

    my %version = map { $_ =~ /\.\w+-([-\w\.]+)$/; ($1||0) => $_ } @files;
    my $version;
    foreach ( reverse sort cmp_version keys %version ) {
        if ( cmp_version( $db_version, $_ ) >= 0 ) {
            $version = $_;
            last;
        }
    }

    return defined $version? $version{ $version } : undef;
}

{ my %word = (
    a     => -4,
    alpha => -4,
    b     => -3,
    beta  => -3,
    pre   => -2,
    rc    => -1,
    head  => 9999,
);
sub cmp_version($$) {
    my ($a, $b) = (@_);
    my @a = grep defined, map { /^[0-9]+$/? $_ : /^[a-zA-Z]+$/? $word{$_}|| -10 : undef }
        split /([^0-9]+)/, $a;
    my @b = grep defined, map { /^[0-9]+$/? $_ : /^[a-zA-Z]+$/? $word{$_}|| -10 : undef }
        split /([^0-9]+)/, $b;
    @a > @b
        ? push @b, (0) x (@a-@b)
        : push @a, (0) x (@b-@a);
    for ( my $i = 0; $i < @a; $i++ ) {
        return $a[$i] <=> $b[$i] if $a[$i] <=> $b[$i];
    }
    return 0;
}

sub version_words {
    return keys %word;
}

}


=head2 InsertInitialData

Inserts system objects into RT's DB, like system user or 'nobody',
internal groups and other records required. However, this method
doesn't insert any real users like 'root' and you have to use
InsertData or another way to do that.

Takes no arguments. Returns status and message tuple.

It's safe to call this method even if those objects already exist.

=cut

sub InsertInitialData {
    my $self    = shift;

    my @warns;

    # create RT_System user and grant him rights
    {
        require RT::CurrentUser;

        my $test_user = RT::User->new( RT::CurrentUser->new() );
        $test_user->Load('RT_System');
        if ( $test_user->id ) {
            push @warns, "Found system user in the DB.";
        }
        else {
            my $user = RT::User->new( RT::CurrentUser->new() );
            my ( $val, $msg ) = $user->_BootstrapCreate(
                Name     => 'RT_System',
                RealName => 'The RT System itself',
                Comments => 'Do not delete or modify this user. '
                    . 'It is integral to RT\'s internal database structures',
                Creator  => '1',
                LastUpdatedBy => '1',
            );
            return ($val, $msg) unless $val;
        }
        DBIx::SearchBuilder::Record::Cachable->FlushCache;
    }

    # init RT::SystemUser and RT::System objects
    RT::InitSystemObjects();
    unless ( RT->SystemUser->id ) {
        return (0, "Couldn't load system user");
    }

    # grant SuperUser right to system user
    {
        my $test_ace = RT::ACE->new( RT->SystemUser );
        $test_ace->LoadByCols(
            PrincipalId   => ACLEquivGroupId( RT->SystemUser->Id ),
            PrincipalType => 'Group',
            RightName     => 'SuperUser',
            ObjectType    => 'RT::System',
            ObjectId      => 1,
        );
        if ( $test_ace->id ) {
            push @warns, "System user has global SuperUser right.";
        } else {
            my $ace = RT::ACE->new( RT->SystemUser );
            my ( $val, $msg ) = $ace->_BootstrapCreate(
                PrincipalId   => ACLEquivGroupId( RT->SystemUser->Id ),
                PrincipalType => 'Group',
                RightName     => 'SuperUser',
                ObjectType    => 'RT::System',
                ObjectId      => 1,
            );
            return ($val, $msg) unless $val;
        }
        DBIx::SearchBuilder::Record::Cachable->FlushCache;
    }

    # system groups
    # $self->loc('Everyone'); # For the string extractor to get a string to localize
    # $self->loc('Privileged'); # For the string extractor to get a string to localize
    # $self->loc('Unprivileged'); # For the string extractor to get a string to localize
    foreach my $name (qw(Everyone Privileged Unprivileged)) {
        my $group = RT::Group->new( RT->SystemUser );
        $group->LoadSystemInternalGroup( $name );
        if ( $group->id ) {
            push @warns, "System group '$name' already exists.";
            next;
        }

        $group = RT::Group->new( RT->SystemUser );
        my ( $val, $msg ) = $group->_Create(
            Domain      => 'SystemInternal',
            Description => 'Pseudogroup for internal use',  # loc
            Name        => $name,
            Instance    => '',
        );
        return ($val, $msg) unless $val;
    }

    # nobody
    {
        my $user = RT::User->new( RT->SystemUser );
        $user->Load('Nobody');
        if ( $user->id ) {
            push @warns, "Found 'Nobody' user in the DB.";
        }
        else {
            my ( $val, $msg ) = $user->Create(
                Name     => 'Nobody',
                RealName => 'Nobody in particular',
                Comments => 'Do not delete or modify this user. It is integral '
                    .'to RT\'s internal data structures',
                Privileged => 0,
            );
            return ($val, $msg) unless $val;
        }

        if ( $user->HasRight( Right => 'OwnTicket', Object => $RT::System ) ) {
            push @warns, "User 'Nobody' has global OwnTicket right.";
        } else {
            my ( $val, $msg ) = $user->PrincipalObj->GrantRight(
                Right => 'OwnTicket',
                Object => $RT::System,
            );
            return ($val, $msg) unless $val;
        }
    }

    # rerun to get init Nobody as well
    RT::InitSystemObjects();

    # system role groups
    foreach my $name (qw(Owner Requestor Cc AdminCc)) {
        my $group = RT->System->RoleGroup( $name );
        if ( $group->id ) {
            push @warns, "System role '$name' already exists.";
            next;
        }

        $group = RT::Group->new( RT->SystemUser );
        my ( $val, $msg ) = $group->CreateRoleGroup(
            Name                => $name,
            Object              => RT->System,
            Description         => 'SystemRolegroup for internal use',  # loc
            InsideTransaction   => 0,
        );
        return ($val, $msg) unless $val;
    }

    push @warns, "You appear to have a functional RT database."
        if @warns;

    return (1, join "\n", @warns);
}

=head2 InsertData

Load some sort of data into the database, takes path to a file.

=cut

sub InsertData {
    my $self     = shift;
    my $datafile = shift;
    my $root_password = shift;
    my %args     = (
        disconnect_after => 1,
        @_
    );

    # Slurp in stuff to insert from the datafile. Possible things to go in here:-
    our (@Groups, @Users, @Members, @ACL, @Queues, @ScripActions, @ScripConditions,
           @Templates, @CustomFields, @Scrips, @Attributes, @Initial, @Final);
    local (@Groups, @Users, @Members, @ACL, @Queues, @ScripActions, @ScripConditions,
           @Templates, @CustomFields, @Scrips, @Attributes, @Initial, @Final);

    local $@;
    $RT::Logger->debug("Going to load '$datafile' data file");
    eval { require $datafile }
      or return (0, "Couldn't load data from '$datafile' for import:\n\nERROR:". $@);

    if ( @Initial ) {
        $RT::Logger->debug("Running initial actions...");
        foreach ( @Initial ) {
            local $@;
            eval { $_->(); 1 } or return (0, "One of initial functions failed: $@");
        }
        $RT::Logger->debug("Done.");
    }
    if ( @Groups ) {
        $RT::Logger->debug("Creating groups...");
        foreach my $item (@Groups) {
            my $new_entry = RT::Group->new( RT->SystemUser );
<<<<<<< HEAD
            $item->{'Domain'} ||= 'UserDefined';
=======
            $item->{Domain} ||= 'UserDefined';
>>>>>>> 5161fe00
            my $member_of = delete $item->{'MemberOf'};
            my $members = delete $item->{'Members'};
            my ( $return, $msg ) = $new_entry->_Create(%$item);
            unless ( $return ) {
                $RT::Logger->error( $msg );
                next;
            } else {
                $RT::Logger->debug($return .".");
            }
            if ( $member_of ) {
                $member_of = [ $member_of ] unless ref $member_of eq 'ARRAY';
                foreach( @$member_of ) {
                    my $parent = RT::Group->new(RT->SystemUser);
                    if ( ref $_ eq 'HASH' ) {
                        $parent->LoadByCols( %$_ );
                    }
                    elsif ( !ref $_ ) {
                        $parent->LoadUserDefinedGroup( $_ );
                    }
                    else {
                        $RT::Logger->error(
                            "(Error: wrong format of MemberOf field."
                            ." Should be name of user defined group or"
                            ." hash reference with 'column => value' pairs."
                            ." Use array reference to add to multiple groups)"
                        );
                        next;
                    }
                    unless ( $parent->Id ) {
                        $RT::Logger->error("(Error: couldn't load group to add member)");
                        next;
                    }
                    my ( $return, $msg ) = $parent->AddMember( $new_entry->Id );
                    unless ( $return ) {
                        $RT::Logger->error( $msg );
                    } else {
                        $RT::Logger->debug( $return ."." );
                    }
                }
            }
            push @Members, map { +{Group => $new_entry->id,
                                   Class => "RT::User", Name => $_} }
                @{ $members->{Users} || [] };
            push @Members, map { +{Group => $new_entry->id,
                                   Class => "RT::Group", Name => $_} }
                @{ $members->{Groups} || [] };
        }
        $RT::Logger->debug("done.");
    }
    if ( @Users ) {
        $RT::Logger->debug("Creating users...");
        foreach my $item (@Users) {
            my $member_of = delete $item->{'MemberOf'};
            if ( $item->{'Name'} eq 'root' && $root_password ) {
                $item->{'Password'} = $root_password;
            }
            my $new_entry = RT::User->new( RT->SystemUser );
            my ( $return, $msg ) = $new_entry->Create(%$item);
            unless ( $return ) {
                $RT::Logger->error( $msg );
            } else {
                $RT::Logger->debug( $return ."." );
            }
            if ( $member_of ) {
                $member_of = [ $member_of ] unless ref $member_of eq 'ARRAY';
                foreach( @$member_of ) {
                    my $parent = RT::Group->new($RT::SystemUser);
                    if ( ref $_ eq 'HASH' ) {
                        $parent->LoadByCols( %$_ );
                    }
                    elsif ( !ref $_ ) {
                        $parent->LoadUserDefinedGroup( $_ );
                    }
                    else {
                        $RT::Logger->error(
                            "(Error: wrong format of MemberOf field."
                            ." Should be name of user defined group or"
                            ." hash reference with 'column => value' pairs."
                            ." Use array reference to add to multiple groups)"
                        );
                        next;
                    }
                    unless ( $parent->Id ) {
                        $RT::Logger->error("(Error: couldn't load group to add member)");
                        next;
                    }
                    my ( $return, $msg ) = $parent->AddMember( $new_entry->Id );
                    unless ( $return ) {
                        $RT::Logger->error( $msg );
                    } else {
                        $RT::Logger->debug( $return ."." );
                    }
                }
            }
        }
        $RT::Logger->debug("done.");
    }
    if ( @Members ) {
        $RT::Logger->debug("Adding users and groups to groups...");
        for my $item (@Members) {
            my $group = RT::Group->new(RT->SystemUser);
            $group->LoadUserDefinedGroup( delete $item->{Group} );
            unless ($group->Id) {
                RT->Logger->error("Unable to find group '$group' to add members to");
                next;
            }

            my $class = delete $item->{Class} || 'RT::User';
            my $member = $class->new( RT->SystemUser );
            $item->{Domain} = 'UserDefined' if $member->isa("RT::Group");
            $member->LoadByCols( %$item );
            unless ($member->Id) {
                RT->Logger->error("Unable to find $class '".($item->{id} || $item->{Name})."' to add to ".$group->Name);
                next;
            }

            my ( $return, $msg) = $group->AddMember( $member->PrincipalObj->Id );
            unless ( $return ) {
                $RT::Logger->error( $msg );
            } else {
                $RT::Logger->debug( $return ."." );
            }
        }
    }
    if ( @Queues ) {
        $RT::Logger->debug("Creating queues...");
        for my $item (@Queues) {
            my $new_entry = RT::Queue->new(RT->SystemUser);
            my ( $return, $msg ) = $new_entry->Create(%$item);
            unless ( $return ) {
                $RT::Logger->error( $msg );
            } else {
                $RT::Logger->debug( $return ."." );
            }
        }
        $RT::Logger->debug("done.");
    }
    if ( @CustomFields ) {
        $RT::Logger->debug("Creating custom fields...");
        for my $item ( @CustomFields ) {
            my $new_entry = RT::CustomField->new( RT->SystemUser );
            my $values    = delete $item->{'Values'};

            # Back-compat for the old "Queue" argument
            if ( exists $item->{'Queue'} ) {
                $item->{'LookupType'} ||= 'RT::Queue-RT::Ticket';
                $RT::Logger->warn("Queue provided for non-ticket custom field")
                    unless $item->{'LookupType'} =~ /^RT::Queue-/;
                $item->{'ApplyTo'} = delete $item->{'Queue'};
            }

            my $apply_to = delete $item->{'ApplyTo'};

            if ( $item->{'BasedOn'} ) {
                if ( $item->{'BasedOn'} =~ /^\d+$/) {
                    # Already have an ID -- should be fine
                } elsif ( $item->{'LookupType'} ) {
                    my $basedon = RT::CustomField->new($RT::SystemUser);
                    my ($ok, $msg ) = $basedon->LoadByCols(
                        Name => $item->{'BasedOn'},
                        LookupType => $item->{'LookupType'},
                        Disabled => 0 );
                    if ($ok) {
                        $item->{'BasedOn'} = $basedon->Id;
                    } else {
                        $RT::Logger->error("Unable to load $item->{BasedOn} as a $item->{LookupType} CF.  Skipping BasedOn: $msg");
                        delete $item->{'BasedOn'};
                    }
                } else {
                    $RT::Logger->error("Unable to load CF $item->{BasedOn} because no LookupType was specified.  Skipping BasedOn");
                    delete $item->{'BasedOn'};
                }

            } 

            my ( $return, $msg ) = $new_entry->Create(%$item);
            unless( $return ) {
                $RT::Logger->error( $msg );
                next;
            }

            foreach my $value ( @{$values} ) {
                ( $return, $msg ) = $new_entry->AddValue(%$value);
                $RT::Logger->error( $msg ) unless $return;
            }

            my $class = $new_entry->RecordClassFromLookupType;
            if ($class) {
                if ($new_entry->IsOnlyGlobal and $apply_to) {
                    $RT::Logger->warn("ApplyTo provided for global custom field ".$new_entry->Name );
                    undef $apply_to;
                }
                if ( !$apply_to ) {
                    # Apply to all by default
                    my $ocf = RT::ObjectCustomField->new(RT->SystemUser);
                    ( $return, $msg) = $ocf->Create( CustomField => $new_entry->Id );
                    $RT::Logger->error( $msg ) unless $return and $ocf->Id;
                } else {
                    $apply_to = [ $apply_to ] unless ref $apply_to;
                    for my $name ( @{ $apply_to } ) {
                        my $obj = $class->new(RT->SystemUser);
                        $obj->Load($name);
                        if ( $obj->Id ) {
                            my $ocf = RT::ObjectCustomField->new(RT->SystemUser);
                            ( $return, $msg ) = $ocf->Create(
                                CustomField => $new_entry->Id,
                                ObjectId    => $obj->Id,
                            );
                            $RT::Logger->error( $msg ) unless $return and $ocf->Id;
                        } else {
                            $RT::Logger->error("Could not find $class $name to apply ".$new_entry->Name." to" );
                        }
                    }
                }
            }
        }

        $RT::Logger->debug("done.");
    }
    if ( @ACL ) {
        $RT::Logger->debug("Creating ACL...");
        for my $item (@ACL) {

            my ($princ, $object);

            # Global rights or Queue rights?
            if ( $item->{'CF'} ) {
                $object = RT::CustomField->new( RT->SystemUser );
                my @columns = ( Name => $item->{'CF'} );
                push @columns, LookupType => $item->{'LookupType'} if $item->{'LookupType'};
                push @columns, Queue => $item->{'Queue'} if $item->{'Queue'} and not ref $item->{'Queue'};
                my ($ok, $msg) = $object->LoadByName( @columns );
                unless ( $ok ) {
                    RT->Logger->error("Unable to load CF ".$item->{CF}.": $msg");
                    next;
                }
            } elsif ( $item->{'Queue'} ) {
                $object = RT::Queue->new(RT->SystemUser);
                my ($ok, $msg) = $object->Load( $item->{'Queue'} );
                unless ( $ok ) {
                    RT->Logger->error("Unable to load queue ".$item->{Queue}.": $msg");
                    next;
                }
            } elsif ( $item->{ObjectType} and $item->{ObjectId}) {
                $object = $item->{ObjectType}->new(RT->SystemUser);
                my ($ok, $msg) = $object->Load( $item->{ObjectId} );
                unless ( $ok ) {
                    RT->Logger->error("Unable to load ".$item->{ObjectType}." ".$item->{ObjectId}.": $msg");
                    next;
                }
            } else {
                $object = $RT::System;
            }

            # Group rights or user rights?
            if ( $item->{'GroupDomain'} ) {
                $princ = RT::Group->new(RT->SystemUser);
                if ( $item->{'GroupDomain'} eq 'UserDefined' ) {
                  $princ->LoadUserDefinedGroup( $item->{'GroupId'} );
                } elsif ( $item->{'GroupDomain'} eq 'SystemInternal' ) {
                  $princ->LoadSystemInternalGroup( $item->{'GroupType'} );
                } elsif ( $item->{'GroupDomain'} eq 'RT::System-Role' ) {
                  $princ->LoadRoleGroup( Object => RT->System, Name => $item->{'GroupType'} );
                } elsif ( $item->{'GroupDomain'} eq 'RT::Queue-Role' &&
                          $item->{'Queue'} )
                {
                  $princ->LoadRoleGroup( Object => $object, Name => $item->{'GroupType'} );
                } else {
                  $princ->Load( $item->{'GroupId'} );
                }
                unless ( $princ->Id ) {
                    RT->Logger->error("Unable to load Group: GroupDomain => $item->{GroupDomain}, GroupId => $item->{GroupId}, Queue => $item->{Queue}");
                    next;
                }
            } else {
                $princ = RT::User->new(RT->SystemUser);
                my ($ok, $msg) = $princ->Load( $item->{'UserId'} );
                unless ( $ok ) {
                    RT->Logger->error("Unable to load user: $item->{UserId} : $msg");
                    next;
                }
            }

            # Grant it
            my ( $return, $msg ) = $princ->PrincipalObj->GrantRight(
                Right => $item->{'Right'},
                Object => $object
            );
            unless ( $return ) {
                $RT::Logger->error( $msg );
            }
            else {
                $RT::Logger->debug( $return ."." );
            }
        }
        $RT::Logger->debug("done.");
    }

    if ( @ScripActions ) {
        $RT::Logger->debug("Creating ScripActions...");

        for my $item (@ScripActions) {
            my $new_entry = RT::ScripAction->new(RT->SystemUser);
            my ( $return, $msg ) = $new_entry->Create(%$item);
            unless ( $return ) {
                $RT::Logger->error( $msg );
            }
            else {
                $RT::Logger->debug( $return ."." );
            }
        }

        $RT::Logger->debug("done.");
    }

    if ( @ScripConditions ) {
        $RT::Logger->debug("Creating ScripConditions...");

        for my $item (@ScripConditions) {
            my $new_entry = RT::ScripCondition->new(RT->SystemUser);
            my ( $return, $msg ) = $new_entry->Create(%$item);
            unless ( $return ) {
                $RT::Logger->error( $msg );
            }
            else {
                $RT::Logger->debug( $return ."." );
            }
        }

        $RT::Logger->debug("done.");
    }

    if ( @Templates ) {
        $RT::Logger->debug("Creating templates...");

        for my $item (@Templates) {
            my $new_entry = RT::Template->new(RT->SystemUser);
            my ( $return, $msg ) = $new_entry->Create(%$item);
            unless ( $return ) {
                $RT::Logger->error( $msg );
            }
            else {
                $RT::Logger->debug( $return ."." );
            }
        }
        $RT::Logger->debug("done.");
    }
    if ( @Scrips ) {
        $RT::Logger->debug("Creating scrips...");

        for my $item (@Scrips) {
            my $new_entry = RT::Scrip->new(RT->SystemUser);

            my @queues = ref $item->{'Queue'} eq 'ARRAY'? @{ $item->{'Queue'} }: $item->{'Queue'} || 0;
            push @queues, 0 unless @queues; # add global queue at least

            my ( $return, $msg ) = $new_entry->Create( %$item, Queue => shift @queues );
            unless ( $return ) {
                $RT::Logger->error( $msg );
                next;
            }
            else {
                $RT::Logger->debug( $return ."." );
            }
            foreach my $q ( @queues ) {
                my ($return, $msg) = $new_entry->AddToObject(
                    ObjectId => $q,
                    Stage    => $item->{'Stage'},
                );
                $RT::Logger->error( "Couldn't apply scrip to $q: $msg" )
                    unless $return;
            }
        }
        $RT::Logger->debug("done.");
    }
    if ( @Attributes ) {
        $RT::Logger->debug("Creating attributes...");
        my $sys = RT::System->new(RT->SystemUser);

        for my $item (@Attributes) {
            my $obj = delete $item->{Object}; # XXX: make this something loadable
            $obj ||= $sys;
            my ( $return, $msg ) = $obj->AddAttribute (%$item);
            unless ( $return ) {
                $RT::Logger->error( $msg );
            }
            else {
                $RT::Logger->debug( $return ."." );
            }
        }
        $RT::Logger->debug("done.");
    }
    if ( @Final ) {
        $RT::Logger->debug("Running final actions...");
        for ( @Final ) {
            local $@;
            eval { $_->(); };
            $RT::Logger->error( "Failed to run one of final actions: $@" )
                if $@;
        }
        $RT::Logger->debug("done.");
    }

    # XXX: This disconnect doesn't really belong here; it's a relict from when
    # this method was extracted from rt-setup-database.  However, too much
    # depends on it to change without significant testing.  At the very least,
    # we can provide a way to skip the side-effect.
    if ( $args{disconnect_after} ) {
        my $db_type = RT->Config->Get('DatabaseType');
        $RT::Handle->Disconnect() unless $db_type eq 'SQLite';
    }

    $RT::Logger->debug("Done setting up database content.");

# TODO is it ok to return 1 here? If so, the previous codes in this sub
# should return (0, $msg) if error happens instead of just warning.
# anyway, we need to return something here to tell if everything is ok
    return( 1, 'Done inserting data' );
}

=head2 ACLEquivGroupId

Given a userid, return that user's acl equivalence group

=cut

sub ACLEquivGroupId {
    my $id = shift;

    my $cu = RT->SystemUser;
    unless ( $cu ) {
        require RT::CurrentUser;
        $cu = RT::CurrentUser->new;
        $cu->LoadByName('RT_System');
        warn "Couldn't load RT_System user" unless $cu->id;
    }

    my $equiv_group = RT::Group->new( $cu );
    $equiv_group->LoadACLEquivalenceGroup( $id );
    return $equiv_group->Id;
}

=head2 QueryHistory

Returns the SQL query history associated with this handle. The top level array
represents a lists of request. Each request is a hash with metadata about the
request (such as the URL) and a list of queries. You'll probably not be using this.

=cut

sub QueryHistory {
    my $self = shift;

    return $self->{QueryHistory};
}

=head2 AddRequestToHistory

Adds a web request to the query history. It must be a hash with keys Path (a
string) and Queries (an array reference of arrays, where elements are time,
sql, bind parameters, and duration).

=cut

sub AddRequestToHistory {
    my $self    = shift;
    my $request = shift;

    push @{ $self->{QueryHistory} }, $request;
}

=head2 Quote

Returns the parameter quoted by DBI. B<You almost certainly do not need this.>
Use bind parameters (C<?>) instead. This is used only outside the scope of interacting
with the database.

=cut

sub Quote {
    my $self = shift;
    my $value = shift;

    return $self->dbh->quote($value);
}

=head2 FillIn

Takes a SQL query and an array reference of bind parameters and fills in the
query's C<?> parameters.

=cut

sub FillIn {
    my $self = shift;
    my $sql  = shift;
    my $bind = shift;

    my $b = 0;

    # is this regex sufficient?
    $sql =~ s{\?}{$self->Quote($bind->[$b++])}eg;

    return $sql;
}

sub Indexes {
    my $self = shift;

    my %res;

    my $db_type = RT->Config->Get('DatabaseType');
    my $dbh = $self->dbh;

    my $list;
    if ( $db_type eq 'mysql' ) {
        $list = $dbh->selectall_arrayref(
            'select distinct table_name, index_name from information_schema.statistics where table_schema = ?',
            undef, scalar RT->Config->Get('DatabaseName')
        );
    }
    elsif ( $db_type eq 'Pg' ) {
        $list = $dbh->selectall_arrayref(
            'select tablename, indexname from pg_indexes',
            undef,
        );
    }
    elsif ( $db_type eq 'SQLite' ) {
        $list = $dbh->selectall_arrayref(
            'select tbl_name, name from sqlite_master where type = ?',
            undef, 'index'
        );
    }
    elsif ( $db_type eq 'Oracle' ) {
        $list = $dbh->selectall_arrayref(
            'select table_name, index_name from dba_indexes where index_name NOT LIKE ? AND lower(Owner) = ?',
            undef, 'SYS_%$$', lc RT->Config->Get('DatabaseUser'),
        );
    }
    else {
        die "Not implemented";
    }
    push @{ $res{ lc $_->[0] } ||= [] }, lc $_->[1] foreach @$list;
    return %res;
}

sub IndexesThatBeginWith {
    my $self = shift;
    my %args = (Table => undef, Columns => [], @_);

    my %indexes = $self->Indexes;

    my @check = @{ $args{'Columns'} };

    my @list;
    foreach my $index ( @{ $indexes{ lc $args{'Table'} } || [] } ) {
        my %info = $self->IndexInfo( Table => $args{'Table'}, Name => $index );
        next if @{ $info{'Columns'} } < @check;
        my $check = join ',', @check;
        next if join( ',', @{ $info{'Columns'} } ) !~ /^\Q$check\E(?:,|$)/i;

        push @list, \%info;
    }
    return sort { @{ $a->{'Columns'} } <=> @{ $b->{'Columns'} } } @list;
}

sub IndexInfo {
    my $self = shift;
    my %args = (Table => undef, Name => undef, @_);

    my $db_type = RT->Config->Get('DatabaseType');
    my $dbh = $self->dbh;

    my %res = (
        Table => lc $args{'Table'},
        Name => lc $args{'Name'},
    );
    if ( $db_type eq 'mysql' ) {
        my $list = $dbh->selectall_arrayref(
            'select NON_UNIQUE, COLUMN_NAME, SUB_PART
            from information_schema.statistics
            where table_schema = ? AND LOWER(table_name) = ? AND index_name = ?
            ORDER BY SEQ_IN_INDEX',
            undef, scalar RT->Config->Get('DatabaseName'), lc $args{'Table'}, $args{'Name'},
        );
        return () unless $list && @$list;
        $res{'Unique'} = $list->[0][0]? 0 : 1;
        $res{'Functional'} = 0;
        $res{'Columns'} = [ map $_->[1], @$list ];
    }
    elsif ( $db_type eq 'Pg' ) {
        my $index = $dbh->selectrow_hashref(
            'select ix.*, pg_get_expr(ix.indexprs, ix.indrelid) as functions
            from
                pg_class t, pg_class i, pg_index ix
            where
                t.relname ilike ?
                and t.relkind = ?
                and i.relname ilike ?
                and ix.indrelid = t.oid
                and ix.indexrelid = i.oid
            ',
            undef, $args{'Table'}, 'r', $args{'Name'},
        );
        return () unless $index && keys %$index;
        $res{'Unique'} = $index->{'indisunique'};
        $res{'Functional'} = (grep $_ == 0, split ' ', $index->{'indkey'})? 1 : 0;
        $res{'Columns'} = [ map int($_), split ' ', $index->{'indkey'} ];
        my $columns = $dbh->selectall_hashref(
            'select a.attnum, a.attname
            from pg_attribute a where a.attrelid = ?',
            'attnum', undef, $index->{'indrelid'}
        );
        if ($index->{'functions'}) {
            # XXX: this is good enough for us
            $index->{'functions'} = [ split /,\s+/, $index->{'functions'} ];
        }
        foreach my $e ( @{ $res{'Columns'} } ) {
            if (exists $columns->{$e} ) {
                $e = $columns->{$e}{'attname'};
            }
            elsif ( !$e ) {
                $e = shift @{ $index->{'functions'} };
            }
        }

        foreach my $column ( @{$res{'Columns'}} ) {
            next unless $column =~ s/^lower\( \s* \(? (\w+) \)? (?:::text)? \s* \)$/$1/ix;
            $res{'CaseInsensitive'}{ lc $1 } = 1;
        }
    }
    elsif ( $db_type eq 'SQLite' ) {
        my $list = $dbh->selectall_arrayref("pragma index_info('$args{'Name'}')");
        return () unless $list && @$list;

        $res{'Functional'} = 0;
        $res{'Columns'} = [ map $_->[2], @$list ];

        $list = $dbh->selectall_arrayref("pragma index_list('$args{'Table'}')");
        $res{'Unique'} = (grep lc $_->[1] eq lc $args{'Name'}, @$list)[0][2]? 1 : 0;
    }
    elsif ( $db_type eq 'Oracle' ) {
        my $index = $dbh->selectrow_arrayref(
            'select uniqueness, funcidx_status from dba_indexes
            where lower(table_name) = ? AND lower(index_name) = ? AND LOWER(Owner) = ?',
            undef, lc $args{'Table'}, lc $args{'Name'}, lc RT->Config->Get('DatabaseUser'),
        );
        return () unless $index && @$index;
        $res{'Unique'} = $index->[0] eq 'UNIQUE'? 1 : 0;
        $res{'Functional'} = $index->[1] ? 1 : 0;

        my %columns = map @$_, @{ $dbh->selectall_arrayref(
            'select column_position, column_name from dba_ind_columns
            where lower(table_name) = ? AND lower(index_name) = ? AND LOWER(index_owner) = ?',
            undef, lc $args{'Table'}, lc $args{'Name'}, lc RT->Config->Get('DatabaseUser'),
        ) };
        $columns{ $_->[0] } = $_->[1] foreach @{ $dbh->selectall_arrayref(
            'select column_position, column_expression from dba_ind_expressions
            where lower(table_name) = ? AND lower(index_name) = ? AND LOWER(index_owner) = ?',
            undef, lc $args{'Table'}, lc $args{'Name'}, lc RT->Config->Get('DatabaseUser'),
        ) };
        $res{'Columns'} = [ map $columns{$_}, sort { $a <=> $b } keys %columns ];

        foreach my $column ( @{$res{'Columns'}} ) {
            next unless $column =~ s/^lower\( \s* " (\w+) " \s* \)$/$1/ix;
            $res{'CaseInsensitive'}{ lc $1 } = 1;
        }
    }
    else {
        die "Not implemented";
    }
    $_ = lc $_ foreach @{ $res{'Columns'} };
    return %res;
}

sub DropIndex {
    my $self = shift;
    my %args = (Table => undef, Name => undef, @_);

    my $db_type = RT->Config->Get('DatabaseType');
    my $dbh = $self->dbh;
    local $dbh->{'PrintError'} = 0;
    local $dbh->{'RaiseError'} = 0;

    my $res;
    if ( $db_type eq 'mysql' ) {
        $args{'Table'} = $self->_CanonicTableNameMysql( $args{'Table'} );
        $res = $dbh->do(
            'drop index '. $dbh->quote_identifier($args{'Name'}) ." on $args{'Table'}",
        );
    }
    elsif ( $db_type eq 'Pg' ) {
        $res = $dbh->do("drop index $args{'Name'} CASCADE");
    }
    elsif ( $db_type eq 'SQLite' ) {
        $res = $dbh->do("drop index $args{'Name'}");
    }
    elsif ( $db_type eq 'Oracle' ) {
        my $user = RT->Config->Get('DatabaseUser');
        # Check if it has constraints associated with it
        my ($constraint) = $dbh->selectrow_arrayref(
            'SELECT constraint_name, table_name FROM dba_constraints WHERE LOWER(owner) = ? AND LOWER(index_name) = ?',
            undef, lc $user, lc $args{'Name'}
        );
        if ($constraint) {
            my ($constraint_name, $table) = @{$constraint};
            $res = $dbh->do("ALTER TABLE $user.$table DROP CONSTRAINT $constraint_name");
        } else {
            $res = $dbh->do("DROP INDEX $user.$args{'Name'}");
        }
    }
    else {
        die "Not implemented";
    }
    my $desc = $self->IndexDescription( %args );
    return ($res, $res? "Dropped $desc" : "Couldn't drop $desc: ". $dbh->errstr);
}

sub _CanonicTableNameMysql {
    my $self = shift;
    my $table = shift;
    return $table unless $table;
    # table name can be case sensitivity in DDL
    # use LOWER to workaround mysql "bug"
    return ($self->dbh->selectrow_array(
        'SELECT table_name
        FROM information_schema.tables
        WHERE table_schema = ? AND LOWER(table_name) = ?',
        undef, scalar RT->Config->Get('DatabaseName'), lc $table
    ))[0] || $table;
}

sub DropIndexIfExists {
    my $self = shift;
    my %args = (Table => undef, Name => undef, @_);

    my %indexes = $self->Indexes;
    return (1, ucfirst($self->IndexDescription( %args )) ." doesn't exists")
        unless grep $_ eq lc $args{'Name'},
        @{ $indexes{ lc $args{'Table'} } || []};
    return $self->DropIndex(%args);
}

sub CreateIndex {
    my $self = shift;
    my %args = ( Table => undef, Name => undef, Columns => [], CaseInsensitive => {}, @_ );

    $args{'Table'} = $self->_CanonicTableNameMysql( $args{'Table'} )
        if RT->Config->Get('DatabaseType') eq 'mysql';

    my $name = $args{'Name'};
    unless ( $name ) {
        my %indexes = $self->Indexes;
        %indexes = map { $_ => 1 } @{ $indexes{ lc $args{'Table'} } || [] };
        my $i = 1;
        $i++ while $indexes{ lc($args{'Table'}).$i };
        $name = lc($args{'Table'}).$i;
    }

    my @columns = @{ $args{'Columns'} };
    if ( $self->CaseSensitive ) {
        foreach my $column ( @columns ) {
            next unless $args{'CaseInsensitive'}{ lc $column };
            $column = "LOWER($column)";
        }
    }

    my $sql = "CREATE"
        . ($args{'Unique'}? ' UNIQUE' : '')
        ." INDEX $name ON $args{'Table'}"
        ."(". join( ', ', @columns ) .")"
    ;

    my $res = $self->dbh->do( $sql );
    unless ( $res ) {
        return (
            undef, "Failed to create ". $self->IndexDescription( %args )
                ." (sql: $sql): ". $self->dbh->errstr
        );
    }
    return ($name, "Created ". $self->IndexDescription( %args ) );
}

sub IndexDescription {
    my $self = shift;
    my %args = (@_);

    my $desc =
        ($args{'Unique'}? 'unique ' : '')
        .'index'
        . ($args{'Name'}? " $args{'Name'}" : '')
        . ( @{$args{'Columns'}||[]}?
            " ("
            . join(', ', @{$args{'Columns'}})
            . (@{$args{'Optional'}||[]}? '['. join(', ', '', @{$args{'Optional'}}).']' : '' )
            .")"
            : ''
        )
        . ($args{'Table'}? " on $args{'Table'}" : '')
    ;
    return $desc;
}

sub MakeSureIndexExists {
    my $self = shift;
    my %args = ( Table => undef, Columns => [], Optional => [], @_ );

    my @list = $self->IndexesThatBeginWith(
        Table => $args{'Table'}, Columns => [@{$args{'Columns'}}, @{$args{'Optional'}}],
    );
    if (@list) {
        RT->Logger->debug( ucfirst $self->IndexDescription(
            Table => $args{'Table'}, Columns => [@{$args{'Columns'}}, @{$args{'Optional'}}],
        ). ' exists.' );
        return;
    }

    @list = $self->IndexesThatBeginWith(
        Table => $args{'Table'}, Columns => $args{'Columns'},
    );
    if ( !@list ) {
        my ($status, $msg) = $self->CreateIndex(
            Table => $args{'Table'}, Columns => [@{$args{'Columns'}}, @{$args{'Optional'}}],
        );
        my $method = $status ? 'debug' : 'warning';
        RT->Logger->$method($msg);
    }
    else {
        RT->Logger->info(
            ucfirst $self->IndexDescription(
                %{$list[0]}
            )
            .' exists, you may consider replacing it with '
            . $self->IndexDescription(
                Table => $args{'Table'}, Columns => [@{$args{'Columns'}}, @{$args{'Optional'}}],
            )
        );
    }
}

sub DropIndexesThatArePrefix {
    my $self = shift;
    my %args = ( Table => undef, Columns => [], @_ );

    my @list = $self->IndexesThatBeginWith(
        Table => $args{'Table'}, Columns => [$args{'Columns'}[0]],
    );

    my $checking = join ',', map lc $_, @{ $args{'Columns'} }, '';
    foreach my $i ( splice @list ) {
        my $columns = join ',', @{ $i->{'Columns'} }, '';
        next unless $checking =~ /^\Q$columns/i;

        push @list, $i;
    }
    pop @list;

    foreach my $i ( @list ) {
        my ($status, $msg) = $self->DropIndex(
            Table => $i->{'Table'}, Name => $i->{'Name'},
        );
        my $method = $status ? 'debug' : 'warning';
        RT->Logger->$method($msg);
    }
}

# log a mason stack trace instead of a Carp::longmess because it's less painful
# and uses mason component paths properly
sub _LogSQLStatement {
    my $self = shift;
    my $statement = shift;
    my $duration = shift;
    my @bind = @_;

    require HTML::Mason::Exceptions;
    push @{$self->{'StatementLog'}} , ([Time::HiRes::time(), $statement, [@bind], $duration, HTML::Mason::Exception->new->as_string]);
}

# helper in a few cases where we do SQL by hand
sub __MakeClauseCaseInsensitive {
    my $self = shift;
    return join ' ', @_ unless $self->CaseSensitive;
    my ($field, $op, $value) = $self->_MakeClauseCaseInsensitive(@_);
    return "$field $op $value";
}

sub _TableNames {
    my $self = shift;
    my $dbh = shift || $self->dbh;

    {
        local $@;
        if (
            $dbh->{Driver}->{Name} eq 'Pg'
            && $dbh->{'pg_server_version'} >= 90200
            && !eval { DBD::Pg->VERSION('2.19.3'); 1 }
        ) {
            die "You're using PostgreSQL 9.2 or newer. You have to upgrade DBD::Pg module to 2.19.3 or newer: $@";
        }
    }

    my @res;

    my $sth = $dbh->table_info( '', undef, undef, "'TABLE'");
    while ( my $table = $sth->fetchrow_hashref ) {
        push @res, $table->{TABLE_NAME} || $table->{table_name};
    }

    return @res;
}

__PACKAGE__->FinalizeDatabaseType;

RT::Base->_ImportOverlays();

1;<|MERGE_RESOLUTION|>--- conflicted
+++ resolved
@@ -827,11 +827,7 @@
         $RT::Logger->debug("Creating groups...");
         foreach my $item (@Groups) {
             my $new_entry = RT::Group->new( RT->SystemUser );
-<<<<<<< HEAD
             $item->{'Domain'} ||= 'UserDefined';
-=======
-            $item->{Domain} ||= 'UserDefined';
->>>>>>> 5161fe00
             my $member_of = delete $item->{'MemberOf'};
             my $members = delete $item->{'Members'};
             my ( $return, $msg ) = $new_entry->_Create(%$item);

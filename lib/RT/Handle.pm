--- conflicted
+++ resolved
@@ -848,18 +848,12 @@
 
     # Slurp in stuff to insert from the datafile. Possible things to go in here:-
     our (@Groups, @Users, @Members, @ACL, @Queues, @Classes, @ScripActions, @ScripConditions,
-<<<<<<< HEAD
-           @Templates, @CustomFields, @Scrips, @Attributes, @Initial, @Final,
+           @Templates, @CustomFields, @CustomRoles, @Scrips, @Attributes, @Initial, @Final,
            @Catalogs, @Assets);
     local (@Groups, @Users, @Members, @ACL, @Queues, @Classes, @ScripActions, @ScripConditions,
-           @Templates, @CustomFields, @Scrips, @Attributes, @Initial, @Final,
+           @Templates, @CustomFields, @CustomRoles, @Scrips, @Attributes, @Initial, @Final,
            @Catalogs, @Assets);
-=======
-           @Templates, @CustomFields, @CustomRoles, @Scrips, @Attributes, @Initial, @Final);
-    local (@Groups, @Users, @Members, @ACL, @Queues, @Classes, @ScripActions, @ScripConditions,
-           @Templates, @CustomFields, @CustomRoles, @Scrips, @Attributes, @Initial, @Final);
-
->>>>>>> d4a2fc6a
+
     local $@;
     $RT::Logger->debug("Going to load '$datafile' data file");
     eval { require $datafile }

# BEGIN BPS TAGGED BLOCK {{{
#
# COPYRIGHT:
#
# This software is Copyright (c) 1996-2013 Best Practical Solutions, LLC
#                                          <sales@bestpractical.com>
#
# (Except where explicitly superseded by other copyright notices)
#
#
# LICENSE:
#
# This work is made available to you under the terms of Version 2 of
# the GNU General Public License. A copy of that license should have
# been provided with this software, but in any event can be snarfed
# from www.gnu.org.
#
# This work is distributed in the hope that it will be useful, but
# WITHOUT ANY WARRANTY; without even the implied warranty of
# MERCHANTABILITY or FITNESS FOR A PARTICULAR PURPOSE.  See the GNU
# General Public License for more details.
#
# You should have received a copy of the GNU General Public License
# along with this program; if not, write to the Free Software
# Foundation, Inc., 51 Franklin Street, Fifth Floor, Boston, MA
# 02110-1301 or visit their web page on the internet at
# http://www.gnu.org/licenses/old-licenses/gpl-2.0.html.
#
#
# CONTRIBUTION SUBMISSION POLICY:
#
# (The following paragraph is not intended to limit the rights granted
# to you to modify and distribute this software under the terms of
# the GNU General Public License and is only of importance to you if
# you choose to contribute your changes and enhancements to the
# community by submitting them to Best Practical Solutions, LLC.)
#
# By intentionally submitting any modifications, corrections or
# derivatives to this work, or any other work intended for use with
# Request Tracker, to Best Practical Solutions, LLC, you confirm that
# you are the copyright holder for those contributions and you grant
# Best Practical Solutions,  LLC a nonexclusive, worldwide, irrevocable,
# royalty-free, perpetual, license to use, copy, create derivative
# works based on those contributions, and sublicense and distribute
# those contributions and any derivatives thereof.
#
# END BPS TAGGED BLOCK }}}

=head1 NAME

RT::Handle - RT's database handle

=head1 SYNOPSIS

    use RT;
    BEGIN { RT::LoadConfig() };
    use RT::Handle;

=head1 DESCRIPTION

C<RT::Handle> is RT specific wrapper over one of L<DBIx::SearchBuilder::Handle>
classes. As RT works with different types of DBs we subclass repsective handler
from L<DBIx::SearchBuilder>. Type of the DB is defined by L<RT's DatabaseType
config option|RT_Config/DatabaseType>. You B<must> load this module only when
the configs have been loaded.

=cut

package RT::Handle;

use strict;
use warnings;

use File::Spec;

=head1 METHODS

=head2 FinalizeDatabaseType

Sets RT::Handle's superclass to the correct subclass of
L<DBIx::SearchBuilder::Handle>, using the C<DatabaseType> configuration.

=cut

sub FinalizeDatabaseType {
    eval {
        use base "DBIx::SearchBuilder::Handle::". RT->Config->Get('DatabaseType');
    };

    my $db_type = RT->Config->Get('DatabaseType');
    if ($@) {
        die "Unable to load DBIx::SearchBuilder database handle for '$db_type'.\n".
            "Perhaps you've picked an invalid database type or spelled it incorrectly.\n".
            $@;
    }

    # We use COLLATE NOCASE to enforce case insensitivity on the normally
    # case-sensitive SQLite, LOWER() approach works, but lucks performance
    # due to absence of functional indexes
    if ($db_type eq 'SQLite') {
        no strict 'refs'; no warnings 'redefine';
        *DBIx::SearchBuilder::Handle::SQLite::CaseSensitive = sub {0};
    }
}

=head2 Connect

Connects to RT's database using credentials and options from the RT config.
Takes nothing.

=cut

sub Connect {
    my $self = shift;
    my %args = (@_);

    my $db_type = RT->Config->Get('DatabaseType');
    if ( $db_type eq 'Oracle' ) {
        $ENV{'NLS_LANG'} = "AMERICAN_AMERICA.AL32UTF8";
        $ENV{'NLS_NCHAR'} = "AL32UTF8";
    }

    $self->SUPER::Connect(
        User => RT->Config->Get('DatabaseUser'),
        Password => RT->Config->Get('DatabasePassword'),
        DisconnectHandleOnDestroy => 1,
        %args,
    );

    if ( $db_type eq 'mysql' ) {
        my $version = $self->DatabaseVersion;
        ($version) = $version =~ /^(\d+\.\d+)/;
        $self->dbh->do("SET NAMES 'utf8'") if $version >= 4.1;
    }
    elsif ( $db_type eq 'Pg' ) {
        my $version = $self->DatabaseVersion;
        ($version) = $version =~ /^(\d+\.\d+)/;
        $self->dbh->do("SET bytea_output = 'escape'") if $version >= 9.0;
    }

    $self->dbh->{'LongReadLen'} = RT->Config->Get('MaxAttachmentSize');
}

=head2 BuildDSN

Build the DSN for the RT database. Doesn't take any parameters, draws all that
from the config.

=cut


sub BuildDSN {
    my $self = shift;
    # Unless the database port is a positive integer, we really don't want to pass it.
    my $db_port = RT->Config->Get('DatabasePort');
    $db_port = undef unless (defined $db_port && $db_port =~ /^(\d+)$/);
    my $db_host = RT->Config->Get('DatabaseHost');
    $db_host = undef unless $db_host;
    my $db_name = RT->Config->Get('DatabaseName');
    my $db_type = RT->Config->Get('DatabaseType');
    $db_name = File::Spec->catfile($RT::VarPath, $db_name)
        if $db_type eq 'SQLite' && !File::Spec->file_name_is_absolute($db_name);

    my %args = (
        Host       => $db_host,
        Database   => $db_name,
        Port       => $db_port,
        Driver     => $db_type,
        RequireSSL => RT->Config->Get('DatabaseRequireSSL'),
    );
    if ( $db_type eq 'Oracle' && $db_host ) {
        $args{'SID'} = delete $args{'Database'};
    }
    $self->SUPER::BuildDSN( %args );
}

=head2 DSN

Returns the DSN for this handle. In order to get correct value you must
build DSN first, see L</BuildDSN>.

This is method can be called as class method, in this case creates
temporary handle object, L</BuildDSN builds DSN> and returns it.

=cut

sub DSN {
    my $self = shift;
    return $self->SUPER::DSN if ref $self;

    my $handle = $self->new;
    $handle->BuildDSN;
    return $handle->DSN;
}

=head2 SystemDSN

Returns a DSN suitable for database creates and drops
and user creates and drops.

Gets RT's DSN first (see L<DSN>) and then change it according
to requirements of a database system RT's using.

=cut

sub SystemDSN {
    my $self = shift;

    my $db_name = RT->Config->Get('DatabaseName');
    my $db_type = RT->Config->Get('DatabaseType');

    my $dsn = $self->DSN;
    if ( $db_type eq 'mysql' ) {
        # with mysql, you want to connect sans database to funge things
        $dsn =~ s/dbname=\Q$db_name//;
    }
    elsif ( $db_type eq 'Pg' ) {
        # with postgres, you want to connect to template1 database
        $dsn =~ s/dbname=\Q$db_name/dbname=template1/;
    }
    return $dsn;
}

=head2 Database compatibility and integrity checks



=cut

sub CheckIntegrity {
    my $self = shift;

    unless ($RT::Handle and $RT::Handle->dbh) {
        local $@;
        unless ( eval { RT::ConnectToDatabase(); 1 } ) {
            return (0, 'no connection', "$@");
        }
    }

    require RT::CurrentUser;
    my $test_user = RT::CurrentUser->new;
    $test_user->Load('RT_System');
    unless ( $test_user->id ) {
        return (0, 'no system user', "Couldn't find RT_System user in the DB '". $RT::Handle->DSN ."'");
    }

    $test_user = RT::CurrentUser->new;
    $test_user->Load('Nobody');
    unless ( $test_user->id ) {
        return (0, 'no nobody user', "Couldn't find Nobody user in the DB '". $RT::Handle->DSN ."'");
    }

    return $RT::Handle->dbh;
}

sub CheckCompatibility {
    my $self = shift;
    my $dbh = shift;
    my $state = shift || 'post';

    my $db_type = RT->Config->Get('DatabaseType');
    if ( $db_type eq "mysql" ) {
        # Check which version we're running
        my $version = ($dbh->selectrow_array("show variables like 'version'"))[1];
        return (0, "couldn't get version of the mysql server")
            unless $version;

        ($version) = $version =~ /^(\d+\.\d+)/;
        return (0, "RT is unsupported on MySQL versions before 4.1.  Your version is $version.")
            if $version < 4.1;

        # MySQL must have InnoDB support
        local $dbh->{FetchHashKeyName} = 'NAME_lc';
        my $innodb = lc($dbh->selectall_hashref("SHOW ENGINES", "engine")->{InnoDB}{support} || "no");
        if ( $innodb eq "no" ) {
            return (0, "RT requires that MySQL be compiled with InnoDB table support.\n".
                "See <http://dev.mysql.com/doc/mysql/en/innodb-storage-engine.html>\n".
                "and check that there are no 'skip-innodb' lines in your my.cnf.");
        } elsif ( $innodb eq "disabled" ) {
            return (0, "RT requires that MySQL InnoDB table support be enabled.\n".
                "Remove the 'skip-innodb' or 'innodb = OFF' line from your my.cnf file, restart MySQL, and try again.\n");
        }

        if ( $state eq 'post' ) {
            my $create_table = $dbh->selectrow_arrayref("SHOW CREATE TABLE Tickets")->[1];
            unless ( $create_table =~ /(?:ENGINE|TYPE)\s*=\s*InnoDB/i ) {
                return (0, "RT requires that all its tables be of InnoDB type. Upgrade RT tables.");
            }

            $create_table = $dbh->selectrow_arrayref("SHOW CREATE TABLE Attachments")->[1];
            unless ( $create_table =~ /\bContent\b[^,]*BLOB/i ) {
                return (0, "RT since version 3.8 has new schema for MySQL versions after 4.1.0\n"
                    ."Follow instructions in the UPGRADING.mysql file.");
            }
        }

        my $max_packet = ($dbh->selectrow_array("show variables like 'max_allowed_packet'"))[1];
        if ($state =~ /^(create|post)$/ and $max_packet <= (1024 * 1024)) {
            my $max_packet = sprintf("%.1fM", $max_packet/1024/1024);
            warn "max_allowed_packet is set to $max_packet, which limits the maximum attachment or email size that RT can process.  Consider adjusting MySQL's max_allowed_packet setting.\n";
        }
    }
    return (1)
}

sub CheckSphinxSE {
    my $self = shift;

    my $dbh = $RT::Handle->dbh;
    local $dbh->{'RaiseError'} = 0;
    local $dbh->{'PrintError'} = 0;
    my $has = ($dbh->selectrow_array("show variables like 'have_sphinx'"))[1];
    $has ||= ($dbh->selectrow_array(
        "select 'yes' from INFORMATION_SCHEMA.PLUGINS where PLUGIN_NAME = 'sphinx' AND PLUGIN_STATUS='active'"
    ))[0];

    return 0 unless lc($has||'') eq "yes";
    return 1;
}

=head2 Database maintanance

=head3 CreateDatabase $DBH

Creates a new database. This method can be used as class method.

Takes DBI handle. Many database systems require special handle to
allow you to create a new database, so you have to use L<SystemDSN>
method during connection.

Fetches type and name of the DB from the config.

=cut

sub CreateDatabase {
    my $self = shift;
    my $dbh  = shift or return (0, "No DBI handle provided");
    my $db_type = RT->Config->Get('DatabaseType');
    my $db_name = RT->Config->Get('DatabaseName');

    my $status;
    if ( $db_type eq 'SQLite' ) {
        return (1, 'Skipped as SQLite doesn\'t need any action');
    }
    elsif ( $db_type eq 'Oracle' ) {
        my $db_user = RT->Config->Get('DatabaseUser');
        my $db_pass = RT->Config->Get('DatabasePassword');
        $status = $dbh->do(
            "CREATE USER $db_user IDENTIFIED BY $db_pass"
            ." default tablespace USERS"
            ." temporary tablespace TEMP"
            ." quota unlimited on USERS"
        );
        unless ( $status ) {
            return $status, "Couldn't create user $db_user identified by $db_pass."
                ."\nError: ". $dbh->errstr;
        }
        $status = $dbh->do( "GRANT connect, resource TO $db_user" );
        unless ( $status ) {
            return $status, "Couldn't grant connect and resource to $db_user."
                ."\nError: ". $dbh->errstr;
        }
        return (1, "Created user $db_user. All RT's objects should be in his schema.");
    }
    elsif ( $db_type eq 'Pg' ) {
        $status = $dbh->do("CREATE DATABASE $db_name WITH ENCODING='UNICODE' TEMPLATE template0");
    }
    else {
        $status = $dbh->do("CREATE DATABASE $db_name");
    }
    return ($status, $DBI::errstr);
}

=head3 DropDatabase $DBH

Drops RT's database. This method can be used as class method.

Takes DBI handle as first argument. Many database systems require
a special handle to allow you to drop a database, so you may have
to use L<SystemDSN> when acquiring the DBI handle.

Fetches the type and name of the database from the config.

=cut

sub DropDatabase {
    my $self = shift;
    my $dbh  = shift or return (0, "No DBI handle provided");

    my $db_type = RT->Config->Get('DatabaseType');
    my $db_name = RT->Config->Get('DatabaseName');

    if ( $db_type eq 'Oracle' ) {
        my $db_user = RT->Config->Get('DatabaseUser');
        my $status = $dbh->do( "DROP USER $db_user CASCADE" );
        unless ( $status ) {
            return 0, "Couldn't drop user $db_user."
                ."\nError: ". $dbh->errstr;
        }
        return (1, "Successfully dropped user '$db_user' with his schema.");
    }
    elsif ( $db_type eq 'SQLite' ) {
        my $path = $db_name;
        $path = "$RT::VarPath/$path" unless substr($path, 0, 1) eq '/';
        unlink $path or return (0, "Couldn't remove '$path': $!");
        return (1);
    } else {
        $dbh->do("DROP DATABASE ". $db_name)
            or return (0, $DBI::errstr);
    }
    return (1);
}

=head2 InsertACL

=cut

sub InsertACL {
    my $self      = shift;
    my $dbh       = shift;
    my $base_path = shift || $RT::EtcPath;

    my $db_type = RT->Config->Get('DatabaseType');
    return (1) if $db_type eq 'SQLite';

    $dbh = $self->dbh if !$dbh && ref $self;
    return (0, "No DBI handle provided") unless $dbh;

    return (0, "'$base_path' doesn't exist") unless -e $base_path;

    my $path;
    if ( -d $base_path ) {
        $path = File::Spec->catfile( $base_path, "acl.$db_type");
        $path = $self->GetVersionFile($dbh, $path);

        $path = File::Spec->catfile( $base_path, "acl")
            unless $path && -e $path;
        return (0, "Couldn't find ACLs for $db_type")
            unless -e $path;
    } else {
        $path = $base_path;
    }

    local *acl;
    do $path || return (0, "Couldn't load ACLs: " . $@);
    my @acl = acl($dbh);
    foreach my $statement (@acl) {
        my $sth = $dbh->prepare($statement)
            or return (0, "Couldn't prepare SQL query:\n $statement\n\nERROR: ". $dbh->errstr);
        unless ( $sth->execute ) {
            return (0, "Couldn't run SQL query:\n $statement\n\nERROR: ". $sth->errstr);
        }
    }
    return (1);
}

=head2 InsertSchema

=cut

sub InsertSchema {
    my $self = shift;
    my $dbh  = shift;
    my $base_path = (shift || $RT::EtcPath);

    $dbh = $self->dbh if !$dbh && ref $self;
    return (0, "No DBI handle provided") unless $dbh;

    my $db_type = RT->Config->Get('DatabaseType');

    my $file;
    if ( -d $base_path ) {
        $file = $base_path . "/schema." . $db_type;
    } else {
        $file = $base_path;
    }

    $file = $self->GetVersionFile( $dbh, $file );
    unless ( $file ) {
        return (0, "Couldn't find schema file(s) '$file*'");
    }
    unless ( -f $file && -r $file ) {
        return (0, "File '$file' doesn't exist or couldn't be read");
    }

    my (@schema);

    open( my $fh_schema, '<', $file ) or die $!;

    my $has_local = 0;
    open( my $fh_schema_local, "<" . $self->GetVersionFile( $dbh, $RT::LocalEtcPath . "/schema." . $db_type ))
        and $has_local = 1;

    my $statement = "";
    foreach my $line ( <$fh_schema>, ($_ = ';;'), $has_local? <$fh_schema_local>: () ) {
        $line =~ s/\#.*//g;
        $line =~ s/--.*//g;
        $statement .= $line;
        if ( $line =~ /;(\s*)$/ ) {
            $statement =~ s/;(\s*)$//g;
            push @schema, $statement;
            $statement = "";
        }
    }
    close $fh_schema; close $fh_schema_local;

    if ( $db_type eq 'Oracle' ) {
        my $db_user = RT->Config->Get('DatabaseUser');
        my $status = $dbh->do( "ALTER SESSION SET CURRENT_SCHEMA=$db_user" );
        unless ( $status ) {
            return $status, "Couldn't set current schema to $db_user."
                ."\nError: ". $dbh->errstr;
        }
    }

    local $SIG{__WARN__} = sub {};
    my $is_local = 0;
    $dbh->begin_work or return (0, "Couldn't begin transaction: ". $dbh->errstr);
    foreach my $statement (@schema) {
        if ( $statement =~ /^\s*;$/ ) {
            $is_local = 1; next;
        }

        my $sth = $dbh->prepare($statement)
            or return (0, "Couldn't prepare SQL query:\n$statement\n\nERROR: ". $dbh->errstr);
        unless ( $sth->execute or $is_local ) {
            return (0, "Couldn't run SQL query:\n$statement\n\nERROR: ". $sth->errstr);
        }
    }
    $dbh->commit or return (0, "Couldn't commit transaction: ". $dbh->errstr);
    return (1);
}

=head1 GetVersionFile

Takes base name of the file as argument, scans for <base name>-<version> named
files and returns file name with closest version to the version of the RT DB.

=cut

sub GetVersionFile {
    my $self = shift;
    my $dbh = shift;
    my $base_name = shift;

    my $db_version = ref $self
        ? $self->DatabaseVersion
        : do {
            my $tmp = RT::Handle->new;
            $tmp->dbh($dbh);
            $tmp->DatabaseVersion;
        };

    require File::Glob;
    my @files = File::Glob::bsd_glob("$base_name*");
    return '' unless @files;

    my %version = map { $_ =~ /\.\w+-([-\w\.]+)$/; ($1||0) => $_ } @files;
    my $version;
    foreach ( reverse sort cmp_version keys %version ) {
        if ( cmp_version( $db_version, $_ ) >= 0 ) {
            $version = $_;
            last;
        }
    }

    return defined $version? $version{ $version } : undef;
}

{ my %word = (
    a     => -4,
    alpha => -4,
    b     => -3,
    beta  => -3,
    pre   => -2,
    rc    => -1,
    head  => 9999,
);
sub cmp_version($$) {
    my ($a, $b) = (@_);
    my @a = grep defined, map { /^[0-9]+$/? $_ : /^[a-zA-Z]+$/? $word{$_}|| -10 : undef }
        split /([^0-9]+)/, $a;
    my @b = grep defined, map { /^[0-9]+$/? $_ : /^[a-zA-Z]+$/? $word{$_}|| -10 : undef }
        split /([^0-9]+)/, $b;
    @a > @b
        ? push @b, (0) x (@a-@b)
        : push @a, (0) x (@b-@a);
    for ( my $i = 0; $i < @a; $i++ ) {
        return $a[$i] <=> $b[$i] if $a[$i] <=> $b[$i];
    }
    return 0;
}

sub version_words {
    return keys %word;
}

}


=head2 InsertInitialData

Inserts system objects into RT's DB, like system user or 'nobody',
internal groups and other records required. However, this method
doesn't insert any real users like 'root' and you have to use
InsertData or another way to do that.

Takes no arguments. Returns status and message tuple.

It's safe to call this method even if those objects already exist.

=cut

sub InsertInitialData {
    my $self    = shift;

    my @warns;

    # create RT_System user and grant him rights
    {
        require RT::CurrentUser;

        my $test_user = RT::User->new( RT::CurrentUser->new() );
        $test_user->Load('RT_System');
        if ( $test_user->id ) {
            push @warns, "Found system user in the DB.";
        }
        else {
            my $user = RT::User->new( RT::CurrentUser->new() );
            my ( $val, $msg ) = $user->_BootstrapCreate(
                Name     => 'RT_System',
                RealName => 'The RT System itself',
                Comments => 'Do not delete or modify this user. '
                    . 'It is integral to RT\'s internal database structures',
                Creator  => '1',
                LastUpdatedBy => '1',
            );
            return ($val, $msg) unless $val;
        }
        DBIx::SearchBuilder::Record::Cachable->FlushCache;
    }

    # init RT::SystemUser and RT::System objects
    RT::InitSystemObjects();
    unless ( RT->SystemUser->id ) {
        return (0, "Couldn't load system user");
    }

    # grant SuperUser right to system user
    {
        my $test_ace = RT::ACE->new( RT->SystemUser );
        $test_ace->LoadByCols(
            PrincipalId   => ACLEquivGroupId( RT->SystemUser->Id ),
            PrincipalType => 'Group',
            RightName     => 'SuperUser',
            ObjectType    => 'RT::System',
            ObjectId      => 1,
        );
        if ( $test_ace->id ) {
            push @warns, "System user has global SuperUser right.";
        } else {
            my $ace = RT::ACE->new( RT->SystemUser );
            my ( $val, $msg ) = $ace->_BootstrapCreate(
                PrincipalId   => ACLEquivGroupId( RT->SystemUser->Id ),
                PrincipalType => 'Group',
                RightName     => 'SuperUser',
                ObjectType    => 'RT::System',
                ObjectId      => 1,
            );
            return ($val, $msg) unless $val;
        }
        DBIx::SearchBuilder::Record::Cachable->FlushCache;
    }

    # system groups
    # $self->loc('Everyone'); # For the string extractor to get a string to localize
    # $self->loc('Privileged'); # For the string extractor to get a string to localize
    # $self->loc('Unprivileged'); # For the string extractor to get a string to localize
    foreach my $name (qw(Everyone Privileged Unprivileged)) {
        my $group = RT::Group->new( RT->SystemUser );
        $group->LoadSystemInternalGroup( $name );
        if ( $group->id ) {
            push @warns, "System group '$name' already exists.";
            next;
        }

        $group = RT::Group->new( RT->SystemUser );
        my ( $val, $msg ) = $group->_Create(
            Domain      => 'SystemInternal',
            Description => 'Pseudogroup for internal use',  # loc
            Name        => $name,
            Instance    => '',
        );
        return ($val, $msg) unless $val;
    }

    # nobody
    {
        my $user = RT::User->new( RT->SystemUser );
        $user->Load('Nobody');
        if ( $user->id ) {
            push @warns, "Found 'Nobody' user in the DB.";
        }
        else {
            my ( $val, $msg ) = $user->Create(
                Name     => 'Nobody',
                RealName => 'Nobody in particular',
                Comments => 'Do not delete or modify this user. It is integral '
                    .'to RT\'s internal data structures',
                Privileged => 0,
            );
            return ($val, $msg) unless $val;
        }

        if ( $user->HasRight( Right => 'OwnTicket', Object => $RT::System ) ) {
            push @warns, "User 'Nobody' has global OwnTicket right.";
        } else {
            my ( $val, $msg ) = $user->PrincipalObj->GrantRight(
                Right => 'OwnTicket',
                Object => $RT::System,
            );
            return ($val, $msg) unless $val;
        }
    }

    # rerun to get init Nobody as well
    RT::InitSystemObjects();

    # system role groups
    foreach my $name (qw(Owner Requestor Cc AdminCc)) {
        my $group = RT->System->RoleGroup( $name );
        if ( $group->id ) {
            push @warns, "System role '$name' already exists.";
            next;
        }

        $group = RT::Group->new( RT->SystemUser );
        my ( $val, $msg ) = $group->CreateRoleGroup(
            Name                => $name,
            Object              => RT->System,
            Description         => 'SystemRolegroup for internal use',  # loc
            InsideTransaction   => 0,
        );
        return ($val, $msg) unless $val;
    }

    push @warns, "You appear to have a functional RT database."
        if @warns;

    return (1, join "\n", @warns);
}

=head2 InsertData

Load some sort of data into the database, takes path to a file.

=cut

sub InsertData {
    my $self     = shift;
    my $datafile = shift;
    my $root_password = shift;
    my %args     = (
        disconnect_after => 1,
        @_
    );

    # Slurp in stuff to insert from the datafile. Possible things to go in here:-
    our (@Groups, @Users, @ACL, @Queues, @ScripActions, @ScripConditions,
           @Templates, @CustomFields, @Scrips, @Attributes, @Initial, @Final);
    local (@Groups, @Users, @ACL, @Queues, @ScripActions, @ScripConditions,
           @Templates, @CustomFields, @Scrips, @Attributes, @Initial, @Final);

    local $@;
    $RT::Logger->debug("Going to load '$datafile' data file");
    eval { require $datafile }
      or return (0, "Couldn't load data from '$datafile' for import:\n\nERROR:". $@);

    if ( @Initial ) {
        $RT::Logger->debug("Running initial actions...");
        foreach ( @Initial ) {
            local $@;
            eval { $_->(); 1 } or return (0, "One of initial functions failed: $@");
        }
        $RT::Logger->debug("Done.");
    }
    if ( @Groups ) {
        $RT::Logger->debug("Creating groups...");
        foreach my $item (@Groups) {
            my $new_entry = RT::Group->new( RT->SystemUser );
            $item->{'Domain'} ||= 'UserDefined';
            my $member_of = delete $item->{'MemberOf'};
            my ( $return, $msg ) = $new_entry->_Create(%$item);
            unless ( $return ) {
                $RT::Logger->error( $msg );
                next;
            } else {
                $RT::Logger->debug($return .".");
            }
            if ( $member_of ) {
                $member_of = [ $member_of ] unless ref $member_of eq 'ARRAY';
                foreach( @$member_of ) {
                    my $parent = RT::Group->new(RT->SystemUser);
                    if ( ref $_ eq 'HASH' ) {
                        $parent->LoadByCols( %$_ );
                    }
                    elsif ( !ref $_ ) {
                        $parent->LoadUserDefinedGroup( $_ );
                    }
                    else {
                        $RT::Logger->error(
                            "(Error: wrong format of MemberOf field."
                            ." Should be name of user defined group or"
                            ." hash reference with 'column => value' pairs."
                            ." Use array reference to add to multiple groups)"
                        );
                        next;
                    }
                    unless ( $parent->Id ) {
                        $RT::Logger->error("(Error: couldn't load group to add member)");
                        next;
                    }
                    my ( $return, $msg ) = $parent->AddMember( $new_entry->Id );
                    unless ( $return ) {
                        $RT::Logger->error( $msg );
                    } else {
                        $RT::Logger->debug( $return ."." );
                    }
                }
            }
        }
        $RT::Logger->debug("done.");
    }
    if ( @Users ) {
        $RT::Logger->debug("Creating users...");
        foreach my $item (@Users) {
            my $member_of = delete $item->{'MemberOf'};
            if ( $item->{'Name'} eq 'root' && $root_password ) {
                $item->{'Password'} = $root_password;
            }
            my $new_entry = RT::User->new( RT->SystemUser );
            my ( $return, $msg ) = $new_entry->Create(%$item);
            unless ( $return ) {
                $RT::Logger->error( $msg );
            } else {
                $RT::Logger->debug( $return ."." );
            }
            if ( $member_of ) {
                $member_of = [ $member_of ] unless ref $member_of eq 'ARRAY';
                foreach( @$member_of ) {
                    my $parent = RT::Group->new($RT::SystemUser);
                    if ( ref $_ eq 'HASH' ) {
                        $parent->LoadByCols( %$_ );
                    }
                    elsif ( !ref $_ ) {
                        $parent->LoadUserDefinedGroup( $_ );
                    }
                    else {
                        $RT::Logger->error(
                            "(Error: wrong format of MemberOf field."
                            ." Should be name of user defined group or"
                            ." hash reference with 'column => value' pairs."
                            ." Use array reference to add to multiple groups)"
                        );
                        next;
                    }
                    unless ( $parent->Id ) {
                        $RT::Logger->error("(Error: couldn't load group to add member)");
                        next;
                    }
                    my ( $return, $msg ) = $parent->AddMember( $new_entry->Id );
                    unless ( $return ) {
                        $RT::Logger->error( $msg );
                    } else {
                        $RT::Logger->debug( $return ."." );
                    }
                }
            }
        }
        $RT::Logger->debug("done.");
    }
    if ( @Queues ) {
        $RT::Logger->debug("Creating queues...");
        for my $item (@Queues) {
            my $new_entry = RT::Queue->new(RT->SystemUser);
            my ( $return, $msg ) = $new_entry->Create(%$item);
            unless ( $return ) {
                $RT::Logger->error( $msg );
            } else {
                $RT::Logger->debug( $return ."." );
            }
        }
        $RT::Logger->debug("done.");
    }
    if ( @CustomFields ) {
        $RT::Logger->debug("Creating custom fields...");
        for my $item ( @CustomFields ) {
            my $new_entry = RT::CustomField->new( RT->SystemUser );
            my $values    = delete $item->{'Values'};

            # Back-compat for the old "Queue" argument
            if ( exists $item->{'Queue'} ) {
                $item->{'LookupType'} ||= 'RT::Queue-RT::Ticket';
                $RT::Logger->warn("Queue provided for non-ticket custom field")
                    unless $item->{'LookupType'} =~ /^RT::Queue-/;
                $item->{'ApplyTo'} = delete $item->{'Queue'};
            }

            my $apply_to = delete $item->{'ApplyTo'};

            if ( $item->{'BasedOn'} ) {
                if ( $item->{'LookupType'} ) {
                    my $basedon = RT::CustomField->new($RT::SystemUser);
                    my ($ok, $msg ) = $basedon->LoadByCols( Name => $item->{'BasedOn'},
                                                            LookupType => $item->{'LookupType'} );
                    if ($ok) {
                        $item->{'BasedOn'} = $basedon->Id;
                    } else {
                        $RT::Logger->error("Unable to load $item->{BasedOn} as a $item->{LookupType} CF.  Skipping BasedOn: $msg");
                        delete $item->{'BasedOn'};
                    }
                } else {
                    $RT::Logger->error("Unable to load CF $item->{BasedOn} because no LookupType was specified.  Skipping BasedOn");
                    delete $item->{'BasedOn'};
                }

            } 

            my ( $return, $msg ) = $new_entry->Create(%$item);
            unless( $return ) {
                $RT::Logger->error( $msg );
                next;
            }

            foreach my $value ( @{$values} ) {
                ( $return, $msg ) = $new_entry->AddValue(%$value);
                $RT::Logger->error( $msg ) unless $return;
            }

            my $class = $new_entry->RecordClassFromLookupType;
            if ($class) {
                if ($new_entry->IsOnlyGlobal and $apply_to) {
                    $RT::Logger->warn("ApplyTo provided for global custom field ".$new_entry->Name );
                    undef $apply_to;
                }
                if ( !$apply_to ) {
                    # Apply to all by default
                    my $ocf = RT::ObjectCustomField->new(RT->SystemUser);
                    ( $return, $msg) = $ocf->Create( CustomField => $new_entry->Id );
                    $RT::Logger->error( $msg ) unless $return and $ocf->Id;
                } else {
                    $apply_to = [ $apply_to ] unless ref $apply_to;
                    for my $name ( @{ $apply_to } ) {
                        my $obj = $class->new(RT->SystemUser);
                        $obj->Load($name);
                        if ( $obj->Id ) {
                            my $ocf = RT::ObjectCustomField->new(RT->SystemUser);
                            ( $return, $msg ) = $ocf->Create(
                                CustomField => $new_entry->Id,
                                ObjectId    => $obj->Id,
                            );
                            $RT::Logger->error( $msg ) unless $return and $ocf->Id;
                        } else {
                            $RT::Logger->error("Could not find $class $name to apply ".$new_entry->Name." to" );
                        }
                    }
                }
            }
        }

        $RT::Logger->debug("done.");
    }
    if ( @ACL ) {
        $RT::Logger->debug("Creating ACL...");
        for my $item (@ACL) {

            my ($princ, $object);

            # Global rights or Queue rights?
            if ( $item->{'CF'} ) {
                $object = RT::CustomField->new( RT->SystemUser );
                my @columns = ( Name => $item->{'CF'} );
                push @columns, LookupType => $item->{'LookupType'} if $item->{'LookupType'};
                push @columns, Queue => $item->{'Queue'} if $item->{'Queue'} and not ref $item->{'Queue'};
                my ($ok, $msg) = $object->LoadByName( @columns );
                unless ( $ok ) {
                    RT->Logger->error("Unable to load CF ".$item->{CF}.": $msg");
                    next;
                }
            } elsif ( $item->{'Queue'} ) {
                $object = RT::Queue->new(RT->SystemUser);
                my ($ok, $msg) = $object->Load( $item->{'Queue'} );
                unless ( $ok ) {
                    RT->Logger->error("Unable to load queue ".$item->{Queue}.": $msg");
                    next;
                }
            } elsif ( $item->{ObjectType} and $item->{ObjectId}) {
                $object = $item->{ObjectType}->new(RT->SystemUser);
                my ($ok, $msg) = $object->Load( $item->{ObjectId} );
                unless ( $ok ) {
                    RT->Logger->error("Unable to load ".$item->{ObjectType}." ".$item->{ObjectId}.": $msg");
                    next;
                }
            } else {
                $object = $RT::System;
            }

            # Group rights or user rights?
            if ( $item->{'GroupDomain'} ) {
                $princ = RT::Group->new(RT->SystemUser);
                if ( $item->{'GroupDomain'} eq 'UserDefined' ) {
                  $princ->LoadUserDefinedGroup( $item->{'GroupId'} );
                } elsif ( $item->{'GroupDomain'} eq 'SystemInternal' ) {
                  $princ->LoadSystemInternalGroup( $item->{'GroupType'} );
                } elsif ( $item->{'GroupDomain'} eq 'RT::System-Role' ) {
                  $princ->LoadRoleGroup( Object => RT->System, Name => $item->{'GroupType'} );
                } elsif ( $item->{'GroupDomain'} eq 'RT::Queue-Role' &&
                          $item->{'Queue'} )
                {
                  $princ->LoadRoleGroup( Object => $object, Name => $item->{'GroupType'} );
                } else {
                  $princ->Load( $item->{'GroupId'} );
                }
                unless ( $princ->Id ) {
                    RT->Logger->error("Unable to load Group: GroupDomain => $item->{GroupDomain}, GroupId => $item->{GroupId}, Queue => $item->{Queue}");
                    next;
                }
            } else {
                $princ = RT::User->new(RT->SystemUser);
                my ($ok, $msg) = $princ->Load( $item->{'UserId'} );
                unless ( $ok ) {
                    RT->Logger->error("Unable to load user: $item->{UserId} : $msg");
                    next;
                }
            }

            # Grant it
            my ( $return, $msg ) = $princ->PrincipalObj->GrantRight(
                Right => $item->{'Right'},
                Object => $object
            );
            unless ( $return ) {
                $RT::Logger->error( $msg );
            }
            else {
                $RT::Logger->debug( $return ."." );
            }
        }
        $RT::Logger->debug("done.");
    }

    if ( @ScripActions ) {
        $RT::Logger->debug("Creating ScripActions...");

        for my $item (@ScripActions) {
            my $new_entry = RT::ScripAction->new(RT->SystemUser);
            my ( $return, $msg ) = $new_entry->Create(%$item);
            unless ( $return ) {
                $RT::Logger->error( $msg );
            }
            else {
                $RT::Logger->debug( $return ."." );
            }
        }

        $RT::Logger->debug("done.");
    }

    if ( @ScripConditions ) {
        $RT::Logger->debug("Creating ScripConditions...");

        for my $item (@ScripConditions) {
            my $new_entry = RT::ScripCondition->new(RT->SystemUser);
            my ( $return, $msg ) = $new_entry->Create(%$item);
            unless ( $return ) {
                $RT::Logger->error( $msg );
            }
            else {
                $RT::Logger->debug( $return ."." );
            }
        }

        $RT::Logger->debug("done.");
    }

    if ( @Templates ) {
        $RT::Logger->debug("Creating templates...");

        for my $item (@Templates) {
            my $new_entry = RT::Template->new(RT->SystemUser);
            my ( $return, $msg ) = $new_entry->Create(%$item);
            unless ( $return ) {
                $RT::Logger->error( $msg );
            }
            else {
                $RT::Logger->debug( $return ."." );
            }
        }
        $RT::Logger->debug("done.");
    }
    if ( @Scrips ) {
        $RT::Logger->debug("Creating scrips...");

        for my $item (@Scrips) {
            my $new_entry = RT::Scrip->new(RT->SystemUser);

            my @queues = ref $item->{'Queue'} eq 'ARRAY'? @{ $item->{'Queue'} }: $item->{'Queue'} || 0;
            push @queues, 0 unless @queues; # add global queue at least

            my ( $return, $msg ) = $new_entry->Create( %$item, Queue => shift @queues );
            unless ( $return ) {
                $RT::Logger->error( $msg );
                next;
            }
            else {
                $RT::Logger->debug( $return ."." );
            }
            foreach my $q ( @queues ) {
                my ($return, $msg) = $new_entry->AddToObject(
                    ObjectId => $q,
                    Stage    => $item->{'Stage'},
                );
                $RT::Logger->error( "Couldn't apply scrip to $q: $msg" )
                    unless $return;
            }
        }
        $RT::Logger->debug("done.");
    }
    if ( @Attributes ) {
        $RT::Logger->debug("Creating attributes...");
        my $sys = RT::System->new(RT->SystemUser);

        for my $item (@Attributes) {
            my $obj = delete $item->{Object}; # XXX: make this something loadable
            $obj ||= $sys;
            my ( $return, $msg ) = $obj->AddAttribute (%$item);
            unless ( $return ) {
                $RT::Logger->error( $msg );
            }
            else {
                $RT::Logger->debug( $return ."." );
            }
        }
        $RT::Logger->debug("done.");
    }
    if ( @Final ) {
        $RT::Logger->debug("Running final actions...");
        for ( @Final ) {
            local $@;
            eval { $_->(); };
            $RT::Logger->error( "Failed to run one of final actions: $@" )
                if $@;
        }
        $RT::Logger->debug("done.");
    }

    # XXX: This disconnect doesn't really belong here; it's a relict from when
    # this method was extracted from rt-setup-database.  However, too much
    # depends on it to change without significant testing.  At the very least,
    # we can provide a way to skip the side-effect.
    if ( $args{disconnect_after} ) {
        my $db_type = RT->Config->Get('DatabaseType');
        $RT::Handle->Disconnect() unless $db_type eq 'SQLite';
    }

    $RT::Logger->debug("Done setting up database content.");

# TODO is it ok to return 1 here? If so, the previous codes in this sub
# should return (0, $msg) if error happens instead of just warning.
# anyway, we need to return something here to tell if everything is ok
    return( 1, 'Done inserting data' );
}

=head2 ACLEquivGroupId

Given a userid, return that user's acl equivalence group

=cut

sub ACLEquivGroupId {
    my $id = shift;

    my $cu = RT->SystemUser;
    unless ( $cu ) {
        require RT::CurrentUser;
        $cu = RT::CurrentUser->new;
        $cu->LoadByName('RT_System');
        warn "Couldn't load RT_System user" unless $cu->id;
    }

    my $equiv_group = RT::Group->new( $cu );
    $equiv_group->LoadACLEquivalenceGroup( $id );
    return $equiv_group->Id;
}

=head2 QueryHistory

Returns the SQL query history associated with this handle. The top level array
represents a lists of request. Each request is a hash with metadata about the
request (such as the URL) and a list of queries. You'll probably not be using this.

=cut

sub QueryHistory {
    my $self = shift;

    return $self->{QueryHistory};
}

=head2 AddRequestToHistory

Adds a web request to the query history. It must be a hash with keys Path (a
string) and Queries (an array reference of arrays, where elements are time,
sql, bind parameters, and duration).

=cut

sub AddRequestToHistory {
    my $self    = shift;
    my $request = shift;

    push @{ $self->{QueryHistory} }, $request;
}

=head2 Quote

Returns the parameter quoted by DBI. B<You almost certainly do not need this.>
Use bind parameters (C<?>) instead. This is used only outside the scope of interacting
with the database.

=cut

sub Quote {
    my $self = shift;
    my $value = shift;

    return $self->dbh->quote($value);
}

=head2 FillIn

Takes a SQL query and an array reference of bind parameters and fills in the
query's C<?> parameters.

=cut

sub FillIn {
    my $self = shift;
    my $sql  = shift;
    my $bind = shift;

    my $b = 0;

    # is this regex sufficient?
    $sql =~ s{\?}{$self->Quote($bind->[$b++])}eg;

    return $sql;
}

# log a mason stack trace instead of a Carp::longmess because it's less painful
# and uses mason component paths properly
sub _LogSQLStatement {
    my $self = shift;
    my $statement = shift;
    my $duration = shift;
    my @bind = @_;

    require HTML::Mason::Exceptions;
    push @{$self->{'StatementLog'}} , ([Time::HiRes::time(), $statement, [@bind], $duration, HTML::Mason::Exception->new->as_string]);
}

<<<<<<< HEAD
# helper in a few cases where we do SQL by hand
sub __MakeClauseCaseInsensitive {
    my $self = shift;
    return join ' ', @_ unless $self->CaseSensitive;
    my ($field, $op, $value) = $self->_MakeClauseCaseInsensitive(@_);
    return "$field $op $value";
=======

sub _TableNames {
    my $self = shift;
    my $dbh = shift || $self->dbh;

    {
        local $@;
        if (
            $dbh->{Driver}->{Name} eq 'Pg'
            && $dbh->{'pg_server_version'} >= 90200
            && !eval { DBD::Pg->VERSION('2.19.3'); 1 }
        ) {
            die "You're using PostgreSQL 9.2 or newer. You have to upgrade DBD::Pg module to 2.19.3 or newer: $@";
        }
    }

    my @res;

    my $sth = $dbh->table_info( '', undef, undef, "'TABLE'");
    while ( my $table = $sth->fetchrow_hashref ) {
        push @res, $table->{TABLE_NAME} || $table->{table_name};
    }

    return @res;
>>>>>>> a5b36b6f
}

__PACKAGE__->FinalizeDatabaseType;

RT::Base->_ImportOverlays();

1;<|MERGE_RESOLUTION|>--- conflicted
+++ resolved
@@ -1269,14 +1269,13 @@
     push @{$self->{'StatementLog'}} , ([Time::HiRes::time(), $statement, [@bind], $duration, HTML::Mason::Exception->new->as_string]);
 }
 
-<<<<<<< HEAD
 # helper in a few cases where we do SQL by hand
 sub __MakeClauseCaseInsensitive {
     my $self = shift;
     return join ' ', @_ unless $self->CaseSensitive;
     my ($field, $op, $value) = $self->_MakeClauseCaseInsensitive(@_);
     return "$field $op $value";
-=======
+}
 
 sub _TableNames {
     my $self = shift;
@@ -1301,7 +1300,6 @@
     }
 
     return @res;
->>>>>>> a5b36b6f
 }
 
 __PACKAGE__->FinalizeDatabaseType;

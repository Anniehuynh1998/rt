--- conflicted
+++ resolved
@@ -1364,29 +1364,8 @@
 sub CurrentUserCanSee {
     my $self = shift;
 
-<<<<<<< HEAD
-=======
     return 1 if $self->CurrentUser->PrincipalObj->Id == RT->SystemUser->Id;
 
-    # If it's a comment, we need to be extra special careful
-    my $type = $self->__Value('Type');
-    if ( $type eq 'Comment' ) {
-        unless ( $self->CurrentUserHasRight('ShowTicketComments') ) {
-            return 0;
-        }
-    }
-    elsif ( $type eq 'CommentEmailRecord' ) {
-        unless ( $self->CurrentUserHasRight('ShowTicketComments')
-            && $self->CurrentUserHasRight('ShowOutgoingEmail') ) {
-            return 0;
-        }
-    }
-    elsif ( $type eq 'EmailRecord' ) {
-        unless ( $self->CurrentUserHasRight('ShowOutgoingEmail') ) {
-            return 0;
-        }
-    }
->>>>>>> 1e06f8f3
     # Make sure the user can see the custom field before showing that it changed
     my $type = $self->__Value('Type');
     if ( $type eq 'CustomField' and my $cf_id = $self->__Value('Field') ) {

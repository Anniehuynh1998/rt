--- conflicted
+++ resolved
@@ -1328,7 +1328,6 @@
             return ("Reminder completed"); #loc()
         }
     },
-<<<<<<< HEAD
     'RT::Asset-Set-Catalog' => sub {
         my $self = shift;
         return ("[_1] changed from [_2] to [_3]",   #loc
@@ -1337,7 +1336,7 @@
                     $c->Load($_);
                     $c->Name || $self->loc("~[a hidden catalog~]")
                 } $self->OldValue, $self->NewValue);
-=======
+    },
     AddMember => sub {
         my $self = shift;
         my $principal = RT::Principal->new($self->CurrentUser);
@@ -1373,7 +1372,6 @@
         my $principal = RT::Principal->new($self->CurrentUser);
         $principal->Load($self->Field);
         return ("Removed from group '[_1]'", $principal->Object->Name); #loc()
->>>>>>> 0206ec74
     },
 );
 

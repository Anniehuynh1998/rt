--- conflicted
+++ resolved
@@ -208,30 +208,6 @@
     }
 }
 
-<<<<<<< HEAD
-=======
-sub _DoSearch {
-    my $self = shift;
-
-    if ( exists $self->{'find_expired_rows'} ) {
-        RT->Deprecated( Arguments => "find_expired_rows", Instead => 'find_disabled_rows', Remove => '4.6' );
-        $self->{'find_disabled_rows'} = $self->{'find_expired_rows'};
-    }
-
-    return $self->SUPER::_DoSearch(@_);
-}
-
-sub _DoCount {
-    my $self = shift;
-
-    if ( exists $self->{'find_expired_rows'} ) {
-        RT->Deprecated( Arguments => "find_expired_rows", Instead => 'find_disabled_rows', Remove => '4.6' );
-        $self->{'find_disabled_rows'} = $self->{'find_expired_rows'};
-    }
-
-    return $self->SUPER::_DoCount(@_);
-}
-
 
 sub AddRecord {
     my $self = shift;
@@ -241,7 +217,6 @@
     return $self->SUPER::AddRecord($record);
 }
 
->>>>>>> 03f12ca0
 RT::Base->_ImportOverlays();
 
 # Clear the OCVF cache on exit to release connected RT::Ticket objects.

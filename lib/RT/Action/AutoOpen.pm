# BEGIN BPS TAGGED BLOCK {{{
# 
# COPYRIGHT:
#  
# This software is Copyright (c) 1996-2007 Best Practical Solutions, LLC 
#                                          <jesse@bestpractical.com>
# 
# (Except where explicitly superseded by other copyright notices)
# 
# 
# LICENSE:
# 
# This work is made available to you under the terms of Version 2 of
# the GNU General Public License. A copy of that license should have
# been provided with this software, but in any event can be snarfed
# from www.gnu.org.
# 
# This work is distributed in the hope that it will be useful, but
# WITHOUT ANY WARRANTY; without even the implied warranty of
# MERCHANTABILITY or FITNESS FOR A PARTICULAR PURPOSE.  See the GNU
# General Public License for more details.
# 
# You should have received a copy of the GNU General Public License
# along with this program; if not, write to the Free Software
# Foundation, Inc., 51 Franklin Street, Fifth Floor, Boston, MA
# 02110-1301 or visit their web page on the internet at
# http://www.gnu.org/copyleft/gpl.html.
# 
# 
# CONTRIBUTION SUBMISSION POLICY:
# 
# (The following paragraph is not intended to limit the rights granted
# to you to modify and distribute this software under the terms of
# the GNU General Public License and is only of importance to you if
# you choose to contribute your changes and enhancements to the
# community by submitting them to Best Practical Solutions, LLC.)
# 
# By intentionally submitting any modifications, corrections or
# derivatives to this work, or any other work intended for use with
# Request Tracker, to Best Practical Solutions, LLC, you confirm that
# you are the copyright holder for those contributions and you grant
# Best Practical Solutions,  LLC a nonexclusive, worldwide, irrevocable,
# royalty-free, perpetual, license to use, copy, create derivative
# works based on those contributions, and sublicense and distribute
# those contributions and any derivatives thereof.
# 
# END BPS TAGGED BLOCK }}}
# This Action will open the BASE if a dependent is resolved.
package RT::Action::AutoOpen;

use strict;
use warnings;

use base qw(RT::Action::Generic);

=head1 DESCRIPTION

Opens a ticket unless it's allready open, but only unless transaction
L<RT::Transaction/IsInbound is inbound>.

Doesn't open a ticket if message's head has field C<RT-Control> with
C<no-autoopen> substring.

=cut

sub Prepare {
    my $self = shift;

    # if the ticket is already open or the ticket is new and the message is more mail from the
    # requestor, don't reopen it.

<<<<<<< HEAD
    return undef if $self->TicketObj->Status eq 'open';
    return undef if $self->TicketObj->Status eq 'new'
        && $self->TransactionObj->IsInbound;

    my $first = $self->TransactionObj->Message->First;
    return undef if $first
        && ($first->GetHeader('RT-Control') || '') =~ /\bno-autoopen\b/i;
=======
    my $status = $self->TicketObj->Status;
    return undef if $status eq 'open';
    return undef if $status eq 'new' && $self->TransactionObj->IsInbound;

    if ( my $msg = $self->TransactionObj->Message->First ) {
        return undef if ($msg->GetHeader('RT-Control') || '') =~ /\bno-autoopen\b/i;
    }
>>>>>>> 87e1d3f5

    return 1;
}

sub Commit {
    my $self = shift;

    my $oldstatus = $self->TicketObj->Status;
    $self->TicketObj->__Set( Field => 'Status', Value => 'open' );
    $self->TicketObj->_NewTransaction(
        Type     => 'Status',
        Field    => 'Status',
        OldValue => $oldstatus,
        NewValue => 'open',
        Data     => 'Ticket auto-opened on incoming correspondence'
    );

    return 1;
}

eval "require RT::Action::AutoOpen_Vendor";
die $@ if ($@ && $@ !~ qr{^Can't locate RT/Action/AutoOpen_Vendor.pm});
eval "require RT::Action::AutoOpen_Local";
die $@ if ($@ && $@ !~ qr{^Can't locate RT/Action/AutoOpen_Local.pm});

1;<|MERGE_RESOLUTION|>--- conflicted
+++ resolved
@@ -69,15 +69,6 @@
     # if the ticket is already open or the ticket is new and the message is more mail from the
     # requestor, don't reopen it.
 
-<<<<<<< HEAD
-    return undef if $self->TicketObj->Status eq 'open';
-    return undef if $self->TicketObj->Status eq 'new'
-        && $self->TransactionObj->IsInbound;
-
-    my $first = $self->TransactionObj->Message->First;
-    return undef if $first
-        && ($first->GetHeader('RT-Control') || '') =~ /\bno-autoopen\b/i;
-=======
     my $status = $self->TicketObj->Status;
     return undef if $status eq 'open';
     return undef if $status eq 'new' && $self->TransactionObj->IsInbound;
@@ -85,7 +76,6 @@
     if ( my $msg = $self->TransactionObj->Message->First ) {
         return undef if ($msg->GetHeader('RT-Control') || '') =~ /\bno-autoopen\b/i;
     }
->>>>>>> 87e1d3f5
 
     return 1;
 }

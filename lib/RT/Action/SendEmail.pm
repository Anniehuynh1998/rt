# BEGIN BPS TAGGED BLOCK {{{
# 
# COPYRIGHT:
#  
# This software is Copyright (c) 1996-2007 Best Practical Solutions, LLC 
#                                          <jesse@bestpractical.com>
# 
# (Except where explicitly superseded by other copyright notices)
# 
# 
# LICENSE:
# 
# This work is made available to you under the terms of Version 2 of
# the GNU General Public License. A copy of that license should have
# been provided with this software, but in any event can be snarfed
# from www.gnu.org.
# 
# This work is distributed in the hope that it will be useful, but
# WITHOUT ANY WARRANTY; without even the implied warranty of
# MERCHANTABILITY or FITNESS FOR A PARTICULAR PURPOSE.  See the GNU
# General Public License for more details.
# 
# You should have received a copy of the GNU General Public License
# along with this program; if not, write to the Free Software
# Foundation, Inc., 51 Franklin Street, Fifth Floor, Boston, MA
# 02110-1301 or visit their web page on the internet at
# http://www.gnu.org/copyleft/gpl.html.
# 
# 
# CONTRIBUTION SUBMISSION POLICY:
# 
# (The following paragraph is not intended to limit the rights granted
# to you to modify and distribute this software under the terms of
# the GNU General Public License and is only of importance to you if
# you choose to contribute your changes and enhancements to the
# community by submitting them to Best Practical Solutions, LLC.)
# 
# By intentionally submitting any modifications, corrections or
# derivatives to this work, or any other work intended for use with
# Request Tracker, to Best Practical Solutions, LLC, you confirm that
# you are the copyright holder for those contributions and you grant
# Best Practical Solutions,  LLC a nonexclusive, worldwide, irrevocable,
# royalty-free, perpetual, license to use, copy, create derivative
# works based on those contributions, and sublicense and distribute
# those contributions and any derivatives thereof.
# 
# END BPS TAGGED BLOCK }}}
# Portions Copyright 2000 Tobias Brox <tobix@cpan.org>

package RT::Action::SendEmail;
require RT::Action::Generic;

use strict;
use vars qw/@ISA/;
@ISA = qw(RT::Action::Generic);

use MIME::Words qw(encode_mimeword);

use RT::EmailParser;
use RT::Interface::Email;
use Mail::Address;
use Date::Format qw(strftime);

=head1 NAME

RT::Action::SendEmail - An Action which users can use to send mail 
or can subclassed for more specialized mail sending behavior. 
RT::Action::AutoReply is a good example subclass.

=head1 SYNOPSIS

  require RT::Action::SendEmail;
  @ISA  = qw(RT::Action::SendEmail);


=head1 DESCRIPTION

Basically, you create another module RT::Action::YourAction which ISA
RT::Action::SendEmail.

=begin testing

ok (require RT::Action::SendEmail);

=end testing


=head1 AUTHOR

Jesse Vincent <jesse@bestpractical.com> and Tobias Brox <tobix@cpan.org>

=head1 SEE ALSO

perl(1).

=cut

# {{{ Scrip methods (_Init, Commit, Prepare, IsApplicable)


# {{{ sub Commit

sub Commit {
    my $self = shift;

    my ($ret) = $self->SendMessage( $self->TemplateObj->MIMEObj );
<<<<<<< HEAD
    if ( $ret > 0 && RT->Config->Get('RecordOutgoingEmail') ) {
        $self->RecordOutgoingMailTransaction( $self->TemplateObj->MIMEObj )
=======
    if ( $ret > 0 ) {
        $self->RecordOutgoingMailTransaction( $self->TemplateObj->MIMEObj )
            if ($RT::RecordOutgoingEmail);
>>>>>>> 87e1d3f5
    }
    return (abs $ret);
}

# }}}

# {{{ sub Prepare

sub Prepare {
    my $self = shift;

    my ( $result, $message ) = $self->TemplateObj->Parse(
        Argument       => $self->Argument,
        TicketObj      => $self->TicketObj,
        TransactionObj => $self->TransactionObj
    );
    if ( !$result ) {
        return (undef);
    }

    my $MIMEObj = $self->TemplateObj->MIMEObj;

    # Header
    $self->SetRTSpecialHeaders();

    $self->RemoveInappropriateRecipients();

    # Go add all the Tos, Ccs and Bccs that we need to to the message to
    # make it happy, but only if we actually have values in those arrays.

    # TODO: We should be pulling the recipients out of the template and shove them into To, Cc and Bcc

    $self->SetHeader( 'To', join ( ', ', @{ $self->{'To'} } ) )
      if ( ! $MIMEObj->head->get('To') &&  $self->{'To'} && @{ $self->{'To'} } );
    $self->SetHeader( 'Cc', join ( ', ', @{ $self->{'Cc'} } ) )
      if ( !$MIMEObj->head->get('Cc') && $self->{'Cc'} && @{ $self->{'Cc'} } );
    $self->SetHeader( 'Bcc', join ( ', ', @{ $self->{'Bcc'} } ) )
      if ( !$MIMEObj->head->get('Bcc') && $self->{'Bcc'} && @{ $self->{'Bcc'} } );

    # PseudoTo	(fake to headers) shouldn't get matched for message recipients.
    # If we don't have any 'To' header (but do have other recipients), drop in
    # the pseudo-to header.
    $self->SetHeader( 'To', join ( ', ', @{ $self->{'PseudoTo'} } ) )
      if ( $self->{'PseudoTo'} && ( @{ $self->{'PseudoTo'} } )
        and ( !$MIMEObj->head->get('To') ) ) and ( $MIMEObj->head->get('Cc') or $MIMEObj->head->get('Bcc'));

    # We should never have to set the MIME-Version header
    $self->SetHeader( 'MIME-Version', '1.0' );

    # try to convert message body from utf-8 to RT->Config->Get('EmailOutputEncoding')
    $self->SetHeader( 'Content-Type', 'text/plain; charset="utf-8"' );

    # fsck.com #5959: Since RT sends 8bit mail, we should say so.
    $self->SetHeader( 'Content-Transfer-Encoding','8bit');

    my $output_enc = RT->Config->Get('EmailOutputEncoding');
    RT::I18N::SetMIMEEntityToEncoding( $MIMEObj, $output_enc, 'mime_words_ok' );
    $self->SetHeader( 'Content-Type', 'text/plain; charset="'. $output_enc .'"' );

    # Build up a MIME::Entity that looks like the original message.
    $self->AddAttachments() if ( $MIMEObj->head->get('RT-Attach-Message') );

    return $result;

}

# }}}

# }}}



=head2 To

Returns an array of Mail::Address objects containing all the To: recipients for this notification

=cut

sub To {
    my $self = shift;
    return ($self->_AddressesFromHeader('To'));
}

=head2 Cc

Returns an array of Mail::Address objects containing all the Cc: recipients for this notification

=cut

sub Cc { 
    my $self = shift;
    return ($self->_AddressesFromHeader('Cc'));
}

=head2 Bcc

Returns an array of Mail::Address objects containing all the Bcc: recipients for this notification

=cut


sub Bcc {
    my $self = shift;
    return ($self->_AddressesFromHeader('Bcc'));

}

sub _AddressesFromHeader  {
    my $self = shift;
    my $field = shift;
    my $header = $self->TemplateObj->MIMEObj->head->get($field);
    my @addresses = Mail::Address->parse($header);

    return (@addresses);
}


# {{{ SendMessage

=head2 SendMessage MIMEObj

sends the message using RT's preferred API.
TODO: Break this out to a separate module

=cut

sub SendMessage {
    my $self    = shift;
    my $MIMEObj = shift;

    my $msgid = $MIMEObj->head->get('Message-ID');
    chomp $msgid;

    $self->ScripActionObj->{_Message_ID}++;
    
    $RT::Logger->info( $msgid . " #"
        . $self->TicketObj->id . "/"
        . $self->TransactionObj->id
        . " - Scrip "
        . $self->ScripObj->id . " "
        . $self->ScripObj->Description );

    #If we don't have any recipients to send to, don't send a message;
    unless ( $MIMEObj->head->get('To')
        || $MIMEObj->head->get('Cc')
        || $MIMEObj->head->get('Bcc') )
    {
        $RT::Logger->info( $msgid . " No recipients found. Not sending.\n" );
        return (-1);
<<<<<<< HEAD
    }

    return(0) unless RT::Interface::Email::SendEmail(
        entity => $MIMEObj,
        transaction => $self->TransactionObj,
    );
=======
    }

    unless ($MIMEObj->head->get('Date')) {
        # We coerce localtime into an array since strftime has a flawed prototype that only accepts
        # a list
      $MIMEObj->head->replace(Date => strftime('%a, %d %b %Y %H:%M:%S %z', @{[localtime()]}));
    }

    my $status = RT::Interface::Email::SendEmail(
        Entity => $MIMEObj,
        Ticket => $self->TicketObj,
        Transaction => $self->TransactionObj,
    );
    return $status unless $status > 0;
>>>>>>> 87e1d3f5

    my $success = $msgid . " sent ";
    foreach( qw(To Cc Bcc) ) {
        my $recipients = $MIMEObj->head->get($_);
        $success .= " $_: ". $recipients if $recipients;
    }
    $success =~ s/\n//g;

    $RT::Logger->info($success);

    return (1);
}

<<<<<<< HEAD
=======


# }}}

>>>>>>> 87e1d3f5
# {{{ AddAttachments 

=head2 AddAttachments

Takes any attachments to this transaction and attaches them to the message
we're building.

=cut


sub AddAttachments {
    my $self = shift;

    my $MIMEObj = $self->TemplateObj->MIMEObj;

    $MIMEObj->head->delete('RT-Attach-Message');

    my $attachments = RT::Attachments->new($RT::SystemUser);
    $attachments->Limit(
        FIELD => 'TransactionId',
        VALUE => $self->TransactionObj->Id
    );
    $attachments->OrderBy( FIELD => 'id');

    my $transaction_content_obj = $self->TransactionObj->ContentObj;

    # attach any of this transaction's attachments
    while ( my $attach = $attachments->Next ) {

        # Don't attach anything blank
        next unless ( $attach->ContentLength );

# We want to make sure that we don't include the attachment that's being sued as the "Content" of this message"
        next
          if ( $transaction_content_obj
            && $transaction_content_obj->Id == $attach->Id
            && $transaction_content_obj->ContentType =~ qr{text/plain}i );
        $MIMEObj->make_multipart('mixed');
        $MIMEObj->attach(
            Type     => $attach->ContentType,
            Charset  => $attach->OriginalEncoding,
            Data     => $attach->OriginalContent,
            Filename => $self->MIMEEncodeString( $attach->Filename,
                RT->Config->Get('EmailOutputEncoding') ),
            'RT-Attachment:' => $self->TicketObj->Id."/".$self->TransactionObj->Id."/".$attach->id,
            Encoding => '-SUGGEST'
        );
    }

}

# }}}

# {{{ RecordOutgoingMailTransaction

=head2 RecordOutgoingMailTransaction MIMEObj

Record a transaction in RT with this outgoing message for future record-keeping purposes

=cut



sub RecordOutgoingMailTransaction {
    my $self = shift;
    my $MIMEObj = shift;
           

    my @parts = $MIMEObj->parts;
    my @attachments;
    my @keep;
    foreach my $part (@parts) {
        my $attach = $part->head->get('RT-Attachment');
        if ($attach) {
            $RT::Logger->debug("We found an attachment. we want to not record it.");
            push @attachments, $attach;
        } else {
            $RT::Logger->debug("We found a part. we want to record it.");
            push @keep, $part;
        }
    }
    $MIMEObj->parts(\@keep);
    foreach my $attachment (@attachments) {
        $MIMEObj->head->add('RT-Attachment', $attachment);
    }

    RT::I18N::SetMIMEEntityToEncoding( $MIMEObj, 'utf-8', 'mime_words_ok' );

    my $transaction = RT::Transaction->new($self->TransactionObj->CurrentUser);

    # XXX: TODO -> Record attachments as references to things in the attachments table, maybe.

    my $type;
    if ($self->TransactionObj->Type eq 'Comment') {
        $type = 'CommentEmailRecord';
    } else {
        $type = 'EmailRecord';
    }

    my $msgid = $MIMEObj->head->get('Message-ID');
    chomp $msgid;

    my ( $id, $msg ) = $transaction->Create(
        Ticket         => $self->TicketObj->Id,
        Type           => $type,
        Data           => $msgid,
        MIMEObj        => $MIMEObj,
        ActivateScrips => 0
    );


}

# }}}
#

# {{{ sub SetRTSpecialHeaders

=head2 SetRTSpecialHeaders 

This routine adds all the random headers that RT wants in a mail message
that don't matter much to anybody else.

=cut

sub SetRTSpecialHeaders {
    my $self = shift;

    $self->SetSubject();
    $self->SetSubjectToken();
    $self->SetHeaderAsEncoding( 'Subject', RT->Config->Get('EmailOutputEncoding') )
      if (RT->Config->Get('EmailOutputEncoding'));
    $self->SetReturnAddress();
    $self->SetReferencesHeaders();

    unless ($self->TemplateObj->MIMEObj->head->get('Message-ID')) {
      # Get Message-ID for this txn
      my $msgid = "";
      $msgid = $self->TransactionObj->Message->First->GetHeader("RT-Message-ID")
        || $self->TransactionObj->Message->First->GetHeader("Message-ID")
        if $self->TransactionObj->Message && $self->TransactionObj->Message->First;

      # If there is one, and we can parse it, then base our Message-ID on it
      if ($msgid 
          and $msgid =~ s/<(rt-.*?-\d+-\d+)\.(\d+)-\d+-\d+\@\QRT->Config->Get('Organization')\E>$/
                         "<$1." . $self->TicketObj->id
                          . "-" . $self->ScripObj->id
                          . "-" . $self->ScripActionObj->{_Message_ID}
                          . "@" . RT->Config->Get('Organization') . ">"/eg
          and $2 == $self->TicketObj->id) {
        $self->SetHeader( "Message-ID" => $msgid );
      } else {
        $self->SetHeader( 'Message-ID',
            "<rt-"
            . $RT::VERSION . "-"
            . $$ . "-"
            . CORE::time() . "-"
            . int(rand(2000)) . '.'
            . $self->TicketObj->id . "-"
            . $self->ScripObj->id . "-"  # Scrip
            . $self->ScripActionObj->{_Message_ID} . "@"  # Email sent
            . RT->Config->Get('Organization')
            . ">" );
      }
    }

    $self->SetHeader( 'Precedence', "bulk" )
      unless ( $self->TemplateObj->MIMEObj->head->get("Precedence") );

    $self->SetHeader( 'X-RT-Loop-Prevention', RT->Config->Get('rtname') );
    $self->SetHeader( 'RT-Ticket',
        RT->Config->Get('rtname') . " #" . $self->TicketObj->id() );
    $self->SetHeader( 'Managed-by',
        "RT $RT::VERSION (http://www.bestpractical.com/rt/)" );

    $self->SetHeader( 'RT-Originator',
        $self->TransactionObj->CreatorObj->EmailAddress );

}

# }}}

=head2 SquelchMailTo 

Mark address to be removed from list of the recipients. Returns list of the addresses.
To empty list pass undefined argument.

B<Note> that this method can be called as class method and works globaly. Don't forget to
clean this list when blocking is not required anymore.

=cut

{
    my $squelch = [];
    sub SquelchMailTo {
        my $self = shift;
        if ( @_ ) {
            $squelch = [ @_ ];
        }
        return grep defined, @{ $squelch };
    }
}

# {{{ RemoveInappropriateRecipients

=head2 RemoveInappropriateRecipients

Remove addresses that are RT addresses or that are on this transaction's blacklist

=cut

sub RemoveInappropriateRecipients {
    my $self = shift;

    my $msgid = $self->TemplateObj->MIMEObj->head->get  ('Message-Id');



    my @blacklist;

    my @types = qw/To Cc Bcc/;

    # Weed out any RT addresses. We really don't want to talk to ourselves!
    foreach my $type (@types) {
        @{ $self->{$type} } =
          RT::EmailParser::CullRTAddresses( "", @{ $self->{$type} } );
    }

    # If there are no recipients, don't try to send the message.
    # If the transaction has content and has the header RT-Squelch-Replies-To

    if ( my $attachment = $self->TransactionObj->Attachments->First ) {
        if ( $attachment->GetHeader( 'RT-DetectedAutoGenerated') ) {

            # What do we want to do with this? It's probably (?) a bounce
            # caused by one of the watcher addresses being broken.
            # Default ("true") is to redistribute, for historical reasons.

            if ( !RT->Config->Get('RedistributeAutoGeneratedMessages') ) {

                # Don't send to any watchers.
                @{ $self->{'To'} }  = ();
                @{ $self->{'Cc'} }  = ();
                @{ $self->{'Bcc'} } = ();

                $RT::Logger->info( $msgid . " The incoming message was autogenerated. Not redistributing this message based on site configuration.\n");
            }
            elsif ( RT->Config->Get('RedistributeAutoGeneratedMessages') eq 'privileged' ) {

                # Only send to "privileged" watchers.
                #

                foreach my $type (@types) {

                    foreach my $addr ( @{ $self->{$type} } ) {
                        my $user = RT::User->new($RT::SystemUser);
                        $user->LoadByEmail($addr);
                        @{ $self->{$type} } =
                          grep ( !/^\Q$addr\E$/, @{ $self->{$type} } )
                          if ( !$user->Privileged );

                    }
                }
                $RT::Logger->info( $msgid . " The incoming message was autogenerated. Not redistributing this message to unprivileged users based on site configuration.\n");

            }

        }

        if ( my $squelch = $attachment->GetHeader('RT-Squelch-Replies-To') ) {
            @blacklist = split( /,/, $squelch );
        }
    }

    # Let's grab the SquelchMailTo attribue and push those entries into the @blacklist
    my @non_recipients = $self->TicketObj->SquelchMailTo;
    foreach my $attribute (@non_recipients) {
        push @blacklist, $attribute->Content;
    }
    push @blacklist, $self->SquelchMailTo;

    # Cycle through the people we're sending to and pull out anyone on the
    # system blacklist

    foreach my $person_to_yank (@blacklist) {
        $person_to_yank =~ s/\s//g;
        foreach my $type (@types) {
            @{ $self->{$type} } =
              grep ( !/^\Q$person_to_yank\E$/, @{ $self->{$type} } );
        }
    }
}

# }}}
# {{{ sub SetReturnAddress

=head2 SetReturnAddress is_comment => BOOLEAN

Calculate and set From and Reply-To headers based on the is_comment flag.

=cut

sub SetReturnAddress {

    my $self = shift;
    my %args = (
        is_comment => 0,
        @_
    );

    # From and Reply-To
    # $args{is_comment} should be set if the comment address is to be used.
    my $replyto;

    if ( $args{'is_comment'} ) {
        $replyto = $self->TicketObj->QueueObj->CommentAddress
          || RT->Config->Get('CommentAddress');
    }
    else {
        $replyto = $self->TicketObj->QueueObj->CorrespondAddress
          || RT->Config->Get('CorrespondAddress');
    }

    unless ( $self->TemplateObj->MIMEObj->head->get('From') ) {
        if (RT->Config->Get('UseFriendlyFromLine')) {
            my $friendly_name = $self->TransactionObj->CreatorObj->RealName
                || $self->TransactionObj->CreatorObj->Name;
            if ( $friendly_name =~ /^"(.*)"$/ ) {    # a quoted string
                $friendly_name = $1;
            }

            $friendly_name =~ s/"/\\"/g;
            $self->SetHeader(
                'From',
                sprintf(
                    RT->Config->Get('FriendlyFromLineFormat'),
                    $self->MIMEEncodeString( $friendly_name,
                        RT->Config->Get('EmailOutputEncoding') ),
                    $replyto
                ),
            );
        }
        else {
            $self->SetHeader( 'From', $replyto );
        }
    }

    unless ( $self->TemplateObj->MIMEObj->head->get('Reply-To') ) {
        $self->SetHeader( 'Reply-To', "$replyto" );
    }

}

# }}}

# {{{ sub SetHeader

=head2 SetHeader FIELD, VALUE

Set the FIELD of the current MIME object into VALUE.

=cut

sub SetHeader {
    my $self  = shift;
    my $field = shift;
    my $val   = shift;

    chomp $val;
    chomp $field;
    $self->TemplateObj->MIMEObj->head->fold_length( $field, 10000 );
    $self->TemplateObj->MIMEObj->head->replace( $field,     $val );
    return $self->TemplateObj->MIMEObj->head->get($field);
}

# }}}


# {{{ sub SetSubject

=head2 SetSubject

This routine sets the subject. it does not add the rt tag. that gets done elsewhere
If $self->{'Subject'} is already defined, it uses that. otherwise, it tries to get
the transaction's subject.

=cut 

sub SetSubject {
    my $self = shift;
    my $subject;

    if ( $self->TemplateObj->MIMEObj->head->get('Subject') ) {
        return ();
    }

    my $message = $self->TransactionObj->Attachments;
    $message->RowsPerPage(1);
    if ( $self->{'Subject'} ) {
        $subject = $self->{'Subject'};
    }
    elsif ( my $first = $message->First ) {
        my $tmp = $first->GetHeader('Subject');
        $subject = defined $tmp? $tmp: $self->TicketObj->Subject;
    }
    else {
        $subject = $self->TicketObj->Subject();
    }

    $subject =~ s/(\r\n|\n|\s)/ /gi;

    chomp $subject;
    $self->SetHeader( 'Subject', $subject );

}

# }}}

# {{{ sub SetSubjectToken

=head2 SetSubjectToken

This routine fixes the RT tag in the subject. It's unlikely that you want to overwrite this.

=cut

sub SetSubjectToken {
    my $self = shift;
    my $sub  = $self->TemplateObj->MIMEObj->head->get('Subject');
    my $id   = $self->TicketObj->id;
<<<<<<< HEAD

    my $token_re = RT->Config->Get('EmailSubjectTagRegex');
    unless ( $token_re ) {
        my $rtname = RT->Config->Get('rtname');
        $token_re = qr/\Q$rtname\E/o;
    }
=======
    my $rtname = RT->Config->Get('rtname');

    my $token_re = RT->Config->Get('EmailSubjectTagRegex');
    $token_re = qr/\Q$rtname\E/o unless $token_re;
>>>>>>> 87e1d3f5
    return if $sub =~ /\[$token_re\s+#$id\]/;

    $sub =~ s/(\r\n|\n|\s)/ /gi;
    chomp $sub;
    $self->TemplateObj->MIMEObj->head->replace(
<<<<<<< HEAD
        Subject => "[". RT->Config->Get('rtname') ." #$id] $sub",
=======
        Subject => "[$rtname #$id] $sub",
>>>>>>> 87e1d3f5
    );
}

# }}}

=head2 SetReferencesHeaders

Set References and In-Reply-To headers for this message.

=cut

sub SetReferencesHeaders {

    my $self = shift;
    my ( @in_reply_to, @references, @msgid );

    my $attachments = $self->TransactionObj->Message;

    if ( my $top = $attachments->First() ) {
        @in_reply_to = split(/\s+/m, $top->GetHeader('In-Reply-To') || '');  
        @references = split(/\s+/m, $top->GetHeader('References') || '' );  
        @msgid = split(/\s+/m, $top->GetHeader('Message-ID') || ''); 
    }
    else {
        return (undef);
    }

    # There are two main cases -- this transaction was created with
    # the RT Web UI, and hence we want to *not* append its Message-ID
    # to the References and In-Reply-To.  OR it came from an outside
    # source, and we should treat it as per the RFC
    my $org = RT->Config->Get('Organization');
    if ( "@msgid" =~ /<(rt-.*?-\d+-\d+)\.(\d+)-0-0\@\Q$org\E>/) {

      # Make all references which are internal be to version which we
      # have sent out
      for (@references, @in_reply_to) {
        s/<(rt-.*?-\d+-\d+)\.(\d+-0-0)\@\Q$org\E>$/
          "<$1." . $self->TicketObj->id .
             "-" . $self->ScripObj->id .
             "-" . $self->ScripActionObj->{_Message_ID} .
             "@" . RT->Config->Get('Organization') . ">"/eg
      }

      # In reply to whatever the internal message was in reply to
      $self->SetHeader( 'In-Reply-To', join( " ",  ( @in_reply_to )));

      # Default the references to whatever we're in reply to
      @references = @in_reply_to unless @references;

      # References are unchanged from internal
    } else {
      # In reply to that message
      $self->SetHeader( 'In-Reply-To', join( " ",  ( @msgid )));

      # Default the references to whatever we're in reply to
      @references = @in_reply_to unless @references;

      # Push that message onto the end of the references
      push @references, @msgid;
    }

    # Push pseudo-ref to the front
    my $pseudo_ref = $self->PseudoReference;
    @references = ($pseudo_ref, grep { $_ ne $pseudo_ref } @references);

    # If there are more than 10 references headers, remove all but the
    # first four and the last six (Gotta keep this from growing
    # forever)
    splice(@references, 4, -6) if ($#references >= 10);

    # Add on the references
    $self->SetHeader( 'References', join( " ",   @references) );
    $self->TemplateObj->MIMEObj->head->fold_length( 'References', 80 );

}

# }}}

=head2 PseudoReference

Returns a fake Message-ID: header for the ticket to allow a base level of threading

=cut

sub PseudoReference {

    my $self = shift;
    my $pseudo_ref =  '<RT-Ticket-'.$self->TicketObj->id .'@'.RT->Config->Get('Organization') .'>';
    return $pseudo_ref;
}


# {{{ SetHeadingAsEncoding

=head2 SetHeaderAsEncoding($field_name, $charset_encoding)

This routine converts the field into specified charset encoding.

=cut

sub SetHeaderAsEncoding {
    my $self = shift;
    my ( $field, $enc ) = ( shift, shift );

    if ($field eq 'From' and RT->Config->Get('SMTPFrom')) {
        $self->TemplateObj->MIMEObj->head->replace( $field, RT->Config->Get('SMTPFrom') );
	return;
    }

    my $value = $self->TemplateObj->MIMEObj->head->get($field);

    # don't bother if it's us-ascii

    # See RT::I18N, 'NOTES:  Why Encode::_utf8_off before Encode::from_to'

    $value =  $self->MIMEEncodeString($value, $enc);

    $self->TemplateObj->MIMEObj->head->replace( $field, $value );


} 
# }}}

# {{{ MIMEEncodeString

=head2 MIMEEncodeString STRING ENCODING

Takes a string and a possible encoding and returns the string wrapped in MIME goo.

=cut

sub MIMEEncodeString {
    my  $self = shift;
    my $value = shift;
    # using RFC2047 notation, sec 2.
    # encoded-word = "=?" charset "?" encoding "?" encoded-text "?="
    my $charset = shift;
    my $encoding = 'B';
    # An 'encoded-word' may not be more than 75 characters long
    #
    # MIME encoding increases 4/3*(number of bytes), and always in multiples
    # of 4. Thus we have to find the best available value of bytes available
    # for each chunk.
    #
    # First we get the integer max which max*4/3 would fit on space.
    # Then we find the greater multiple of 3 lower or equal than $max.
    my $max = int(((75-length('=?'.$charset.'?'.$encoding.'?'.'?='))*3)/4);
    $max = int($max/3)*3;

    chomp $value;
    return ($value) unless $value =~ /[^\x20-\x7e]/;

    $value =~ s/\s*$//;
    Encode::_utf8_off($value);
    my $res = Encode::from_to( $value, "utf-8", $charset );
   
    if ($max > 0) {
      # copy value and split in chuncks
      my $str=$value;
      my @chunks = unpack("a$max" x int(length($str)/$max 
                                  + ((length($str) % $max) ? 1:0)), $str);
      # encode an join chuncks
      $value = join " ", 
                     map encode_mimeword( $_, $encoding, $charset ), @chunks ;
      return($value); 
    } else {
      # gives an error...
      $RT::Logger->crit("Can't encode! Charset or encoding too big.\n");
    }
}

# }}}

eval "require RT::Action::SendEmail_Vendor";
die $@ if ($@ && $@ !~ qr{^Can't locate RT/Action/SendEmail_Vendor.pm});
eval "require RT::Action::SendEmail_Local";
die $@ if ($@ && $@ !~ qr{^Can't locate RT/Action/SendEmail_Local.pm});

1;
<|MERGE_RESOLUTION|>--- conflicted
+++ resolved
@@ -104,14 +104,8 @@
     my $self = shift;
 
     my ($ret) = $self->SendMessage( $self->TemplateObj->MIMEObj );
-<<<<<<< HEAD
     if ( $ret > 0 && RT->Config->Get('RecordOutgoingEmail') ) {
         $self->RecordOutgoingMailTransaction( $self->TemplateObj->MIMEObj )
-=======
-    if ( $ret > 0 ) {
-        $self->RecordOutgoingMailTransaction( $self->TemplateObj->MIMEObj )
-            if ($RT::RecordOutgoingEmail);
->>>>>>> 87e1d3f5
     }
     return (abs $ret);
 }
@@ -261,14 +255,6 @@
     {
         $RT::Logger->info( $msgid . " No recipients found. Not sending.\n" );
         return (-1);
-<<<<<<< HEAD
-    }
-
-    return(0) unless RT::Interface::Email::SendEmail(
-        entity => $MIMEObj,
-        transaction => $self->TransactionObj,
-    );
-=======
     }
 
     unless ($MIMEObj->head->get('Date')) {
@@ -283,7 +269,6 @@
         Transaction => $self->TransactionObj,
     );
     return $status unless $status > 0;
->>>>>>> 87e1d3f5
 
     my $success = $msgid . " sent ";
     foreach( qw(To Cc Bcc) ) {
@@ -297,13 +282,8 @@
     return (1);
 }
 
-<<<<<<< HEAD
-=======
-
-
-# }}}
-
->>>>>>> 87e1d3f5
+
+
 # {{{ AddAttachments 
 
 =head2 AddAttachments
@@ -734,29 +714,18 @@
     my $self = shift;
     my $sub  = $self->TemplateObj->MIMEObj->head->get('Subject');
     my $id   = $self->TicketObj->id;
-<<<<<<< HEAD
 
     my $token_re = RT->Config->Get('EmailSubjectTagRegex');
     unless ( $token_re ) {
         my $rtname = RT->Config->Get('rtname');
         $token_re = qr/\Q$rtname\E/o;
     }
-=======
-    my $rtname = RT->Config->Get('rtname');
-
-    my $token_re = RT->Config->Get('EmailSubjectTagRegex');
-    $token_re = qr/\Q$rtname\E/o unless $token_re;
->>>>>>> 87e1d3f5
     return if $sub =~ /\[$token_re\s+#$id\]/;
 
     $sub =~ s/(\r\n|\n|\s)/ /gi;
     chomp $sub;
     $self->TemplateObj->MIMEObj->head->replace(
-<<<<<<< HEAD
         Subject => "[". RT->Config->Get('rtname') ." #$id] $sub",
-=======
-        Subject => "[$rtname #$id] $sub",
->>>>>>> 87e1d3f5
     );
 }
 

--- conflicted
+++ resolved
@@ -148,13 +148,8 @@
                 @_);
 
     if ($args{Object} and UNIVERSAL::can($args{Object}, 'Id')) {
-<<<<<<< HEAD
-        $args{ObjectType} = ref($args{Object});
+        $args{ObjectType} = $args{Object}->isa("RT::CurrentUser") ? "RT::User" : ref($args{Object});
         $args{ObjectId} = $args{Object}->Id;
-=======
-	    $args{ObjectType} = $args{Object}->isa("RT::CurrentUser") ? "RT::User" : ref($args{Object});
-	    $args{ObjectId} = $args{Object}->Id;
->>>>>>> d59a3cd0
     } else {
         return(0, $self->loc("Required parameter '[_1]' not specified", 'Object'));
 

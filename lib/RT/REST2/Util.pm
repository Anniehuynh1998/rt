--- conflicted
+++ resolved
@@ -222,14 +222,9 @@
 
     # Sanitize input for the Perl API
     for my $field (sort keys %$data) {
-<<<<<<< HEAD
-        my $skip_regex = join '|', 'CustomFields',
+        my $skip_regex = join '|', 'CustomFields', 'Attachments',
             $record->DOES("RT::Record::Role::Links") ? ( sort keys %RT::Link::TYPEMAP ) : ();
         next if $field =~ /$skip_regex/;
-=======
-        next if $field eq 'CustomFields';
-        next if $field eq 'Attachments';
->>>>>>> 31b619d5
 
         my $value = $data->{$field};
         next unless ref $value;

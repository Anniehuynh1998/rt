--- conflicted
+++ resolved
@@ -181,7 +181,6 @@
     $callback{'CloseParen'} = sub {
       $self->_close_bundle(@bundle); @bundle = ();
       $self->_CloseParen;
-<<<<<<< HEAD
     };
     $callback{'EntryAggregator'} = sub { $ea = $_[0] || '' };
     $callback{'Condition'} = sub {
@@ -198,6 +197,9 @@
             $class = $FIELD_METADATA{$key}->[0];
         }
         die "Unknown field '$key' in '$string'" unless $class;
+      
+      # replace __CurrentUser__ with id
+      $val = $self->CurrentUser->id if $val eq '__CurrentUser__';
 
 
         unless( $dispatch{ $class } ) {
@@ -236,117 +238,6 @@
     };
     RT::SQL::Parse($string, \%callback);
     $self->_close_bundle(@bundle); @bundle = ();
-=======
-
-      $want = CLOSE_PAREN | AGGREG;
-    }
-    elsif ( $current & AGGREG ) {
-      $ea = $val;
-      $want = KEYWORD | OPEN_PAREN;
-    }
-    elsif ( $current & KEYWORD ) {
-      $key = $val;
-      $want = OP;
-    }
-    elsif ( $current & OP ) {
-      $op = $val;
-      $want = VALUE;
-    }
-    elsif ( $current & VALUE ) {
-      $value = $val;
-
-      # Remove surrounding quotes from $key, $val
-      # (in future, simplify as for($key,$val) { action on $_ })
-      if ($key =~ /$re_delim/o) {
-        substr($key,0,1) = "";
-        substr($key,-1,1) = "";
-      }
-      if ($val =~ /$re_delim/o) {
-        substr($val,0,1) = "";
-        substr($val,-1,1) = "";
-      }
-      # Unescape escaped characters
-      $key =~ s!\\(.)!$1!g;
-      $val =~ s!\\(.)!$1!g;
-      #    print "$ea Key=[$key] op=[$op]  val=[$val]\n";
-      
-      # replace __CurrentUser__ with id
-      $val = $self->CurrentUser->id if $val eq '__CurrentUser__';
-
-
-   my $subkey = '';
-   if ($key =~ /^(.+?)\.(.+)$/) {
-     $key = $1;
-     $subkey = $2;
-   }
-
-      my $class;
-      if (exists $lcfields{lc $key}) {
-        $key = $lcfields{lc $key};
-        $class = $FIELD_METADATA{$key}->[0];
-      }
-   # no longer have a default, since CF's are now a real class, not fallthrough
-   # fixme: "default class" is not Generic.
-
- 
-   die "Unknown field: $key" unless $class;
-
-      $self->{_sql_localdepth} = 0;
-      die "No such dispatch method: $class"
-        unless exists $dispatch{$class};
-      my $sub = $dispatch{$class} || die;;
-      if ($can_bundle{$class} &&
-          (!@bundle ||
-            ($bundle[-1]->{dispatch} == $sub &&
-             $bundle[-1]->{key} eq $key &&
-             $bundle[-1]->{subkey} eq $subkey)))
-      {
-          push @bundle, {
-              dispatch => $sub,
-              key      => $key,
-              op       => $op,
-              val      => $val,
-              ea       => $ea || "",
-              subkey   => $subkey,
-          };
-      } else {
-        $self->_close_bundle(@bundle);  @bundle = ();
-        $sub->(
-               $self,
-               $key,
-               $op,
-               $val,
-               SUBCLAUSE =>  "",  # don't need anymore
-               ENTRYAGGREGATOR => $ea || "",
-               SUBKEY => $subkey,
-              );
-      }
-
-      $self->{_sql_looking_at}{lc $key} = 1;
-  
-      ($ea,$key,$op,$value) = ("","","","");
-  
-      $want = CLOSE_PAREN | AGGREG;
-    } else {
-      die "I'm lost";
-    }
-
-    $last = $current;
-  } # while
-
-  $self->_close_bundle(@bundle);  @bundle = ();
-
-  die "Incomplete query"
-    unless (($want | CLOSE_PAREN) || ($want | KEYWORD));
-
-  die "Incomplete Query"
-    unless ($last && ($last | CLOSE_PAREN) || ($last || VALUE));
-
-  # This will never happen, because the parser will complain
-  die "Mismatched parentheses"
-    unless $depth == 0;
-
->>>>>>> ede28f59
 }
 
 =head2 ClausesToSQL

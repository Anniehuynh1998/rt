--- conflicted
+++ resolved
@@ -463,47 +463,7 @@
     $hitcount = $self->_Handle->FetchResult($roles_query);
     return 1 if $hitcount; # get out of here if success
 
-<<<<<<< HEAD
-    if ($hitcount) {
-        $_ACL_CACHE->set( $hashkey => 1 );
-        return (1);
-    }
-
-    # We failed to find an acl hit
-    $_ACL_CACHE->set( $hashkey => -1 );
-    return (undef);
-}
-
-# }}}
-
-# {{{ _RolesForObject
-
-
-
-=head2 _RolesForObject( $object_type, $object_id)
-
-Returns an SQL clause finding role groups for Objects
-
-=cut
-
-
-sub _RolesForObject {
-    my $self = shift;
-    my $type = shift;
-    my $id = shift || 0;
-
-   # This should never be true.
-   unless ($id =~ /^\d+$/) {
-	$RT::Logger->crit("RT::Prinicipal::_RolesForObject called with type $type and a non-integer id: '$id'");
-	$id = "'$id'";
-   }
-
-    my $clause = "(Groups.Domain = '".$type."-Role' AND Groups.Instance = $id) ";
-
-    return($clause);
-=======
     return 0;
->>>>>>> 6df439a8
 }
 
 # }}}

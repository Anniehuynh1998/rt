--- conflicted
+++ resolved
@@ -2587,12 +2587,8 @@
         $other_ticket_uri->FromURI( $args{'Base'} );
     }
 
-<<<<<<< HEAD
     if ( defined $other_ticket_uri->Resolver and 
          $other_ticket_uri->Resolver->Scheme eq 'fsck.com-rt') {
-=======
-    if ( $other_ticket_uri->Resolver->Scheme eq 'fsck.com-rt') {
->>>>>>> 55e49822
         my $object = $other_ticket_uri->Resolver->Object;
 
         if (   UNIVERSAL::isa( $object, 'RT::Ticket' )

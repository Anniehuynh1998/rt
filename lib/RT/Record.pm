# BEGIN BPS TAGGED BLOCK {{{
#
# COPYRIGHT:
<<<<<<< HEAD
#
=======
# 
>>>>>>> 38e5295a
# This software is Copyright (c) 1996-2010 Best Practical Solutions, LLC
#                                          <jesse@bestpractical.com>
#
# (Except where explicitly superseded by other copyright notices)
#
#
# LICENSE:
#
# This work is made available to you under the terms of Version 2 of
# the GNU General Public License. A copy of that license should have
# been provided with this software, but in any event can be snarfed
# from www.gnu.org.
#
# This work is distributed in the hope that it will be useful, but
# WITHOUT ANY WARRANTY; without even the implied warranty of
# MERCHANTABILITY or FITNESS FOR A PARTICULAR PURPOSE.  See the GNU
# General Public License for more details.
#
# You should have received a copy of the GNU General Public License
# along with this program; if not, write to the Free Software
# Foundation, Inc., 51 Franklin Street, Fifth Floor, Boston, MA
# 02110-1301 or visit their web page on the internet at
# http://www.gnu.org/licenses/old-licenses/gpl-2.0.html.
#
#
# CONTRIBUTION SUBMISSION POLICY:
#
# (The following paragraph is not intended to limit the rights granted
# to you to modify and distribute this software under the terms of
# the GNU General Public License and is only of importance to you if
# you choose to contribute your changes and enhancements to the
# community by submitting them to Best Practical Solutions, LLC.)
#
# By intentionally submitting any modifications, corrections or
# derivatives to this work, or any other work intended for use with
# Request Tracker, to Best Practical Solutions, LLC, you confirm that
# you are the copyright holder for those contributions and you grant
# Best Practical Solutions,  LLC a nonexclusive, worldwide, irrevocable,
# royalty-free, perpetual, license to use, copy, create derivative
# works based on those contributions, and sublicense and distribute
# those contributions and any derivatives thereof.
#
# END BPS TAGGED BLOCK }}}

=head1 NAME

  RT::Record - Base class for RT record objects

=head1 SYNOPSIS


=head1 DESCRIPTION



=head1 METHODS

=cut

package RT::Record;

use strict;
use warnings;

use RT::Date;
use RT::User;
use RT::Attributes;
use Encode qw();

our $_TABLE_ATTR = { };
use base RT->Config->Get('RecordBaseClass');
use base 'RT::Base';


sub _Init {
    my $self = shift;
    $self->_BuildTableAttributes unless ($_TABLE_ATTR->{ref($self)});
    $self->CurrentUser(@_);
}



=head2 _PrimaryKeys

The primary keys for RT classes is 'id'

=cut

sub _PrimaryKeys { return ['id'] }
# short circuit many, many thousands of calls from searchbuilder
sub _PrimaryKey { 'id' }

=head2 Id

Override L<DBIx::SearchBuilder/Id> to avoid a few lookups RT doesn't do
on a very common codepath

C<id> is an alias to C<Id> and is the preferred way to call this method.

=cut

sub Id {
    return shift->{'values'}->{id};
}

*id = \&Id;

=head2 Delete

Delete this record object from the database.

=cut

sub Delete {
    my $self = shift;
    my ($rv) = $self->SUPER::Delete;
    if ($rv) {
        return ($rv, $self->loc("Object deleted"));
    } else {

        return(0, $self->loc("Object could not be deleted"))
    } 
}

=head2 ObjectTypeStr

Returns a string which is this object's type.  The type is the class,
without the "RT::" prefix.


=cut

sub ObjectTypeStr {
    my $self = shift;
    if (ref($self) =~ /^.*::(\w+)$/) {
	return $self->loc($1);
    } else {
	return $self->loc(ref($self));
    }
}

=head2 Attributes

Return this object's attributes as an RT::Attributes object

=cut

sub Attributes {
    my $self = shift;
    
    unless ($self->{'attributes'}) {
        $self->{'attributes'} = RT::Attributes->new($self->CurrentUser);     
       $self->{'attributes'}->LimitToObject($self); 
    }
    return ($self->{'attributes'}); 

}


=head2 AddAttribute { Name, Description, Content }

Adds a new attribute for this object.

=cut

sub AddAttribute {
    my $self = shift;
    my %args = ( Name        => undef,
                 Description => undef,
                 Content     => undef,
                 @_ );

    my $attr = RT::Attribute->new( $self->CurrentUser );
    my ( $id, $msg ) = $attr->Create( 
                                      Object    => $self,
                                      Name        => $args{'Name'},
                                      Description => $args{'Description'},
                                      Content     => $args{'Content'} );


    # XXX TODO: Why won't RedoSearch work here?                                     
    $self->Attributes->_DoSearch;
    
    return ($id, $msg);
}


=head2 SetAttribute { Name, Description, Content }

Like AddAttribute, but replaces all existing attributes with the same Name.

=cut

sub SetAttribute {
    my $self = shift;
    my %args = ( Name        => undef,
                 Description => undef,
                 Content     => undef,
                 @_ );

    my @AttributeObjs = $self->Attributes->Named( $args{'Name'} )
        or return $self->AddAttribute( %args );

    my $AttributeObj = pop( @AttributeObjs );
    $_->Delete foreach @AttributeObjs;

    $AttributeObj->SetDescription( $args{'Description'} );
    $AttributeObj->SetContent( $args{'Content'} );

    $self->Attributes->RedoSearch;
    return 1;
}

=head2 DeleteAttribute NAME

Deletes all attributes with the matching name for this object.

=cut

sub DeleteAttribute {
    my $self = shift;
    my $name = shift;
    return $self->Attributes->DeleteEntry( Name => $name );
}

=head2 FirstAttribute NAME

Returns the first attribute with the matching name for this object (as an
L<RT::Attribute> object), or C<undef> if no such attributes exist.

Note that if there is more than one attribute with the matching name on the
object, the choice of which one to return is basically arbitrary.  This may be
made well-defined in the future.

=cut

sub FirstAttribute {
    my $self = shift;
    my $name = shift;
    return ($self->Attributes->Named( $name ))[0];
}


sub _Handle { return $RT::Handle }



=head2  Create PARAMHASH

Takes a PARAMHASH of Column -> Value pairs.
If any Column has a Validate$PARAMNAME subroutine defined and the 
value provided doesn't pass validation, this routine returns
an error.

If this object's table has any of the following atetributes defined as
'Auto', this routine will automatically fill in their values.

=cut

sub Create {
    my $self    = shift;
    my %attribs = (@_);
    foreach my $key ( keys %attribs ) {
        if (my $method = $self->can("Validate$key")) {
        if (! $method->( $self, $attribs{$key} ) ) {
            if (wantarray) {
                return ( 0, $self->loc('Invalid value for [_1]', $key) );
            }
            else {
                return (0);
            }
        }
        }
    }



    my ($sec,$min,$hour,$mday,$mon,$year,$wday,$ydaym,$isdst,$offset) = gmtime();

    my $now_iso =
     sprintf("%04d-%02d-%02d %02d:%02d:%02d", ($year+1900), ($mon+1), $mday, $hour, $min, $sec);

    $attribs{'Created'} = $now_iso if ( $self->_Accessible( 'Created', 'auto' ) && !$attribs{'Created'});

    if ($self->_Accessible( 'Creator', 'auto' ) && !$attribs{'Creator'}) {
         $attribs{'Creator'} = $self->CurrentUser->id || '0'; 
    }
    $attribs{'LastUpdated'} = $now_iso
      if ( $self->_Accessible( 'LastUpdated', 'auto' ) && !$attribs{'LastUpdated'});

    $attribs{'LastUpdatedBy'} = $self->CurrentUser->id || '0'
      if ( $self->_Accessible( 'LastUpdatedBy', 'auto' ) && !$attribs{'LastUpdatedBy'});

    my $id = $self->SUPER::Create(%attribs);
    if ( UNIVERSAL::isa( $id, 'Class::ReturnValue' ) ) {
        if ( $id->errno ) {
            if (wantarray) {
                return ( 0,
                    $self->loc( "Internal Error: [_1]", $id->{error_message} ) );
            }
            else {
                return (0);
            }
        }
    }
    # If the object was created in the database, 
    # load it up now, so we're sure we get what the database 
    # has.  Arguably, this should not be necessary, but there
    # isn't much we can do about it.

   unless ($id) { 
    if (wantarray) {
        return ( $id, $self->loc('Object could not be created') );
    }
    else {
        return ($id);
    }

   }

    if  (UNIVERSAL::isa('errno',$id)) {
        return(undef);
    }

    $self->Load($id) if ($id);



    if (wantarray) {
        return ( $id, $self->loc('Object created') );
    }
    else {
        return ($id);
    }

}



=head2 LoadByCols

Override DBIx::SearchBuilder::LoadByCols to do case-insensitive loads if the 
DB is case sensitive

=cut

sub LoadByCols {
    my $self = shift;

    # We don't want to hang onto this
    delete $self->{'attributes'};

    return $self->SUPER::LoadByCols( @_ ) unless $self->_Handle->CaseSensitive;

    # If this database is case sensitive we need to uncase objects for
    # explicit loading
    my %hash = (@_);
    foreach my $key ( keys %hash ) {

        # If we've been passed an empty value, we can't do the lookup. 
        # We don't need to explicitly downcase integers or an id.
        if ( $key ne 'id' && defined $hash{ $key } && $hash{ $key } !~ /^\d+$/ ) {
            my ($op, $val, $func);
            ($key, $op, $val, $func) =
                $self->_Handle->_MakeClauseCaseInsensitive( $key, '=', delete $hash{ $key } );
            $hash{$key}->{operator} = $op;
            $hash{$key}->{value}    = $val;
            $hash{$key}->{function} = $func;
        }
    }
    return $self->SUPER::LoadByCols( %hash );
}



# There is room for optimizations in most of those subs:


sub LastUpdatedObj {
    my $self = shift;
    my $obj  = RT::Date->new( $self->CurrentUser );

    $obj->Set( Format => 'sql', Value => $self->LastUpdated );
    return $obj;
}



sub CreatedObj {
    my $self = shift;
    my $obj  = RT::Date->new( $self->CurrentUser );

    $obj->Set( Format => 'sql', Value => $self->Created );

    return $obj;
}


#
# TODO: This should be deprecated
#
sub AgeAsString {
    my $self = shift;
    return ( $self->CreatedObj->AgeAsString() );
}



# TODO this should be deprecated

sub LastUpdatedAsString {
    my $self = shift;
    if ( $self->LastUpdated ) {
        return ( $self->LastUpdatedObj->AsString() );

    }
    else {
        return "never";
    }
}


#
# TODO This should be deprecated 
#
sub CreatedAsString {
    my $self = shift;
    return ( $self->CreatedObj->AsString() );
}


#
# TODO This should be deprecated
#
sub LongSinceUpdateAsString {
    my $self = shift;
    if ( $self->LastUpdated ) {

        return ( $self->LastUpdatedObj->AgeAsString() );

    }
    else {
        return "never";
    }
}



#
sub _Set {
    my $self = shift;

    my %args = (
        Field => undef,
        Value => undef,
        IsSQL => undef,
        @_
    );

    #if the user is trying to modify the record
    # TODO: document _why_ this code is here

    if ( ( !defined( $args{'Field'} ) ) || ( !defined( $args{'Value'} ) ) ) {
        $args{'Value'} = 0;
    }

    my $old_val = $self->__Value($args{'Field'});
     $self->_SetLastUpdated();
    my $ret = $self->SUPER::_Set(
        Field => $args{'Field'},
        Value => $args{'Value'},
        IsSQL => $args{'IsSQL'}
    );
        my ($status, $msg) =  $ret->as_array();

        # @values has two values, a status code and a message.

    # $ret is a Class::ReturnValue object. as such, in a boolean context, it's a bool
    # we want to change the standard "success" message
    if ($status) {
        $msg =
          $self->loc(
            "[_1] changed from [_2] to [_3]",
            $self->loc( $args{'Field'} ),
            ( $old_val ? "'$old_val'" : $self->loc("(no value)") ),
            '"' . $self->__Value( $args{'Field'}) . '"' 
          );
      } else {

          $msg = $self->CurrentUser->loc_fuzzy($msg);
    }
    return wantarray ? ($status, $msg) : $ret;     

}



=head2 _SetLastUpdated

This routine updates the LastUpdated and LastUpdatedBy columns of the row in question
It takes no options. Arguably, this is a bug

=cut

sub _SetLastUpdated {
    my $self = shift;
    use RT::Date;
    my $now = RT::Date->new( $self->CurrentUser );
    $now->SetToNow();

    if ( $self->_Accessible( 'LastUpdated', 'auto' ) ) {
        my ( $msg, $val ) = $self->__Set(
            Field => 'LastUpdated',
            Value => $now->ISO
        );
    }
    if ( $self->_Accessible( 'LastUpdatedBy', 'auto' ) ) {
        my ( $msg, $val ) = $self->__Set(
            Field => 'LastUpdatedBy',
            Value => $self->CurrentUser->id
        );
    }
}



=head2 CreatorObj

Returns an RT::User object with the RT account of the creator of this row

=cut

sub CreatorObj {
    my $self = shift;
    unless ( exists $self->{'CreatorObj'} ) {

        $self->{'CreatorObj'} = RT::User->new( $self->CurrentUser );
        $self->{'CreatorObj'}->Load( $self->Creator );
    }
    return ( $self->{'CreatorObj'} );
}



=head2 LastUpdatedByObj

  Returns an RT::User object of the last user to touch this object

=cut

sub LastUpdatedByObj {
    my $self = shift;
    unless ( exists $self->{LastUpdatedByObj} ) {
        $self->{'LastUpdatedByObj'} = RT::User->new( $self->CurrentUser );
        $self->{'LastUpdatedByObj'}->Load( $self->LastUpdatedBy );
    }
    return $self->{'LastUpdatedByObj'};
}



=head2 URI

Returns this record's URI

=cut

sub URI {
    my $self = shift;
    my $uri = RT::URI::fsck_com_rt->new($self->CurrentUser);
    return($uri->URIForObject($self));
}


=head2 ValidateName NAME

Validate the name of the record we're creating. Mostly, just make sure it's not a numeric ID, which is invalid for Name

=cut

sub ValidateName {
    my $self = shift;
    my $value = shift;
    if ($value && $value=~ /^\d+$/) {
        return(0);
    } else  {
         return (1);
    }
}



=head2 SQLType attribute

return the SQL type for the attribute 'attribute' as stored in _ClassAccessible

=cut

sub SQLType {
    my $self = shift;
    my $field = shift;

    return ($self->_Accessible($field, 'type'));


}

sub __Value {
    my $self  = shift;
    my $field = shift;
    my %args  = ( decode_utf8 => 1, @_ );

    unless ($field) {
        $RT::Logger->error("__Value called with undef field");
    }

    my $value = $self->SUPER::__Value($field);

    if ( $args{'decode_utf8'} && !utf8::is_utf8($value) ) {
        utf8::decode($value);
    } elsif ( utf8::is_utf8($value) ) {
        utf8::encode($value);
    }

    return $value;

}

# Set up defaults for DBIx::SearchBuilder::Record::Cachable

sub _CacheConfig {
  {
     'cache_p'        => 1,
     'cache_for_sec'  => 30,
  }
}



sub _BuildTableAttributes {
    my $self = shift;
    my $class = ref($self) || $self;

    my $attributes;
    if ( UNIVERSAL::can( $self, '_CoreAccessible' ) ) {
       $attributes = $self->_CoreAccessible();
    } elsif ( UNIVERSAL::can( $self, '_ClassAccessible' ) ) {
       $attributes = $self->_ClassAccessible();

    }

    foreach my $column (%$attributes) {
        foreach my $attr ( %{ $attributes->{$column} } ) {
            $_TABLE_ATTR->{$class}->{$column}->{$attr} = $attributes->{$column}->{$attr};
        }
    }
    foreach my $method ( qw(_OverlayAccessible _VendorAccessible _LocalAccessible) ) {
        next unless UNIVERSAL::can( $self, $method );
        $attributes = $self->$method();

        foreach my $column (%$attributes) {
            foreach my $attr ( %{ $attributes->{$column} } ) {
                $_TABLE_ATTR->{$class}->{$column}->{$attr} = $attributes->{$column}->{$attr};
            }
        }
    }
}


=head2 _ClassAccessible 

Overrides the "core" _ClassAccessible using $_TABLE_ATTR. Behaves identical to the version in
DBIx::SearchBuilder::Record

=cut

sub _ClassAccessible {
    my $self = shift;
    return $_TABLE_ATTR->{ref($self) || $self};
}

=head2 _Accessible COLUMN ATTRIBUTE

returns the value of ATTRIBUTE for COLUMN


=cut 

sub _Accessible  {
  my $self = shift;
  my $column = shift;
  my $attribute = lc(shift);
  return 0 unless defined ($_TABLE_ATTR->{ref($self)}->{$column});
  return $_TABLE_ATTR->{ref($self)}->{$column}->{$attribute} || 0;

}

=head2 _EncodeLOB BODY MIME_TYPE

Takes a potentially large attachment. Returns (ContentEncoding, EncodedBody) based on system configuration and selected database

=cut

sub _EncodeLOB {
        my $self = shift;
        my $Body = shift;
        my $MIMEType = shift;

        my $ContentEncoding = 'none';

        #get the max attachment length from RT
        my $MaxSize = RT->Config->Get('MaxAttachmentSize');

        #if the current attachment contains nulls and the
        #database doesn't support embedded nulls

        if ( RT->Config->Get('AlwaysUseBase64') or
             ( !$RT::Handle->BinarySafeBLOBs ) && ( $Body =~ /\x00/ ) ) {

            # set a flag telling us to mimencode the attachment
            $ContentEncoding = 'base64';

            #cut the max attchment size by 25% (for mime-encoding overhead.
            $RT::Logger->debug("Max size is $MaxSize");
            $MaxSize = $MaxSize * 3 / 4;
        # Some databases (postgres) can't handle non-utf8 data
        } elsif (    !$RT::Handle->BinarySafeBLOBs
                  && $MIMEType !~ /text\/plain/gi
                  && !Encode::is_utf8( $Body, 1 ) ) {
              $ContentEncoding = 'quoted-printable';
        }

        #if the attachment is larger than the maximum size
        if ( ($MaxSize) and ( $MaxSize < length($Body) ) ) {

            # if we're supposed to truncate large attachments
            if (RT->Config->Get('TruncateLongAttachments')) {

                # truncate the attachment to that length.
                $Body = substr( $Body, 0, $MaxSize );

            }

            # elsif we're supposed to drop large attachments on the floor,
            elsif (RT->Config->Get('DropLongAttachments')) {

                # drop the attachment on the floor
                $RT::Logger->info( "$self: Dropped an attachment of size "
                                   . length($Body));
                $RT::Logger->info( "It started: " . substr( $Body, 0, 60 ) );
                return ("none", "Large attachment dropped" );
            }
        }

        # if we need to mimencode the attachment
        if ( $ContentEncoding eq 'base64' ) {

            # base64 encode the attachment
            Encode::_utf8_off($Body);
            $Body = MIME::Base64::encode_base64($Body);

        } elsif ($ContentEncoding eq 'quoted-printable') {
            Encode::_utf8_off($Body);
            $Body = MIME::QuotedPrint::encode($Body);
        }


        return ($ContentEncoding, $Body);

}

sub _DecodeLOB {
    my $self            = shift;
    my $ContentType     = shift || '';
    my $ContentEncoding = shift || 'none';
    my $Content         = shift;

    if ( $ContentEncoding eq 'base64' ) {
        $Content = MIME::Base64::decode_base64($Content);
    }
    elsif ( $ContentEncoding eq 'quoted-printable' ) {
        $Content = MIME::QuotedPrint::decode($Content);
    }
    elsif ( $ContentEncoding && $ContentEncoding ne 'none' ) {
        return ( $self->loc( "Unknown ContentEncoding [_1]", $ContentEncoding ) );
    }
    if ( RT::I18N::IsTextualContentType($ContentType) ) {
       $Content = Encode::decode_utf8($Content) unless Encode::is_utf8($Content);
    }
        return ($Content);
}

# A helper table for links mapping to make it easier
# to build and parse links between tickets

use vars '%LINKDIRMAP';

%LINKDIRMAP = (
    MemberOf => { Base => 'MemberOf',
                  Target => 'HasMember', },
    RefersTo => { Base => 'RefersTo',
                Target => 'ReferredToBy', },
    DependsOn => { Base => 'DependsOn',
                   Target => 'DependedOnBy', },
    MergedInto => { Base => 'MergedInto',
                   Target => 'MergedInto', },

);

=head2 Update  ARGSHASH

Updates fields on an object for you using the proper Set methods,
skipping unchanged values.

 ARGSRef => a hashref of attributes => value for the update
 AttributesRef => an arrayref of keys in ARGSRef that should be updated
 AttributePrefix => a prefix that should be added to the attributes in AttributesRef
                    when looking up values in ARGSRef
                    Bare attributes are tried before prefixed attributes

Returns a list of localized results of the update

=cut

sub Update {
    my $self = shift;

    my %args = (
        ARGSRef         => undef,
        AttributesRef   => undef,
        AttributePrefix => undef,
        @_
    );

    my $attributes = $args{'AttributesRef'};
    my $ARGSRef    = $args{'ARGSRef'};
    my %new_values;

    # gather all new values
    foreach my $attribute (@$attributes) {
        my $value;
        if ( defined $ARGSRef->{$attribute} ) {
            $value = $ARGSRef->{$attribute};
        }
        elsif (
            defined( $args{'AttributePrefix'} )
            && defined(
                $ARGSRef->{ $args{'AttributePrefix'} . "-" . $attribute }
            )
          ) {
            $value = $ARGSRef->{ $args{'AttributePrefix'} . "-" . $attribute };

        }
        else {
            next;
        }

        $value =~ s/\r\n/\n/gs;

        # If Queue is 'General', we want to resolve the queue name for
        # the object.

        # This is in an eval block because $object might not exist.
        # and might not have a Name method. But "can" won't find autoloaded
        # items. If it fails, we don't care
        do {
            no warnings "uninitialized";
            local $@;
            eval {
                my $object = $attribute . "Obj";
                my $name = $self->$object->Name;
                next if $name eq $value || $name eq ($value || 0);
            };
            next if $value eq $self->$attribute();
            next if ($value || 0) eq $self->$attribute();
        };

        $new_values{$attribute} = $value;
    }

    return $self->_UpdateAttributes(
        Attributes => $attributes,
        NewValues  => \%new_values,
    );
}

sub _UpdateAttributes {
    my $self = shift;
    my %args = (
        Attributes => [],
        NewValues  => {},
        @_,
    );

    my @results;

    foreach my $attribute (@{ $args{Attributes} }) {
        next if !exists($args{NewValues}{$attribute});

        my $value = $args{NewValues}{$attribute};
        my $method = "Set$attribute";
        my ( $code, $msg ) = $self->$method($value);
        my ($prefix) = ref($self) =~ /RT(?:.*)::(\w+)/;

        # Default to $id, but use name if we can get it.
        my $label = $self->id;
        $label = $self->Name if (UNIVERSAL::can($self,'Name'));
        # this requires model names to be loc'ed.

=for loc

    "Ticket" # loc
    "User" # loc
    "Group" # loc
    "Queue" # loc
=cut

        push @results, $self->loc( $prefix ) . " $label: ". $msg;

=for loc

                                   "[_1] could not be set to [_2].",       # loc
                                   "That is already the current value",    # loc
                                   "No value sent to _Set!\n",             # loc
                                   "Illegal value for [_1]",               # loc
                                   "The new value has been set.",          # loc
                                   "No column specified",                  # loc
                                   "Immutable field",                      # loc
                                   "Nonexistant field?",                   # loc
                                   "Invalid data",                         # loc
                                   "Couldn't find row",                    # loc
                                   "Missing a primary key?: [_1]",         # loc
                                   "Found Object",                         # loc

=cut

    }

    return @results;
}




=head2 Members

  This returns an RT::Links object which references all the tickets 
which are 'MembersOf' this ticket

=cut

sub Members {
    my $self = shift;
    return ( $self->_Links( 'Target', 'MemberOf' ) );
}



=head2 MemberOf

  This returns an RT::Links object which references all the tickets that this
ticket is a 'MemberOf'

=cut

sub MemberOf {
    my $self = shift;
    return ( $self->_Links( 'Base', 'MemberOf' ) );
}



=head2 RefersTo

  This returns an RT::Links object which shows all references for which this ticket is a base

=cut

sub RefersTo {
    my $self = shift;
    return ( $self->_Links( 'Base', 'RefersTo' ) );
}



=head2 ReferredToBy

This returns an L<RT::Links> object which shows all references for which this ticket is a target

=cut

sub ReferredToBy {
    my $self = shift;
    return ( $self->_Links( 'Target', 'RefersTo' ) );
}



=head2 DependedOnBy

  This returns an RT::Links object which references all the tickets that depend on this one

=cut

sub DependedOnBy {
    my $self = shift;
    return ( $self->_Links( 'Target', 'DependsOn' ) );
}




=head2 HasUnresolvedDependencies

Takes a paramhash of Type (default to '__any').  Returns the number of
unresolved dependencies, if $self->UnresolvedDependencies returns an
object with one or more members of that type.  Returns false
otherwise.

=cut

sub HasUnresolvedDependencies {
    my $self = shift;
    my %args = (
        Type   => undef,
        @_
    );

    my $deps = $self->UnresolvedDependencies;

    if ($args{Type}) {
        $deps->Limit( FIELD => 'Type', 
              OPERATOR => '=',
              VALUE => $args{Type}); 
    }
    else {
	    $deps->IgnoreType;
    }

    if ($deps->Count > 0) {
        return $deps->Count;
    }
    else {
        return (undef);
    }
}



=head2 UnresolvedDependencies

Returns an RT::Tickets object of tickets which this ticket depends on
and which have a status of new, open or stalled. (That list comes from
RT::Queue->ActiveStatusArray

=cut


sub UnresolvedDependencies {
    my $self = shift;
    my $deps = RT::Tickets->new($self->CurrentUser);

    my @live_statuses = RT::Queue->ActiveStatusArray();
    foreach my $status (@live_statuses) {
        $deps->LimitStatus(VALUE => $status);
    }
    $deps->LimitDependedOnBy($self->Id);

    return($deps);

}



=head2 AllDependedOnBy

Returns an array of RT::Ticket objects which (directly or indirectly)
depends on this ticket; takes an optional 'Type' argument in the param
hash, which will limit returned tickets to that type, as well as cause
tickets with that type to serve as 'leaf' nodes that stops the recursive
dependency search.

=cut

sub AllDependedOnBy {
    my $self = shift;
    return $self->_AllLinkedTickets( LinkType => 'DependsOn',
                                     Direction => 'Target', @_ );
}

=head2 AllDependsOn

Returns an array of RT::Ticket objects which this ticket (directly or
indirectly) depends on; takes an optional 'Type' argument in the param
hash, which will limit returned tickets to that type, as well as cause
tickets with that type to serve as 'leaf' nodes that stops the
recursive dependency search.

=cut

sub AllDependsOn {
    my $self = shift;
    return $self->_AllLinkedTickets( LinkType => 'DependsOn',
                                     Direction => 'Base', @_ );
}

sub _AllLinkedTickets {
    my $self = shift;

    my %args = (
        LinkType  => undef,
        Direction => undef,
        Type   => undef,
	_found => {},
	_top   => 1,
        @_
    );

    my $dep = $self->_Links( $args{Direction}, $args{LinkType});
    while (my $link = $dep->Next()) {
        my $uri = $args{Direction} eq 'Target' ? $link->BaseURI : $link->TargetURI;
	next unless ($uri->IsLocal());
        my $obj = $args{Direction} eq 'Target' ? $link->BaseObj : $link->TargetObj;
	next if $args{_found}{$obj->Id};

	if (!$args{Type}) {
	    $args{_found}{$obj->Id} = $obj;
	    $obj->_AllLinkedTickets( %args, _top => 0 );
	}
	elsif ($obj->Type eq $args{Type}) {
	    $args{_found}{$obj->Id} = $obj;
	}
	else {
	    $obj->_AllLinkedTickets( %args, _top => 0 );
	}
    }

    if ($args{_top}) {
	return map { $args{_found}{$_} } sort keys %{$args{_found}};
    }
    else {
	return 1;
    }
}



=head2 DependsOn

  This returns an RT::Links object which references all the tickets that this ticket depends on

=cut

sub DependsOn {
    my $self = shift;
    return ( $self->_Links( 'Base', 'DependsOn' ) );
}






=head2 Links DIRECTION [TYPE]

Return links (L<RT::Links>) to/from this object.

DIRECTION is either 'Base' or 'Target'.

TYPE is a type of links to return, it can be omitted to get
links of any type.

=cut

*Links = \&_Links;

sub _Links {
    my $self = shift;

    #TODO: Field isn't the right thing here. but I ahave no idea what mnemonic ---
    #tobias meant by $f
    my $field = shift;
    my $type  = shift || "";

    unless ( $self->{"$field$type"} ) {
        $self->{"$field$type"} = RT::Links->new( $self->CurrentUser );
            # at least to myself
            $self->{"$field$type"}->Limit( FIELD => $field,
                                           VALUE => $self->URI,
                                           ENTRYAGGREGATOR => 'OR' );
            $self->{"$field$type"}->Limit( FIELD => 'Type',
                                           VALUE => $type )
              if ($type);
    }
    return ( $self->{"$field$type"} );
}




=head2 FormatType

Takes a Type and returns a string that is more human readable.

=cut

sub FormatType{
    my $self = shift;
    my %args = ( Type => '',
		 @_
	       );
    $args{Type} =~ s/([A-Z])/" " . lc $1/ge;
    $args{Type} =~ s/^\s+//;
    return $args{Type};
}




=head2 FormatLink

Takes either a Target or a Base and returns a string of human friendly text.

=cut

sub FormatLink {
    my $self = shift;
    my %args = ( Object => undef,
		 FallBack => '',
		 @_
	       );
    my $text = "URI " . $args{FallBack};
    if ($args{Object} && $args{Object}->isa("RT::Ticket")) {
	$text = "Ticket " . $args{Object}->id;
    }
    return $text;
}



=head2 _AddLink

Takes a paramhash of Type and one of Base or Target. Adds that link to this object.

Returns C<link id>, C<message> and C<exist> flag.


=cut

sub _AddLink {
    my $self = shift;
    my %args = ( Target => '',
                 Base   => '',
                 Type   => '',
                 Silent => undef,
                 @_ );


    # Remote_link is the URI of the object that is not this ticket
    my $remote_link;
    my $direction;

    if ( $args{'Base'} and $args{'Target'} ) {
        $RT::Logger->debug( "$self tried to create a link. both base and target were specified" );
        return ( 0, $self->loc("Can't specifiy both base and target") );
    }
    elsif ( $args{'Base'} ) {
        $args{'Target'} = $self->URI();
        $remote_link    = $args{'Base'};
        $direction      = 'Target';
    }
    elsif ( $args{'Target'} ) {
        $args{'Base'} = $self->URI();
        $remote_link  = $args{'Target'};
        $direction    = 'Base';
    }
    else {
        return ( 0, $self->loc('Either base or target must be specified') );
    }

    # Check if the link already exists - we don't want duplicates
    use RT::Link;
    my $old_link = RT::Link->new( $self->CurrentUser );
    $old_link->LoadByParams( Base   => $args{'Base'},
                             Type   => $args{'Type'},
                             Target => $args{'Target'} );
    if ( $old_link->Id ) {
        $RT::Logger->debug("$self Somebody tried to duplicate a link");
        return ( $old_link->id, $self->loc("Link already exists"), 1 );
    }

    # }}}


    # Storing the link in the DB.
    my $link = RT::Link->new( $self->CurrentUser );
    my ($linkid, $linkmsg) = $link->Create( Target => $args{Target},
                                  Base   => $args{Base},
                                  Type   => $args{Type} );

    unless ($linkid) {
        $RT::Logger->error("Link could not be created: ".$linkmsg);
        return ( 0, $self->loc("Link could not be created") );
    }

    my $basetext = $self->FormatLink(Object => $link->BaseObj,
				     FallBack => $args{Base});
    my $targettext = $self->FormatLink(Object => $link->TargetObj,
				       FallBack => $args{Target});
    my $typetext = $self->FormatType(Type => $args{Type});
    my $TransString =
      "$basetext $typetext $targettext.";
    return ( $linkid, $TransString ) ;
}



=head2 _DeleteLink

Delete a link. takes a paramhash of Base, Target and Type.
Either Base or Target must be null. The null value will 
be replaced with this ticket\'s id

=cut 

sub _DeleteLink {
    my $self = shift;
    my %args = (
        Base   => undef,
        Target => undef,
        Type   => undef,
        @_
    );

    #we want one of base and target. we don't care which
    #but we only want _one_

    my $direction;
    my $remote_link;

    if ( $args{'Base'} and $args{'Target'} ) {
        $RT::Logger->debug("$self ->_DeleteLink. got both Base and Target");
        return ( 0, $self->loc("Can't specifiy both base and target") );
    }
    elsif ( $args{'Base'} ) {
        $args{'Target'} = $self->URI();
	$remote_link = $args{'Base'};
    	$direction = 'Target';
    }
    elsif ( $args{'Target'} ) {
        $args{'Base'} = $self->URI();
	$remote_link = $args{'Target'};
        $direction='Base';
    }
    else {
        $RT::Logger->error("Base or Target must be specified");
        return ( 0, $self->loc('Either base or target must be specified') );
    }

    my $link = RT::Link->new( $self->CurrentUser );
    $RT::Logger->debug( "Trying to load link: " . $args{'Base'} . " " . $args{'Type'} . " " . $args{'Target'} );


    $link->LoadByParams( Base=> $args{'Base'}, Type=> $args{'Type'}, Target=>  $args{'Target'} );
    #it's a real link. 

    if ( $link->id ) {
        my $basetext = $self->FormatLink(Object => $link->BaseObj,
                                     FallBack => $args{Base});
        my $targettext = $self->FormatLink(Object => $link->TargetObj,
                                       FallBack => $args{Target});
        my $typetext = $self->FormatType(Type => $args{Type});
        my $linkid = $link->id;
        $link->Delete();
        my $TransString = "$basetext no longer $typetext $targettext.";
        return ( 1, $TransString);
    }

    #if it's not a link we can find
    else {
        $RT::Logger->debug("Couldn't find that link");
        return ( 0, $self->loc("Link not found") );
    }
}





=head2 _NewTransaction  PARAMHASH

Private function to create a new RT::Transaction object for this ticket update

=cut

sub _NewTransaction {
    my $self = shift;
    my %args = (
        TimeTaken => undef,
        Type      => undef,
        OldValue  => undef,
        NewValue  => undef,
        OldReference  => undef,
        NewReference  => undef,
        ReferenceType => undef,
        Data      => undef,
        Field     => undef,
        MIMEObj   => undef,
        ActivateScrips => 1,
        CommitScrips => 1,
        SquelchMailTo => undef,
        @_
    );

    my $old_ref = $args{'OldReference'};
    my $new_ref = $args{'NewReference'};
    my $ref_type = $args{'ReferenceType'};
    if ($old_ref or $new_ref) {
	$ref_type ||= ref($old_ref) || ref($new_ref);
	if (!$ref_type) {
	    $RT::Logger->error("Reference type not specified for transaction");
	    return;
	}
	$old_ref = $old_ref->Id if ref($old_ref);
	$new_ref = $new_ref->Id if ref($new_ref);
    }

    require RT::Transaction;
    my $trans = RT::Transaction->new( $self->CurrentUser );
    my ( $transaction, $msg ) = $trans->Create(
	ObjectId  => $self->Id,
	ObjectType => ref($self),
        TimeTaken => $args{'TimeTaken'},
        Type      => $args{'Type'},
        Data      => $args{'Data'},
        Field     => $args{'Field'},
        NewValue  => $args{'NewValue'},
        OldValue  => $args{'OldValue'},
        NewReference  => $new_ref,
        OldReference  => $old_ref,
        ReferenceType => $ref_type,
        MIMEObj   => $args{'MIMEObj'},
        ActivateScrips => $args{'ActivateScrips'},
        CommitScrips => $args{'CommitScrips'},
        SquelchMailTo => $args{'SquelchMailTo'},
    );

    # Rationalize the object since we may have done things to it during the caching.
    $self->Load($self->Id);

    $RT::Logger->warning($msg) unless $transaction;

    $self->_SetLastUpdated;

    if ( defined $args{'TimeTaken'} and $self->can('_UpdateTimeTaken')) {
        $self->_UpdateTimeTaken( $args{'TimeTaken'} );
    }
    if ( RT->Config->Get('UseTransactionBatch') and $transaction ) {
	    push @{$self->{_TransactionBatch}}, $trans if $args{'CommitScrips'};
    }
    return ( $transaction, $msg, $trans );
}



=head2 Transactions

  Returns an RT::Transactions object of all transactions on this record object

=cut

sub Transactions {
    my $self = shift;

    use RT::Transactions;
    my $transactions = RT::Transactions->new( $self->CurrentUser );

    #If the user has no rights, return an empty object
    $transactions->Limit(
        FIELD => 'ObjectId',
        VALUE => $self->id,
    );
    $transactions->Limit(
        FIELD => 'ObjectType',
        VALUE => ref($self),
    );

    return ($transactions);
}

#

sub CustomFields {
    my $self = shift;
    my $cfs  = RT::CustomFields->new( $self->CurrentUser );
    
    $cfs->SetContextObject( $self );
    # XXX handle multiple types properly
    $cfs->LimitToLookupType( $self->CustomFieldLookupType );
    $cfs->LimitToGlobalOrObjectId(
        $self->_LookupId( $self->CustomFieldLookupType )
    );
    $cfs->ApplySortOrder;

    return $cfs;
}

# TODO: This _only_ works for RT::Class classes. it doesn't work, for example, for RT::FM classes.

sub _LookupId {
    my $self = shift;
    my $lookup = shift;
    my @classes = ($lookup =~ /RT::(\w+)-/g);

    my $object = $self;
    foreach my $class (reverse @classes) {
	my $method = "${class}Obj";
	$object = $object->$method;
    }

    return $object->Id;
}


=head2 CustomFieldLookupType 

Returns the path RT uses to figure out which custom fields apply to this object.

=cut

sub CustomFieldLookupType {
    my $self = shift;
    return ref($self);
}


=head2 AddCustomFieldValue { Field => FIELD, Value => VALUE }

VALUE should be a string. FIELD can be any identifier of a CustomField
supported by L</LoadCustomFieldByIdentifier> method.

Adds VALUE as a value of CustomField FIELD. If this is a single-value custom field,
deletes the old value.
If VALUE is not a valid value for the custom field, returns 
(0, 'Error message' ) otherwise, returns ($id, 'Success Message') where
$id is ID of created L<ObjectCustomFieldValue> object.

=cut

sub AddCustomFieldValue {
    my $self = shift;
    $self->_AddCustomFieldValue(@_);
}

sub _AddCustomFieldValue {
    my $self = shift;
    my %args = (
        Field             => undef,
        Value             => undef,
        LargeContent      => undef,
        ContentType       => undef,
        RecordTransaction => 1,
        @_
    );

    my $cf = $self->LoadCustomFieldByIdentifier($args{'Field'});
    unless ( $cf->Id ) {
        return ( 0, $self->loc( "Custom field [_1] not found", $args{'Field'} ) );
    }

    my $OCFs = $self->CustomFields;
    $OCFs->Limit( FIELD => 'id', VALUE => $cf->Id );
    unless ( $OCFs->Count ) {
        return (
            0,
            $self->loc(
                "Custom field [_1] does not apply to this object",
                $args{'Field'}
            )
        );
    }

    # empty string is not correct value of any CF, so undef it
    foreach ( qw(Value LargeContent) ) {
        $args{ $_ } = undef if defined $args{ $_ } && !length $args{ $_ };
    }

    unless ( $cf->ValidateValue( $args{'Value'} ) ) {
        return ( 0, $self->loc("Invalid value for custom field") );
    }

    # If the custom field only accepts a certain # of values, delete the existing
    # value and record a "changed from foo to bar" transaction
    unless ( $cf->UnlimitedValues ) {

        # Load up a ObjectCustomFieldValues object for this custom field and this ticket
        my $values = $cf->ValuesForObject($self);

        # We need to whack any old values here.  In most cases, the custom field should
        # only have one value to delete.  In the pathalogical case, this custom field
        # used to be a multiple and we have many values to whack....
        my $cf_values = $values->Count;

        if ( $cf_values > $cf->MaxValues ) {
            my $i = 0;   #We want to delete all but the max we can currently have , so we can then
                 # execute the same code to "change" the value from old to new
            while ( my $value = $values->Next ) {
                $i++;
                if ( $i < $cf_values ) {
                    my ( $val, $msg ) = $cf->DeleteValueForObject(
                        Object  => $self,
                        Content => $value->Content
                    );
                    unless ($val) {
                        return ( 0, $msg );
                    }
                    my ( $TransactionId, $Msg, $TransactionObj ) =
                      $self->_NewTransaction(
                        Type         => 'CustomField',
                        Field        => $cf->Id,
                        OldReference => $value,
                      );
                }
            }
            $values->RedoSearch if $i; # redo search if have deleted at least one value
        }

        my ( $old_value, $old_content );
        if ( $old_value = $values->First ) {
            $old_content = $old_value->Content;
            $old_content = undef if defined $old_content && !length $old_content;

            my $is_the_same = 1;
            if ( defined $args{'Value'} ) {
                $is_the_same = 0 unless defined $old_content
                    && lc $old_content eq lc $args{'Value'};
            } else {
                $is_the_same = 0 if defined $old_content;
            }
            if ( $is_the_same ) {
                my $old_content = $old_value->LargeContent;
                if ( defined $args{'LargeContent'} ) {
                    $is_the_same = 0 unless defined $old_content
                        && $old_content eq $args{'LargeContent'};
                } else {
                    $is_the_same = 0 if defined $old_content;
                }
            }

            return $old_value->id if $is_the_same;
        }

        my ( $new_value_id, $value_msg ) = $cf->AddValueForObject(
            Object       => $self,
            Content      => $args{'Value'},
            LargeContent => $args{'LargeContent'},
            ContentType  => $args{'ContentType'},
        );

        unless ( $new_value_id ) {
            return ( 0, $self->loc( "Could not add new custom field value: [_1]", $value_msg ) );
        }

        my $new_value = RT::ObjectCustomFieldValue->new( $self->CurrentUser );
        $new_value->Load( $new_value_id );

        # now that adding the new value was successful, delete the old one
        if ( $old_value ) {
            my ( $val, $msg ) = $old_value->Delete();
            return ( 0, $msg ) unless $val;
        }

        if ( $args{'RecordTransaction'} ) {
            my ( $TransactionId, $Msg, $TransactionObj ) =
              $self->_NewTransaction(
                Type         => 'CustomField',
                Field        => $cf->Id,
                OldReference => $old_value,
                NewReference => $new_value,
              );
        }

        my $new_content = $new_value->Content;

        # For datetime, we need to display them in "human" format in result message
        #XXX TODO how about date without time?
        if ($cf->Type eq 'DateTime') {
            my $DateObj = RT::Date->new( $self->CurrentUser );
            $DateObj->Set(
                Format => 'ISO',
                Value  => $new_content,
            );
            $new_content = $DateObj->AsString;

            if ( defined $old_content && length $old_content ) {
                $DateObj->Set(
                    Format => 'ISO',
                    Value  => $old_content,
                );
                $old_content = $DateObj->AsString;
            }
        }

        unless ( defined $old_content && length $old_content ) {
            return ( $new_value_id, $self->loc( "[_1] [_2] added", $cf->Name, $new_content ));
        }
        elsif ( !defined $new_content || !length $new_content ) {
            return ( $new_value_id,
                $self->loc( "[_1] [_2] deleted", $cf->Name, $old_content ) );
        }
        else {
            return ( $new_value_id, $self->loc( "[_1] [_2] changed to [_3]", $cf->Name, $old_content, $new_content));
        }

    }

    # otherwise, just add a new value and record "new value added"
    else {
        my ($new_value_id, $msg) = $cf->AddValueForObject(
            Object       => $self,
            Content      => $args{'Value'},
            LargeContent => $args{'LargeContent'},
            ContentType  => $args{'ContentType'},
        );

        unless ( $new_value_id ) {
            return ( 0, $self->loc( "Could not add new custom field value: [_1]", $msg ) );
        }
        if ( $args{'RecordTransaction'} ) {
            my ( $tid, $msg ) = $self->_NewTransaction(
                Type          => 'CustomField',
                Field         => $cf->Id,
                NewReference  => $new_value_id,
                ReferenceType => 'RT::ObjectCustomFieldValue',
            );
            unless ( $tid ) {
                return ( 0, $self->loc( "Couldn't create a transaction: [_1]", $msg ) );
            }
        }
        return ( $new_value_id, $self->loc( "[_1] added as a value for [_2]", $args{'Value'}, $cf->Name ) );
    }
}



=head2 DeleteCustomFieldValue { Field => FIELD, Value => VALUE }

Deletes VALUE as a value of CustomField FIELD. 

VALUE can be a string, a CustomFieldValue or a ObjectCustomFieldValue.

If VALUE is not a valid value for the custom field, returns 
(0, 'Error message' ) otherwise, returns (1, 'Success Message')

=cut

sub DeleteCustomFieldValue {
    my $self = shift;
    my %args = (
        Field   => undef,
        Value   => undef,
        ValueId => undef,
        @_
    );

    my $cf = $self->LoadCustomFieldByIdentifier($args{'Field'});
    unless ( $cf->Id ) {
        return ( 0, $self->loc( "Custom field [_1] not found", $args{'Field'} ) );
    }

    my ( $val, $msg ) = $cf->DeleteValueForObject(
        Object  => $self,
        Id      => $args{'ValueId'},
        Content => $args{'Value'},
    );
    unless ($val) {
        return ( 0, $msg );
    }

    my ( $TransactionId, $Msg, $TransactionObj ) = $self->_NewTransaction(
        Type          => 'CustomField',
        Field         => $cf->Id,
        OldReference  => $val,
        ReferenceType => 'RT::ObjectCustomFieldValue',
    );
    unless ($TransactionId) {
        return ( 0, $self->loc( "Couldn't create a transaction: [_1]", $Msg ) );
    }

    my $old_value = $TransactionObj->OldValue;
    # For datetime, we need to display them in "human" format in result message
    if ( $cf->Type eq 'DateTime' ) {
        my $DateObj = RT::Date->new( $self->CurrentUser );
        $DateObj->Set(
            Format => 'ISO',
            Value  => $old_value,
        );
        $old_value = $DateObj->AsString;
    }
    return (
        $TransactionId,
        $self->loc(
            "[_1] is no longer a value for custom field [_2]",
            $old_value, $cf->Name
        )
    );
}



=head2 FirstCustomFieldValue FIELD

Return the content of the first value of CustomField FIELD for this ticket
Takes a field id or name

=cut

sub FirstCustomFieldValue {
    my $self = shift;
    my $field = shift;

    my $values = $self->CustomFieldValues( $field );
    return undef unless my $first = $values->First;
    return $first->Content;
}

=head2 CustomFieldValuesAsString FIELD

Return the content of the CustomField FIELD for this ticket.
If this is a multi-value custom field, values will be joined with newlines.

Takes a field id or name as the first argument

Takes an optional Separator => "," second and third argument
if you want to join the values using something other than a newline

=cut

sub CustomFieldValuesAsString {
    my $self  = shift;
    my $field = shift;
    my %args  = @_;
    my $separator = $args{Separator} || "\n";

    my $values = $self->CustomFieldValues( $field );
    return join ($separator, grep { defined $_ }
                 map { $_->Content } @{$values->ItemsArrayRef});
}



=head2 CustomFieldValues FIELD

Return a ObjectCustomFieldValues object of all values of the CustomField whose 
id or Name is FIELD for this record.

Returns an RT::ObjectCustomFieldValues object

=cut

sub CustomFieldValues {
    my $self  = shift;
    my $field = shift;

    if ( $field ) {
        my $cf = $self->LoadCustomFieldByIdentifier( $field );

        # we were asked to search on a custom field we couldn't find
        unless ( $cf->id ) {
            $RT::Logger->warning("Couldn't load custom field by '$field' identifier");
            return RT::ObjectCustomFieldValues->new( $self->CurrentUser );
        }
        return ( $cf->ValuesForObject($self) );
    }

    # we're not limiting to a specific custom field;
    my $ocfs = RT::ObjectCustomFieldValues->new( $self->CurrentUser );
    $ocfs->LimitToObject( $self );
    return $ocfs;
}

=head2 LoadCustomFieldByIdentifier IDENTIFER

Find the custom field has id or name IDENTIFIER for this object.

If no valid field is found, returns an empty RT::CustomField object.

=cut

sub LoadCustomFieldByIdentifier {
    my $self = shift;
    my $field = shift;
    
    my $cf;
    if ( UNIVERSAL::isa( $field, "RT::CustomField" ) ) {
        $cf = RT::CustomField->new($self->CurrentUser);
        $cf->SetContextObject( $self );
        $cf->LoadById( $field->id );
    }
    elsif ($field =~ /^\d+$/) {
        $cf = RT::CustomField->new($self->CurrentUser);
        $cf->SetContextObject( $self );
        $cf->LoadById($field);
    } else {

        my $cfs = $self->CustomFields($self->CurrentUser);
        $cfs->SetContextObject( $self );
        $cfs->Limit(FIELD => 'Name', VALUE => $field, CASESENSITIVE => 0);
        $cf = $cfs->First || RT::CustomField->new($self->CurrentUser);
    }
    return $cf;
}

sub ACLEquivalenceObjects { } 

sub BasicColumns { }

sub WikiBase {
    return RT->Config->Get('WebPath'). "/index.html?q=";
}

RT::Base->_ImportOverlays();

1;<|MERGE_RESOLUTION|>--- conflicted
+++ resolved
@@ -1,11 +1,7 @@
 # BEGIN BPS TAGGED BLOCK {{{
 #
 # COPYRIGHT:
-<<<<<<< HEAD
-#
-=======
-# 
->>>>>>> 38e5295a
+#
 # This software is Copyright (c) 1996-2010 Best Practical Solutions, LLC
 #                                          <jesse@bestpractical.com>
 #
@@ -1135,7 +1131,7 @@
 	    $args{_found}{$obj->Id} = $obj;
 	    $obj->_AllLinkedTickets( %args, _top => 0 );
 	}
-	elsif ($obj->Type eq $args{Type}) {
+	elsif ($obj->Type and $obj->Type eq $args{Type}) {
 	    $args{_found}{$obj->Id} = $obj;
 	}
 	else {

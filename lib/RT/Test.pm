--- conflicted
+++ resolved
@@ -1242,16 +1242,13 @@
              kill 'USR1' => getppid();
          });
 
-<<<<<<< HEAD
     # We are expecting a USR1 from the child process after it's ready
     # to listen.  We set this up _before_ we fork to avoid race
     # conditions.
     my $handled;
     local $SIG{USR1} = sub { $handled = 1};
 
-=======
     __disconnect_rt();
->>>>>>> d308ca86
     my $pid = fork();
     die "failed to fork" unless defined $pid;
 

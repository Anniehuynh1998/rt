
# BEGIN BPS TAGGED BLOCK {{{
# 
# COPYRIGHT:
# 
# This software is Copyright (c) 1996-2009 Best Practical Solutions, LLC
#                                          <jesse@bestpractical.com>
# 
# (Except where explicitly superseded by other copyright notices)
# 
# 
# LICENSE:
# 
# This work is made available to you under the terms of Version 2 of
# the GNU General Public License. A copy of that license should have
# been provided with this software, but in any event can be snarfed
# from www.gnu.org.
# 
# This work is distributed in the hope that it will be useful, but
# WITHOUT ANY WARRANTY; without even the implied warranty of
# MERCHANTABILITY or FITNESS FOR A PARTICULAR PURPOSE.  See the GNU
# General Public License for more details.
# 
# You should have received a copy of the GNU General Public License
# along with this program; if not, write to the Free Software
# Foundation, Inc., 51 Franklin Street, Fifth Floor, Boston, MA
# 02110-1301 or visit their web page on the internet at
# http://www.gnu.org/licenses/old-licenses/gpl-2.0.html.
# 
# 
# CONTRIBUTION SUBMISSION POLICY:
# 
# (The following paragraph is not intended to limit the rights granted
# to you to modify and distribute this software under the terms of
# the GNU General Public License and is only of importance to you if
# you choose to contribute your changes and enhancements to the
# community by submitting them to Best Practical Solutions, LLC.)
# 
# By intentionally submitting any modifications, corrections or
# derivatives to this work, or any other work intended for use with
# Request Tracker, to Best Practical Solutions, LLC, you confirm that
# you are the copyright holder for those contributions and you grant
# Best Practical Solutions,  LLC a nonexclusive, worldwide, irrevocable,
# royalty-free, perpetual, license to use, copy, create derivative
# works based on those contributions, and sublicense and distribute
# those contributions and any derivatives thereof.
# 
# END BPS TAGGED BLOCK }}}

=head1 NAME

  RT::Search::Googlish

=head1 SYNOPSIS

=head1 DESCRIPTION

Use the argument passed in as a "Google-style" set of keywords

=head1 METHODS




=cut

package RT::Search::Googleish;

use strict;
use warnings;
use base qw(RT::Search);

use Regexp::Common qw/delimited/;
my $re_delim = qr[$RE{delimited}{-delim=>qq{\'\"}}];

# sub _Init {{{
sub _Init {
    my $self = shift;
    my %args = @_;

    $self->{'Queues'} = delete($args{'Queues'}) || [];
    $self->SUPER::_Init(%args);
}
# }}}

# {{{ sub Describe 
sub Describe  {
  my $self = shift;
  return ($self->loc("No description for [_1]", ref $self));
}
# }}}

# {{{ sub QueryToSQL
sub QueryToSQL {
    my $self     = shift;
    my $query    = shift || $self->Argument;

    my @keywords = grep length, map { s/^\s+//; s/\s+$//; $_ }
      split /((?:fulltext:)?$re_delim|\s+)/o, $query;

    my (@keyvalue_clauses, @status_clauses, @other_clauses);

    for my $keyword (@keywords) {
        my @clauses;
        if ( ( @clauses = $self->TranslateCustom($keyword) ) ||
             ( @clauses = $self->TranslateKeyValue($keyword) ) ) {
            push @keyvalue_clauses, @clauses;
            next;
        } elsif ( @clauses = $self->TranslateStatus($keyword) ) {
            push @status_clauses, @clauses;
            next;
        }

        for my $action (qw/Number User Queue Owner Others/) {
            my $translate = 'Translate' . $action;
            if ( my @clauses = $self->$translate($keyword) ) {
                push @other_clauses, @clauses;
                next;
            }
        }
    }

    push @other_clauses, $self->ProcessExtraQueues;
    unless (@status_clauses) {
        push @status_clauses, $self->ProcessExtraStatus;
    }

    my @tql_clauses = join( " AND ", sort @keyvalue_clauses );    # Yes, AND!
    push @tql_clauses, join( " OR ", sort @status_clauses );
    push @tql_clauses, join( " OR ", sort @other_clauses );
    @tql_clauses = grep { $_ ? $_ = "( $_ )" : undef } @tql_clauses;
    return join " AND ", sort @tql_clauses;
}

# }}}

# {{{ sub Prepare
sub Prepare {
    my $self = shift;
    my $tql  = $self->QueryToSQL( $self->Argument );

<<<<<<< HEAD
        # Is there a queue named $key?
        elsif ( $Queue = RT::Queue->new( $self->TicketsObj->CurrentUser )
            and $Queue->Load($key)
            and $Queue->id )
        {
            my $quoted_queue = $Queue->Name;
            $quoted_queue =~ s/'/\\'/g;
            push @queue_clauses, "Queue = '$quoted_queue'";
        }

        # Is there a owner named $key?
        elsif ( $User = RT::User->new( $self->TicketsObj->CurrentUser )
            and $User->Load($key)
            and $User->id
            and $User->Privileged )
        {
            push @owner_clauses, "Owner = '" . $User->Name . "'";
        }
=======
    $RT::Logger->debug($tql);

    $self->TicketsObj->FromSQL($tql);
    return (1);
}

# }}}
>>>>>>> 3e1c3ab6

sub TranslateKeyValue {
    my $self = shift;
    my $key  = shift;

    if ( $key =~ /(subject|cf\.(?:[^:]*?)|content|requestor|id|status|owner|queue|fulltext):(['"]?)(.+)\2/i )
    {
        my $field = $1;
        my $value = $3;
        $value =~ s/(['"])/\\$1/g;

        if ( $field =~ /id|status|owner|queue/i ) {
            return "$field = '$value'";
        }
        elsif ( $field =~ /fulltext/i ) {
            return "Content LIKE '$value'";
        }
        else {
            return "$field LIKE '$value'";
        }
    }
    return;
}

sub TranslateNumber {
    my $self = shift;
    my $key  = shift;

    if ( $key =~ /^\d+$/ ) {
        return ("id = '$key'", "Subject LIKE '$key'");
    }
    return;
}

sub TranslateStatus {
    my $self = shift;
    my $key  = shift;

    my $Queue = RT::Queue->new( $self->TicketsObj->CurrentUser );
    if ( $Queue->IsValidStatus($key) ) {
        return "Status = '$key'";
    }
    return;
}

sub TranslateQueue {
    my $self = shift;
    my $key  = shift;

    my $Queue = RT::Queue->new( $self->TicketsObj->CurrentUser );
    my ( $ret ) = $Queue->Load($key);
    if ( $ret && $Queue->Id ) {
        my $quoted_queue = $Queue->Name;
        $quoted_queue =~ s/'/\\'/g;
        return "Queue = '$quoted_queue'";
    }
    return;
}

sub TranslateUser {
    my $self = shift;
    my $key  = shift;

    if ( $key =~ /\w+\@\w+/ ) {
        $key =~ s/(['"])/\\$1/g;
        return "Requestor LIKE '$key'";
    }
    return;
}

sub TranslateOwner {
    my $self = shift;
    my $key  = shift;

    my $User = RT::User->new( $self->TicketsObj->CurrentUser );
    my ( $ret ) = $User->Load($key);
    if ( $ret && $User->Privileged ) {
        my $name = $User->Name;
        $name =~ s/(['"])/\\$1/g;
        return "Owner = '" . $name . "'";
    }
    return;
}

sub TranslateOthers {
    my $self = shift;
    my $key  = shift;

    $key =~ s{^(['"])(.*)\1$}{$2};    # 'foo' => foo
    $key =~ s/(['"])/\\$1/g;          # foo'bar => foo\'bar

    return "Subject LIKE '$key'";
}

sub ProcessExtraQueues {
    my $self           = shift;
    my %args           = @_;

    # restrict to any queues requested by the caller
    my @clauses;
    for my $queue ( @{ $self->{'Queues'} } ) {
        my $QueueObj = RT::Queue->new( $self->TicketsObj->CurrentUser );
        next unless $QueueObj->Load($queue);
        my $quoted_queue = $QueueObj->Name;
        $quoted_queue =~ s/'/\\'/g;
        push @clauses, "Queue = '$quoted_queue'";
    }
    return @clauses;
}

sub ProcessExtraStatus {
    my $self = shift;

    if ( RT::Config->Get('OnlySearchActiveTicketsInSimpleSearch',$self->TicketsObj->CurrentUser) ) {
          return join( " OR ", map "Status = '$_'", RT::Queue->ActiveStatusArray() );
    }
    return;
}

sub TranslateCustom {
    my $self = shift;
    return;
}

eval "require RT::Search::Googleish_Vendor";
die $@ if ($@ && $@ !~ qr{^Can't locate RT/Search/Googleish_Vendor.pm});
eval "require RT::Search::Googleish_Local";
die $@ if ($@ && $@ !~ qr{^Can't locate RT/Search/Googleish_Local.pm});

1;<|MERGE_RESOLUTION|>--- conflicted
+++ resolved
@@ -139,26 +139,6 @@
     my $self = shift;
     my $tql  = $self->QueryToSQL( $self->Argument );
 
-<<<<<<< HEAD
-        # Is there a queue named $key?
-        elsif ( $Queue = RT::Queue->new( $self->TicketsObj->CurrentUser )
-            and $Queue->Load($key)
-            and $Queue->id )
-        {
-            my $quoted_queue = $Queue->Name;
-            $quoted_queue =~ s/'/\\'/g;
-            push @queue_clauses, "Queue = '$quoted_queue'";
-        }
-
-        # Is there a owner named $key?
-        elsif ( $User = RT::User->new( $self->TicketsObj->CurrentUser )
-            and $User->Load($key)
-            and $User->id
-            and $User->Privileged )
-        {
-            push @owner_clauses, "Owner = '" . $User->Name . "'";
-        }
-=======
     $RT::Logger->debug($tql);
 
     $self->TicketsObj->FromSQL($tql);
@@ -166,7 +146,6 @@
 }
 
 # }}}
->>>>>>> 3e1c3ab6
 
 sub TranslateKeyValue {
     my $self = shift;

--- conflicted
+++ resolved
@@ -78,11 +78,7 @@
                        Queue => $self->TicketObj->Queue,
                    
                    );
-<<<<<<< HEAD
-    $self->Ticket->_NewTransaction(Type => 'AddReminder',
-=======
     $self->TicketObj->_NewTransaction(Type => 'AddReminder',
->>>>>>> b7fe87c5
                                     Field => 'RT::Ticket',
                                    NewValue => $reminder->id);
 
@@ -95,11 +91,7 @@
     my $reminder = shift; 
 
     $reminder->SetStatus('open');
-<<<<<<< HEAD
-    $self->Ticket->_NewTransaction(Type => 'OpenReminder',
-=======
     $self->TicketObj->_NewTransaction(Type => 'OpenReminder',
->>>>>>> b7fe87c5
                                     Field => 'RT::Ticket',
                                    NewValue => $reminder->id);
 }
@@ -109,11 +101,7 @@
     my $self = shift;
     my $reminder = shift;
     $reminder->SetStatus('resolved');
-<<<<<<< HEAD
-    $self->Ticket->_NewTransaction(Type => 'ResolveReminder',
-=======
     $self->TicketObj->_NewTransaction(Type => 'ResolveReminder',
->>>>>>> b7fe87c5
                                     Field => 'RT::Ticket',
                                    NewValue => $reminder->id);
 }

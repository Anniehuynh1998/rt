# BEGIN BPS TAGGED BLOCK {{{
#
# COPYRIGHT:
#
# This software is Copyright (c) 1996-2021 Best Practical Solutions, LLC
#                                          <sales@bestpractical.com>
#
# (Except where explicitly superseded by other copyright notices)
#
#
# LICENSE:
#
# This work is made available to you under the terms of Version 2 of
# the GNU General Public License. A copy of that license should have
# been provided with this software, but in any event can be snarfed
# from www.gnu.org.
#
# This work is distributed in the hope that it will be useful, but
# WITHOUT ANY WARRANTY; without even the implied warranty of
# MERCHANTABILITY or FITNESS FOR A PARTICULAR PURPOSE.  See the GNU
# General Public License for more details.
#
# You should have received a copy of the GNU General Public License
# along with this program; if not, write to the Free Software
# Foundation, Inc., 51 Franklin Street, Fifth Floor, Boston, MA
# 02110-1301 or visit their web page on the internet at
# http://www.gnu.org/licenses/old-licenses/gpl-2.0.html.
#
#
# CONTRIBUTION SUBMISSION POLICY:
#
# (The following paragraph is not intended to limit the rights granted
# to you to modify and distribute this software under the terms of
# the GNU General Public License and is only of importance to you if
# you choose to contribute your changes and enhancements to the
# community by submitting them to Best Practical Solutions, LLC.)
#
# By intentionally submitting any modifications, corrections or
# derivatives to this work, or any other work intended for use with
# Request Tracker, to Best Practical Solutions, LLC, you confirm that
# you are the copyright holder for those contributions and you grant
# Best Practical Solutions,  LLC a nonexclusive, worldwide, irrevocable,
# royalty-free, perpetual, license to use, copy, create derivative
# works based on those contributions, and sublicense and distribute
# those contributions and any derivatives thereof.
#
# END BPS TAGGED BLOCK }}}

package RT::Config;

use strict;
use warnings;

use 5.010;
use File::Spec ();
use Symbol::Global::Name;
use List::MoreUtils 'uniq';
use Clone ();

# Store log messages generated before RT::Logger is available
our @PreInitLoggerMessages;

=head1 NAME

    RT::Config - RT's config

=head1 SYNOPSYS

    # get config object
    use RT::Config;
    my $config = RT::Config->new;
    $config->LoadConfigs;

    # get or set option
    my $rt_web_path = $config->Get('WebPath');
    $config->Set(EmailOutputEncoding => 'latin1');

    # get config object from RT package
    use RT;
    RT->LoadConfig;
    my $config = RT->Config;

=head1 DESCRIPTION

C<RT::Config> class provide access to RT's and RT extensions' config files.

RT uses two files for site configuring:

First file is F<RT_Config.pm> - core config file. This file is shipped
with RT distribution and contains default values for all available options.
B<You should never edit this file.>

Second file is F<RT_SiteConfig.pm> - site config file. You can use it
to customize your RT instance. In this file you can override any option
listed in core config file.

You may also split settings into separate files under the
F<etc/RT_SiteConfig.d/> directory.  All files ending in C<.pm> will be parsed,
in alphabetical order, after F<RT_SiteConfig.pm> is loaded.

RT extensions could also provide their config files. Extensions should
use F<< <NAME>_Config.pm >> and F<< <NAME>_SiteConfig.pm >> names for
config files, where <NAME> is extension name.

B<NOTE>: All options from RT's config and extensions' configs are saved
in one place and thus extension could override RT's options, but it is not
recommended.

=cut

=head2 %META

Hash of Config options that may be user overridable
or may require more logic than should live in RT_*Config.pm

Keyed by config name, there are several properties that
can be set for each config optin:

 Section     - What header this option should be grouped
               under on the user Preferences page
 Overridable - Can users change this option
 SortOrder   - Within a Section, how should the options be sorted
               for display to the user
 Widget      - Mason component path to widget that should be used 
               to display this config option
 WidgetArguments - An argument hash passed to the WIdget
    Description - Friendly description to show the user
    Values      - Arrayref of options (for select Widget)
    ValuesLabel - Hashref, key is the Value from the Values
                  list, value is a user friendly description
                  of the value
    Callback    - subref that receives no arguments.  It returns
                  a hashref of items that are added to the rest
                  of the WidgetArguments
 PostSet       - subref passed the RT::Config object and the current and
                 previous setting of the config option.  This is called well
                 before much of RT's subsystems are initialized, so what you
                 can do here is pretty limited.  It's mostly useful for
                 effecting the value of other config options early.
 PostLoadCheck - subref passed the RT::Config object and the current
                 setting of the config option.  Can make further checks
                 (such as seeing if a library is installed) and then change
                 the setting of this or other options in the Config using 
                 the RT::Config option.
   Obfuscate   - subref passed the RT::Config object, current setting of the config option
                 and a user object, can return obfuscated value. it's called in
                 RT->Config->GetObfuscated() 

=cut

our %META;
%META = (
    # General user overridable options
    RestrictReferrerLogin => {
        PostLoadCheck => sub {
            my $self = shift;
            if (defined($self->Get('RestrictReferrerLogin'))) {
                RT::Logger->error("The config option 'RestrictReferrerLogin' is incorrect, and should be 'RestrictLoginReferrer' instead.");
            }
        },
    },
    DefaultQueue => {
        Section         => 'General',
        Overridable     => 1,
        SortOrder       => 1,
        Widget          => '/Widgets/Form/Select',
        WidgetArguments => {
            Description => 'Default queue',    #loc
            Default     => 1, # allow user to unset it on EditConfig.html
            Callback    => sub {
                my $ret = { Values => [], ValuesLabel => {}};
                my $q = RT::Queues->new($HTML::Mason::Commands::session{'CurrentUser'});
                $q->UnLimit;
                while (my $queue = $q->Next) {
                    next unless $queue->CurrentUserHasRight("CreateTicket");
                    push @{$ret->{Values}}, $queue->Id;
                    $ret->{ValuesLabel}{$queue->Id} = $queue->Name;
                }
                return $ret;
            },
        }
    },
    RememberDefaultQueue => {
        Section     => 'General',
        Overridable => 1,
        SortOrder   => 2,
        Widget      => '/Widgets/Form/Boolean',
        WidgetArguments => {
            Description => 'Remember default queue' # loc
        }
    },
    UsernameFormat => {
        Section         => 'General',
        Overridable     => 1,
        SortOrder       => 3,
        Widget          => '/Widgets/Form/Select',
        WidgetArguments => {
            Description => 'Username format', # loc
            Values      => [qw(role concise verbose)],
            ValuesLabel => {
                role    => 'Privileged: usernames; Unprivileged: names and email addresses', # loc
                concise => 'Short usernames', # loc
                verbose => 'Name and email address', # loc
            },
        },
    },
    AutocompleteOwners => {
        Section     => 'General',
        Overridable => 1,
        SortOrder   => 3.1,
        Widget      => '/Widgets/Form/Boolean',
        WidgetArguments => {
            Description => 'Use autocomplete to find owners?', # loc
            Hints       => 'Replaces the owner dropdowns with textboxes' #loc
        }
    },
    AutocompleteQueues => {
        Section     => 'General',
        Overridable => 1,
        SortOrder   => 3.2,
        Widget      => '/Widgets/Form/Boolean',
        WidgetArguments => {
            Description => 'Use autocomplete to find queues?', # loc
            Hints       => 'Replaces the queue dropdowns with textboxes' #loc
        }
    },
    WebDefaultStylesheet => {
        Section         => 'General',                #loc
        Overridable     => 1,
        SortOrder       => 4,
        Widget          => '/Widgets/Form/Select',
        WidgetArguments => {
            Description => 'Theme',                  #loc
            Callback    => sub {
                state @stylesheets;
                unless (@stylesheets) {
                    for my $static_path ( RT::Interface::Web->StaticRoots ) {
                        my $css_path =
                          File::Spec->catdir( $static_path, 'css' );
                        next unless -d $css_path;
                        if ( opendir my $dh, $css_path ) {
                            push @stylesheets, grep {
                                -e File::Spec->catfile( $css_path, $_, 'main.css' )
                            } readdir $dh;
                        }
                        else {
                            RT->Logger->error("Can't read $css_path: $!");
                        }
                    }
                    @stylesheets = sort { lc $a cmp lc $b } uniq @stylesheets;
                }
                return { Values => \@stylesheets };
            },
        },
        PostLoadCheck => sub {
            my $self = shift;
            my $value = $self->Get('WebDefaultStylesheet');

            my @roots = RT::Interface::Web->StaticRoots;
            for my $root (@roots) {
                return if -d "$root/css/$value";
            }

            $RT::Logger->warning(
                "The default stylesheet ($value) does not exist in this instance of RT. "
              . "Defaulting to elevator-light."
            );

            $self->Set('WebDefaultStylesheet', 'elevator-light');
        },
    },
    TimeInICal => {
        Section     => 'General',
        Overridable => 1,
        SortOrder   => 5,
        Widget      => '/Widgets/Form/Boolean',
        WidgetArguments => {
            Description => 'Include time in iCal feed events?', # loc
            Hints       => 'Formats iCal feed events with date and time' #loc
        }
    },
    UseSideBySideLayout => {
        Section => 'Ticket composition',
        Overridable => 1,
        SortOrder => 5,
        Widget => '/Widgets/Form/Boolean',
        WidgetArguments => {
            Description => 'Use a two column layout for create and update forms?' # loc
        }
    },
    MessageBoxRichText => {
        Section => 'Ticket composition',
        Overridable => 1,
        SortOrder => 5.1,
        Widget => '/Widgets/Form/Boolean',
        WidgetArguments => {
            Description => 'WYSIWYG message composer' # loc
        }
    },
    MessageBoxRichTextHeight => {
        Section => 'Ticket composition',
        Overridable => 1,
        SortOrder => 6,
        Widget => '/Widgets/Form/Integer',
        WidgetArguments => {
            Description => 'WYSIWYG composer height', # loc
        }
    },
    MessageBoxWidth => {
        Section         => 'Ticket composition',
        Overridable     => 1,
        SortOrder       => 7,
        Widget          => '/Widgets/Form/Integer',
        WidgetArguments => {
            Description => 'Message box width',           #loc
        },
    },
    MessageBoxHeight => {
        Section         => 'Ticket composition',
        Overridable     => 1,
        SortOrder       => 8,
        Widget          => '/Widgets/Form/Integer',
        WidgetArguments => {
            Description => 'Message box height',          #loc
        },
    },
    DefaultTimeUnitsToHours => {
        Section         => 'Ticket composition', #loc
        Overridable     => 1,
        SortOrder       => 9,
        Widget          => '/Widgets/Form/Boolean',
        WidgetArguments => {
            Description => 'Enter time in hours by default', #loc
            Hints       => 'Only for entry, not display', #loc
        },
    },
    SignatureAboveQuote => {
        Section         => 'Ticket composition', #loc
        Overridable     => 1,
        SortOrder       => 10,
        Widget          => '/Widgets/Form/Boolean',
        WidgetArguments => {
            Description => 'Place signature above quote', #loc
        },
    },
    PreferDropzone => {
        Section         => 'Ticket composition', #loc
        Overridable     => 1,
        SortOrder       => 11,
        Widget          => '/Widgets/Form/Boolean',
        WidgetArguments => {
            Description => 'Use dropzone if available', #loc
        },
    },
    RefreshIntervals => {
        Type => 'ARRAY',
        PostLoadCheck => sub {
            my $self = shift;
            my @intervals = $self->Get('RefreshIntervals');
            if (grep { $_ == 0 } @intervals) {
                $RT::Logger->warning("Please do not include a 0 value in RefreshIntervals, as that default is already added for you.");
            }
        },
    },
    SearchResultsRefreshInterval => {
        Section         => 'General',                       #loc
        Overridable     => 1,
        SortOrder       => 9,
        Widget          => '/Widgets/Form/Select',
        WidgetArguments => {
            Description => 'Search results refresh interval', #loc
            Callback    => sub {
                my @values = RT->Config->Get('RefreshIntervals');
                my %labels = (
                    0 => "Don't refresh search results.", # loc
                );

                for my $value (@values) {
                    if ($value % 60 == 0) {
                        $labels{$value} = [
                            'Refresh search results every [quant,_1,minute,minutes].', #loc
                            $value / 60
                        ];
                    }
                    else {
                        $labels{$value} = [
                            'Refresh search results every [quant,_1,second,seconds].', #loc
                            $value
                        ];
                    }
                }

                unshift @values, 0;

                return { Values => \@values, ValuesLabel => \%labels };
            },
        },  
    },
    EnableJSChart => {
        Section         => 'General',                       #loc
        Overridable     => 1,
        SortOrder       => 10,
        Widget          => '/Widgets/Form/Boolean',
        WidgetArguments => {
            Description => 'Use JavaScript to render charts', #loc
        },
    },
    JSChartColorScheme => {
        Section         => 'General',                       #loc
        Overridable     => 1,
        SortOrder       => 11,
        Widget          => '/Widgets/Form/String',
        WidgetArguments => {
            Description => 'JavaScript chart color scheme', #loc
        },
    },

    # User overridable options for RT at a glance
    HomePageRefreshInterval => {
        Section         => 'RT at a glance',                       #loc
        Overridable     => 1,
        SortOrder       => 2,
        Widget          => '/Widgets/Form/Select',
        WidgetArguments => {
            Description => 'Home page refresh interval',                #loc
            Callback    => sub {
                my @values = RT->Config->Get('RefreshIntervals');
                my %labels = (
                    0 => "Don't refresh home page.", # loc
                );

                for my $value (@values) {
                    if ($value % 60 == 0) {
                        $labels{$value} = [
                            'Refresh home page every [quant,_1,minute,minutes].', #loc
                            $value / 60
                        ];
                    }
                    else {
                        $labels{$value} = [
                            'Refresh home page every [quant,_1,second,seconds].', #loc
                            $value
                        ];
                    }
                }

                unshift @values, 0;

                return { Values => \@values, ValuesLabel => \%labels };
            },
        },  
    },

    # User overridable options for Ticket displays
    PreferRichText => {
        Section         => 'Ticket display', # loc
        Overridable     => 1,
        SortOrder       => 0.9,
        Widget          => '/Widgets/Form/Boolean',
        WidgetArguments => {
            Description => 'Display messages in rich text if available', # loc
            Hints       => 'Rich text (HTML) shows formatting such as colored text, bold, italics, and more', # loc
        },
    },
    MaxInlineBody => {
        Section         => 'Ticket display',              #loc
        Overridable     => 1,
        SortOrder       => 1,
        Widget          => '/Widgets/Form/Integer',
        WidgetArguments => {
            Description => 'Maximum inline message length',    #loc
            Hints =>
            "Length in characters; Use '0' to show all messages inline, regardless of length" #loc
        },
    },
    OldestTransactionsFirst => {
        Section         => 'Ticket display',
        Overridable     => 1,
        SortOrder       => 2,
        Widget          => '/Widgets/Form/Boolean',
        WidgetArguments => {
            Description => 'Show oldest history first',    #loc
        },
    },
    ShowHistory => {
        Section         => 'Ticket display',
        Overridable     => 1,
        SortOrder       => 3,
        Widget          => '/Widgets/Form/Select',
        WidgetArguments => {
            Description => 'Show history',                #loc
            Values      => [qw(delay click always scroll)],
            ValuesLabel => {
                delay   => "after the rest of the page loads",  #loc
                click   => "after clicking a link",             #loc
                always  => "immediately",                       #loc
                scroll  => "as you scroll",                     #loc
            },
        },
    },
    ShowUnreadMessageNotifications => { 
        Section         => 'Ticket display',
        Overridable     => 1,
        SortOrder       => 4,
        Widget          => '/Widgets/Form/Boolean',
        WidgetArguments => {
            Description => 'Notify me of unread messages',    #loc
        },

    },
    PlainTextMono => {
        Section         => 'Ticket display',
        Overridable     => 1,
        SortOrder       => 5,
        Widget          => '/Widgets/Form/Boolean',
        WidgetArguments => {
            Description => 'Display plain-text attachments in fixed-width font', #loc
            Hints => 'Display all plain-text attachments in a monospace font with formatting preserved, but wrapping as needed.', #loc
        },
    },
    MoreAboutRequestorTicketList => {
        Section         => 'Ticket display',                       #loc
        Overridable     => 1,
        SortOrder       => 6,
        Widget          => '/Widgets/Form/Select',
        WidgetArguments => {
            Description => 'What tickets to display in the "More about requestor" box',                #loc
            Values      => [qw(Active Inactive All None)],
            ValuesLabel => {
                Active   => "Show the Requestor's 10 highest priority active tickets",                  #loc
                Inactive => "Show the Requestor's 10 highest priority inactive tickets",      #loc
                All      => "Show the Requestor's 10 highest priority tickets",      #loc
                None     => "Show no tickets for the Requestor", #loc
            },
        },
    },
    SimplifiedRecipients => {
        Section         => 'Ticket display',                       #loc
        Overridable     => 1,
        SortOrder       => 7,
        Widget          => '/Widgets/Form/Boolean',
        WidgetArguments => {
            Description => "Show simplified recipient list on ticket update",                #loc
        },
    },
    SquelchedRecipients => {
        Section         => 'Ticket display',                       #loc
        Overridable     => 1,
        SortOrder       => 8,
        Widget          => '/Widgets/Form/Boolean',
        WidgetArguments => {
            Description => "Default to squelching all outgoing email notifications (from web interface) on ticket update", #loc
        },
    },
    DisplayTicketAfterQuickCreate => {
        Section         => 'Ticket display',
        Overridable     => 1,
        SortOrder       => 9,
        Widget          => '/Widgets/Form/Boolean',
        WidgetArguments => {
            Description => 'Display ticket after "Quick Create"', #loc
        },
    },
    QuoteFolding => {
        Section => 'Ticket display',
        Overridable => 1,
        SortOrder => 10,
        Widget => '/Widgets/Form/Boolean',
        WidgetArguments => {
            Description => 'Enable quote folding?' # loc
        }
    },
    HideUnsetFieldsOnDisplay => {
        Section => 'Ticket display',
        Overridable => 1,
        SortOrder => 11,
        Widget => '/Widgets/Form/Boolean',
        WidgetArguments => {
            Description => 'Hide unset fields?' # loc
        }
    },
<<<<<<< HEAD
    InlineEdit => {
        Section => 'Ticket display',
        Overridable => 1,
        SortOrder => 12,
        Widget => '/Widgets/Form/Boolean',
        WidgetArguments => {
            Description => 'Enable inline edit?' # loc
        }
    },

    InlineEditPanelBehavior => {
        Type            => 'HASH',
        PostLoadCheck   => sub {
            my $config = shift;
            # use scalar context intentionally to avoid not a hash error
            my $behavior = $config->Get('InlineEditPanelBehavior') || {};

            unless (ref($behavior) eq 'HASH') {
                RT->Logger->error("Config option \%InlineEditPanelBehavior is a @{[ref $behavior]} not a HASH; ignoring");
                $behavior = {};
            }

            my %valid = map { $_ => 1 } qw/link click always hide/;
            for my $class (keys %$behavior) {
                if (ref($behavior->{$class}) eq 'HASH') {
                    for my $panel (keys %{ $behavior->{$class} }) {
                        my $value = $behavior->{$class}{$panel};
                        if (!$valid{$value}) {
                            RT->Logger->error("Config option \%InlineEditPanelBehavior{$class}{$panel}, which is '$value', must be one of: " . (join ', ', map { "'$_'" } sort keys %valid) . "; ignoring");
                            delete $behavior->{$class}{$panel};
                        }
                    }
                } else {
                    RT->Logger->error("Config option \%InlineEditPanelBehavior{$class} is not a HASH; ignoring");
                    delete $behavior->{$class};
                    next;
                }
            }

            $config->Set( InlineEditPanelBehavior => %$behavior );
        },
    },
=======
    ShowSearchNavigation => {
        Section     => 'Ticket display',
        Overridable => 1,
        SortOrder   => 12,
        Widget      => '/Widgets/Form/Boolean',
        WidgetArguments => {
            Description => 'Show search navigation', # loc
            Hints       => 'Show search navigation links of "First", "Last", "Prev" and "Next"', # loc
        }
    },
>>>>>>> 1768ea86

    # User overridable locale options
    DateTimeFormat => {
        Section         => 'Locale',                       #loc
        Overridable     => 1,
        Widget          => '/Widgets/Form/Select',
        WidgetArguments => {
            Description => 'Date format',                            #loc
            Callback => sub { my $ret = { Values => [], ValuesLabel => {}};
                              my $date = RT::Date->new($HTML::Mason::Commands::session{'CurrentUser'});
                              $date->SetToNow;
                              foreach my $value ($date->Formatters) {
                                 push @{$ret->{Values}}, $value;
                                 $ret->{ValuesLabel}{$value} = $date->Get(
                                     Format     => $value,
                                     Timezone   => 'user',
                                 );
                              }
                              return $ret;
            },
        },
    },

    RTAddressRegexp => {
        Type    => 'SCALAR',
        Immutable => 1,
        PostLoadCheck => sub {
            my $self = shift;
            my $value = $self->Get('RTAddressRegexp');
            if (not $value) {
                $RT::Logger->debug(
                    'The RTAddressRegexp option is not set in the config.'
                    .' Not setting this option results in additional SQL queries to'
                    .' check whether each address belongs to RT or not.'
                    .' It is especially important to set this option if RT receives'
                    .' emails on addresses that are not in the database or config.'
                );
            } elsif (ref $value and ref $value eq "Regexp") {
                # Ensure that the regex is case-insensitive; while the
                # local part of email addresses is _technically_
                # case-sensitive, most MTAs don't treat it as such.
                $RT::Logger->warning(
                    'RTAddressRegexp is set to a case-sensitive regular expression.'
                    .' This may lead to mail loops with MTAs which treat the'
                    .' local part as case-insensitive -- which is most of them.'
                ) if "$value" =~ /^\(\?[a-z]*-([a-z]*):/ and "$1" =~ /i/;
            }
        },
    },
    # User overridable mail options
    EmailFrequency => {
        Section         => 'Mail',                                     #loc
        Overridable     => 1,
        Default     => 'Individual messages',
        Widget          => '/Widgets/Form/Select',
        WidgetArguments => {
            Description => 'Email delivery',    #loc
            Values      => [
            'Individual messages',    #loc
            'Daily digest',           #loc
            'Weekly digest',          #loc
            'Suspended'               #loc
            ]
        }
    },
    NotifyActor => {
        Section         => 'Mail',                                     #loc
        Overridable     => 1,
        SortOrder       => 2,
        Widget          => '/Widgets/Form/Boolean',
        WidgetArguments => {
            Description => 'Outgoing mail', #loc
            Hints => 'Should RT send you mail for ticket updates you make?', #loc
        }
    },

    # this tends to break extensions that stash links in ticket update pages
    Organization => {
        Type            => 'SCALAR',
        Immutable       => 1,
        Widget          => '/Widgets/Form/String',
        PostLoadCheck   => sub {
            my ($self,$value) = @_;
            $RT::Logger->error("your \$Organization setting ($value) appears to contain whitespace.  Please fix this.")
                if $value =~ /\s/;;
        },
    },

    rtname => {
        Immutable => 1,
        Widget    => '/Widgets/Form/String',
    },

    # Internal config options
    DatabaseExtraDSN => {
        Type      => 'HASH',
        Immutable => 1,
    },
    DatabaseAdmin => {
        Immutable => 1,
        Widget    => '/Widgets/Form/String',
    },
    DatabaseHost => {
        Immutable => 1,
        Widget    => '/Widgets/Form/String',
    },
    DatabaseName => {
        Immutable => 1,
        Widget    => '/Widgets/Form/String',
    },
    DatabasePassword => {
        Immutable => 1,
        Widget    => '/Widgets/Form/String',
        Obfuscate => sub {
            my ($config, $sources, $user) = @_;
            return $user->loc('Password not printed');
        },
    },
    DatabasePort => {
        Immutable => 1,
        Widget    => '/Widgets/Form/Integer',
    },
    DatabaseRTHost => {
        Immutable => 1,
        Widget    => '/Widgets/Form/String',
    },
    DatabaseType => {
        Immutable => 1,
        Widget    => '/Widgets/Form/String',
    },
    DatabaseUser => {
        Immutable => 1,
        Widget    => '/Widgets/Form/String',
    },

    FullTextSearch => {
        Type => 'HASH',
        PostLoadCheck => sub {
            my $self = shift;
            my $v = $self->Get('FullTextSearch');
            return unless $v->{Enable} and $v->{Indexed};
            my $dbtype = $self->Get('DatabaseType');
            if ($dbtype eq 'Oracle') {
                if (not $v->{IndexName}) {
                    $RT::Logger->error("No IndexName set for full-text index; disabling");
                    $v->{Enable} = $v->{Indexed} = 0;
                }
            } elsif ($dbtype eq 'Pg') {
                my $bad = 0;
                if (not $v->{'Column'}) {
                    $RT::Logger->error("No Column set for full-text index; disabling");
                    $v->{Enable} = $v->{Indexed} = 0;
                } elsif ($v->{'Column'} eq "Content"
                             and (not $v->{'Table'} or $v->{'Table'} eq "Attachments")) {
                    $RT::Logger->error("Column for full-text index is set to Content, not tsvector column; disabling");
                    $v->{Enable} = $v->{Indexed} = 0;
                }
            } elsif ($dbtype eq 'mysql') {
                if (not $v->{'Table'}) {
                    $RT::Logger->error("No Table set for full-text index; disabling");
                    $v->{Enable} = $v->{Indexed} = 0;
                } elsif ($v->{'Table'} eq "Attachments") {
                    $RT::Logger->error("Table for full-text index is set to Attachments, not FTS table; disabling");
                    $v->{Enable} = $v->{Indexed} = 0;
                } else {
                    my (undef, $create) = eval { $RT::Handle->dbh->selectrow_array("SHOW CREATE TABLE " . $v->{Table}); };
                    my ($engine) = ($create||'') =~ /engine=(\S+)/i;
                    if (not $create) {
                        $RT::Logger->error("External table ".$v->{Table}." does not exist");
                        $v->{Enable} = $v->{Indexed} = 0;
                    } elsif (lc $engine eq "sphinx") {
                        # External Sphinx indexer
                        $v->{Sphinx} = 1;
                        unless ($v->{'MaxMatches'}) {
                            $RT::Logger->warn("No MaxMatches set for full-text index; defaulting to 10000");
                            $v->{MaxMatches} = 10_000;
                        }
                    } else {
                        # Internal, one-column table
                        $v->{Column} = 'Content';
                        $v->{Engine} = $engine;
                    }
                }
            } else {
                $RT::Logger->error("Indexed full-text-search not supported for $dbtype");
                $v->{Indexed} = 0;
            }
        },
    },
    DisableGraphViz => {
        Type            => 'SCALAR',
        Widget          => '/Widgets/Form/Boolean',
        PostLoadCheck   => sub {
            my $self  = shift;
            my $value = shift;
            return if $value;
            return if GraphViz->require;
            $RT::Logger->debug("You've enabled GraphViz, but we couldn't load the module: $@");
            $self->Set( DisableGraphViz => 1 );
        },
    },
    DisableGD => {
        Type            => 'SCALAR',
        Widget          => '/Widgets/Form/Boolean',
        PostLoadCheck   => sub {
            my $self  = shift;
            my $value = shift;
            return if $value;
            return if GD->require;
            $RT::Logger->debug("You've enabled GD, but we couldn't load the module: $@");
            $self->Set( DisableGD => 1 );
        },
    },
    MailCommand => {
        Type    => 'SCALAR',
        Widget  => '/Widgets/Form/String',
        PostLoadCheck => sub {
            my $self = shift;
            my $value = $self->Get('MailCommand');
            return if ref($value) eq "CODE"
                or $value =~/^(sendmail|sendmailpipe|qmail|testfile|mbox)$/;
            $RT::Logger->error("Unknown value for \$MailCommand: $value; defaulting to sendmailpipe");
            $self->Set( MailCommand => 'sendmailpipe' );
        },
    },
    HTMLFormatter => {
        Type => 'SCALAR',
        Widget => '/Widgets/Form/String',
        PostLoadCheck => sub { RT::Interface::Email->_HTMLFormatter },
    },
    Plugins => {
        Immutable => 1,
    },
    RecordBaseClass => {
        Immutable => 1,
        Widget    => '/Widgets/Form/String',
    },
    WebSessionClass => {
        Immutable => 1,
        Widget    => '/Widgets/Form/String',
    },
    DevelMode => {
        Immutable => 1,
        Widget    => '/Widgets/Form/Boolean',
    },
    DisallowExecuteCode => {
        Immutable => 1,
        Widget    => '/Widgets/Form/Boolean',
    },
    MailPlugins  => {
        Type => 'ARRAY',
        Immutable     => 1,
        PostLoadCheck => sub {
            my $self = shift;

            # Make sure Crypt is post-loaded first
            $META{Crypt}{'PostLoadCheck'}->( $self, $self->Get( 'Crypt' ) );

            RT::Interface::Email::Plugins(Add => ["Authz::Default", "Action::Defaults"]);
            RT::Interface::Email::Plugins(Add => ["Auth::MailFrom"])
                  unless RT::Interface::Email::Plugins(Code => 1, Method => "GetCurrentUser");
        },
    },
    Crypt        => {
        Immutable => 1,
        Invisible => 1,
        Type => 'HASH',
        PostLoadCheck => sub {
            my $self = shift;
            require RT::Crypt;

            for my $proto (RT::Crypt->EnabledProtocols) {
                my $opt = $self->Get($proto);
                if (not RT::Crypt->LoadImplementation($proto)) {
                    $RT::Logger->error("You enabled $proto, but we couldn't load module RT::Crypt::$proto");
                    $opt->{'Enable'} = 0;
                } elsif (not RT::Crypt->LoadImplementation($proto)->Probe) {
                    $opt->{'Enable'} = 0;
                } elsif ($META{$proto}{'PostLoadCheck'}) {
                    $META{$proto}{'PostLoadCheck'}->( $self, $self->Get( $proto ) );
                }

            }

            my $opt = $self->Get('Crypt');
            my @enabled = RT::Crypt->EnabledProtocols;
            my %enabled;
            $enabled{$_} = 1 for @enabled;
            $opt->{'Enable'} = scalar @enabled;
            $opt->{'Incoming'} = [ $opt->{'Incoming'} ]
                if $opt->{'Incoming'} and not ref $opt->{'Incoming'};
            if ( $opt->{'Incoming'} && @{ $opt->{'Incoming'} } ) {
                $RT::Logger->warning("$_ explicitly set as incoming Crypt plugin, but not marked Enabled; removing")
                    for grep {not $enabled{$_}} @{$opt->{'Incoming'}};
                $opt->{'Incoming'} = [ grep {$enabled{$_}} @{$opt->{'Incoming'}} ];
            } else {
                $opt->{'Incoming'} = \@enabled;
            }
            if ( $opt->{'Outgoing'} ) {
                if (ref($opt->{'Outgoing'}) eq 'HASH') {
                    # Check each entry in the hash
                    foreach my $q (keys(%{$opt->{'Outgoing'}})) {
                        if (not $enabled{$opt->{'Outgoing'}->{$q}}) {
                            if ($q ne '') {
                                $RT::Logger->warning($opt->{'Outgoing'}->{$q}.
                                                     " explicitly set as outgoing Crypt plugin for queue $q, but not marked Enabled; "
                                                     . (@enabled ? "using $enabled[0]" : "removing"));
                            } else {
                                $RT::Logger->warning($opt->{'Outgoing'}->{$q}.
                                                     " explicitly set as default outgoing Crypt plugin, but not marked Enabled; "
                                                     . (@enabled ? "using $enabled[0]" : "removing"));
                            }
                            $opt->{'Outgoing'}->{$q} = $enabled[0];
                        }
                    }
                    # If there's no entry for the default queue, set one
                    if (!$opt->{'Outgoing'}->{''} && scalar(@enabled)) {
                        $RT::Logger->warning("No default outgoing Crypt plugin set; using $enabled[0]");
                        $opt->{'Outgoing'}->{''} = $enabled[0];
                    }
                } else {
                    if (not $enabled{$opt->{'Outgoing'}}) {
                        $RT::Logger->warning($opt->{'Outgoing'}.
                                             " explicitly set as outgoing Crypt plugin, but not marked Enabled; "
                                             . (@enabled ? "using $enabled[0]" : "removing"));
                    }
                    $opt->{'Outgoing'} = $enabled[0] unless $enabled{$opt->{'Outgoing'}};
                }
            } else {
                $opt->{'Outgoing'} = $enabled[0];
            }
        },
    },
    SMIME        => {
        Type => 'HASH',
        Immutable => 1,
        Invisible => 1,
        Obfuscate => sub {
            my ( $config, $value, $user ) = @_;
            $value->{Passphrase} = $user->loc('Password not printed');
            return $value;
        },
        PostLoadCheck => sub {
            my $self = shift;
            my $opt = $self->Get('SMIME');
            return unless $opt->{'Enable'};

            if (exists $opt->{Keyring}) {
                unless ( File::Spec->file_name_is_absolute( $opt->{Keyring} ) ) {
                    $opt->{Keyring} = File::Spec->catfile( $RT::BasePath, $opt->{Keyring} );
                }
                unless (-d $opt->{Keyring} and -r _) {
                    $RT::Logger->info(
                        "RT's SMIME libraries couldn't successfully read your".
                        " configured SMIME keyring directory (".$opt->{Keyring}
                        .").");
                    delete $opt->{Keyring};
                }
            }

            if (defined $opt->{CAPath}) {
                if (-d $opt->{CAPath} and -r _) {
                    # directory, all set
                } elsif (-f $opt->{CAPath} and -r _) {
                    # file, all set
                } else {
                    $RT::Logger->warn(
                        "RT's SMIME libraries could not read your configured CAPath (".$opt->{CAPath}.")"
                    );
                    delete $opt->{CAPath};
                }
            }

            if ($opt->{CheckCRL} && ! RT::Crypt::SMIME->SupportsCRLfile) {
                $opt->{CheckCRL} = 0;
                $RT::Logger->warn(
                    "Your version of OpenSSL does not support the -CRLfile option; disabling \$SMIME{CheckCRL}"
                );
            }
        },
    },
    GnuPG        => {
        Type => 'HASH',
        Immutable => 1,
        Invisible => 1,
        Obfuscate => sub {
            my ( $config, $value, $user ) = @_;
            $value->{Passphrase} = $user->loc('Password not printed');
            return $value;
        },
        PostLoadCheck => sub {
            my $self = shift;
            my $gpg = $self->Get('GnuPG');
            return unless $gpg->{'Enable'};

            my $gpgopts = $self->Get('GnuPGOptions');
            unless ( File::Spec->file_name_is_absolute( $gpgopts->{homedir} ) ) {
                $gpgopts->{homedir} = File::Spec->catfile( $RT::BasePath, $gpgopts->{homedir} );
            }
            unless (-d $gpgopts->{homedir}  && -r _ ) { # no homedir, no gpg
                $RT::Logger->info(
                    "RT's GnuPG libraries couldn't successfully read your".
                    " configured GnuPG home directory (".$gpgopts->{homedir}
                    ."). GnuPG support has been disabled");
                $gpg->{'Enable'} = 0;
                return;
            }

            if ( grep exists $gpg->{$_}, qw(RejectOnMissingPrivateKey RejectOnBadData AllowEncryptDataInDB) ) {
                $RT::Logger->warning(
                    "The RejectOnMissingPrivateKey, RejectOnBadData and AllowEncryptDataInDB"
                    ." GnuPG options are now properties of the generic Crypt configuration. You"
                    ." should set them there instead."
                );
                delete $gpg->{$_} for qw(RejectOnMissingPrivateKey RejectOnBadData AllowEncryptDataInDB);
            }
        }
    },
    GnuPGOptions => {
        Type      => 'HASH',
        Immutable => 1,
        Invisible => 1,
        Obfuscate => sub {
            my ( $config, $value, $user ) = @_;
            $value->{passphrase} = $user->loc('Password not printed');
            return $value;
        },
    },
    ReferrerWhitelist => { Type => 'ARRAY' },
    EmailDashboardLanguageOrder  => { Type => 'ARRAY' },
    CustomFieldValuesCanonicalizers => { Type => 'ARRAY' },
    WebPath => {
        Immutable     => 1,
        Widget        => '/Widgets/Form/String',
        PostLoadCheck => sub {
            my $self  = shift;
            my $value = shift;

            # "In most cases, you should leave $WebPath set to '' (an empty value)."
            return unless $value;

            # try to catch someone who assumes that you shouldn't leave this empty
            if ($value eq '/') {
                $RT::Logger->error("For the WebPath config option, use the empty string instead of /");
                return;
            }

            # $WebPath requires a leading / but no trailing /, or it can be blank.
            return if $value =~ m{^/.+[^/]$};

            if ($value =~ m{/$}) {
                $RT::Logger->error("The WebPath config option requires no trailing slash");
            }

            if ($value !~ m{^/}) {
                $RT::Logger->error("The WebPath config option requires a leading slash");
            }
        },
    },
    WebDomain => {
        Immutable     => 1,
        Widget        => '/Widgets/Form/String',
        PostLoadCheck => sub {
            my $self  = shift;
            my $value = shift;

            if (!$value) {
                $RT::Logger->error("You must set the WebDomain config option");
                return;
            }

            if ($value =~ m{^(\w+://)}) {
                $RT::Logger->error("The WebDomain config option must not contain a scheme ($1)");
                return;
            }

            if ($value =~ m{(/.*)}) {
                $RT::Logger->error("The WebDomain config option must not contain a path ($1)");
                return;
            }

            if ($value =~ m{:(\d*)}) {
                $RT::Logger->error("The WebDomain config option must not contain a port ($1)");
                return;
            }
        },
    },
    WebPort => {
        Immutable     => 1,
        Widget        => '/Widgets/Form/Integer',
        PostLoadCheck => sub {
            my $self  = shift;
            my $value = shift;

            if (!$value) {
                $RT::Logger->error("You must set the WebPort config option");
                return;
            }

            if ($value !~ m{^\d+$}) {
                $RT::Logger->error("The WebPort config option must be an integer");
            }
        },
    },
    WebBaseURL => {
        Immutable     => 1,
        Widget        => '/Widgets/Form/String',
        PostLoadCheck => sub {
            my $self  = shift;
            my $value = shift;

            if (!$value) {
                $RT::Logger->error("You must set the WebBaseURL config option");
                return;
            }

            if ($value !~ m{^https?://}i) {
                $RT::Logger->error("The WebBaseURL config option must contain a scheme (http or https)");
            }

            if ($value =~ m{/$}) {
                $RT::Logger->error("The WebBaseURL config option requires no trailing slash");
            }

            if ($value =~ m{^https?://.+?(/[^/].*)}i) {
                $RT::Logger->error("The WebBaseURL config option must not contain a path ($1)");
            }
        },
    },
    WebURL => {
        Immutable     => 1,
        Widget => '/Widgets/Form/String',
        PostLoadCheck => sub {
            my $self  = shift;
            my $value = shift;

            if (!$value) {
                $RT::Logger->error("You must set the WebURL config option");
                return;
            }

            if ($value !~ m{^https?://}i) {
                $RT::Logger->error("The WebURL config option must contain a scheme (http or https)");
            }

            if ($value !~ m{/$}) {
                $RT::Logger->error("The WebURL config option requires a trailing slash");
            }
        },
    },
    EmailInputEncodings => {
        Type => 'ARRAY',
        PostLoadCheck => sub {
            my $self  = shift;
            my $value = $self->Get('EmailInputEncodings');
            return unless $value && @$value;

            my %seen;
            foreach my $encoding ( grep defined && length, splice @$value ) {
                next if $seen{ $encoding };
                if ( $encoding eq '*' ) {
                    unshift @$value, '*';
                    next;
                }

                my $canonic = Encode::resolve_alias( $encoding );
                unless ( $canonic ) {
                    $RT::Logger->warning("Unknown encoding '$encoding' in \@EmailInputEncodings option");
                }
                elsif ( $seen{ $canonic }++ ) {
                    next;
                }
                else {
                    push @$value, $canonic;
                }
            }
        },
    },
    CustomFieldGroupings => {
        Type            => 'HASH',
        PostLoadCheck   => sub {
            my $config = shift;
            # use scalar context intentionally to avoid not a hash error
            my $groups = $config->Get('CustomFieldGroupings') || {};

            unless (ref($groups) eq 'HASH') {
                RT->Logger->error("Config option \%CustomFieldGroupings is a @{[ref $groups]} not a HASH; ignoring");
                $groups = {};
            }

            for my $class (keys %$groups) {
                my @h;
                if (ref($groups->{$class}) eq 'HASH') {
                    push @h, $_, $groups->{$class}->{$_}
                        for sort {lc($a) cmp lc($b)} keys %{ $groups->{$class} };
                } elsif (ref($groups->{$class}) eq 'ARRAY') {
                    @h = @{ $groups->{$class} };
                } else {
                    RT->Logger->error("Config option \%CustomFieldGroupings{$class} is not a HASH or ARRAY; ignoring");
                    delete $groups->{$class};
                    next;
                }

                $groups->{$class} = [];
                while (@h) {
                    my $group = shift @h;
                    my $ref   = shift @h;
                    if (ref($ref) eq 'ARRAY') {
                        push @{$groups->{$class}}, $group => $ref;
                    } else {
                        RT->Logger->error("Config option \%CustomFieldGroupings{$class}{$group} is not an ARRAY; ignoring");
                    }
                }
            }
            $config->Set( CustomFieldGroupings => %$groups );
        },
    },
    CustomDateRanges => {
        Type            => 'HASH',
        Widget          => '/Widgets/Form/CustomDateRanges',
        PostLoadCheck   => sub {
            my $config = shift;
            # use scalar context intentionally to avoid not a hash error
            my $ranges = $config->Get('CustomDateRanges') || {};

            unless (ref($ranges) eq 'HASH') {
                RT->Logger->error("Config option \%CustomDateRanges is a @{[ref $ranges]} not a HASH");
                return;
            }

            for my $class (keys %$ranges) {
                if (ref($ranges->{$class}) eq 'HASH') {
                    for my $name (keys %{ $ranges->{$class} }) {
                        my $spec = $ranges->{$class}{$name};
                        if (!ref($spec) || ref($spec) eq 'HASH') {
                            # this will produce error messages if parsing fails
                            $class->require;
                            $class->_ParseCustomDateRangeSpec($name, $spec);
                        }
                        else {
                            RT->Logger->error("Config option \%CustomDateRanges{$class}{$name} is not a string or HASH");
                        }
                    }
                } else {
                    RT->Logger->error("Config option \%CustomDateRanges{$class} is not a HASH");
                }
            }

            my %system_config = %$ranges;
            if ( my $db_config = $config->Get('CustomDateRangesUI') ) {
                for my $type ( keys %$db_config ) {
                    for my $name ( keys %{ $db_config->{$type} || {} } ) {
                        if ( $system_config{$type}{$name} ) {
                            RT->Logger->warning("$type custom date range $name is defined by config file and db");
                        }
                        else {
                            $system_config{$name} = $db_config->{$type}{$name};
                        }
                    }
                }
            }

            for my $type ( keys %system_config ) {
                my $attributes = RT::Attributes->new( RT->SystemUser );
                $attributes->Limit( FIELD => 'Name',       VALUE => 'Pref-CustomDateRanges' );
                $attributes->Limit( FIELD => 'ObjectType', VALUE => 'RT::User' );
                $attributes->OrderBy( FIELD => 'id' );

                while ( my $attribute = $attributes->Next ) {
                    if ( my $content = $attribute->Content ) {
                        for my $name ( keys %{ $content->{$type} || {} } ) {
                            if ( $system_config{$type}{$name} ) {
                                RT->Logger->warning( "$type custom date range $name is defined by system and user #"
                                        . $attribute->ObjectId );
                            }
                        }
                    }
                }
            }
        },
    },
    CustomDateRangesUI => {
        Type            => 'HASH',
        Widget          => '/Widgets/Form/CustomDateRanges',
    },
    ExternalStorage => {
        Type            => 'HASH',
        PostLoadCheck   => sub {
            my $self = shift;
            my %hash = $self->Get('ExternalStorage');
            return unless keys %hash;

            require RT::ExternalStorage;

            my $backend = RT::ExternalStorage::Backend->new(%hash);
            RT->System->ExternalStorage($backend);
        },
    },
    ChartColors => {
        Type    => 'ARRAY',
    },
    LogoImageHeight => {
        Deprecated => {
            LogLevel => "info",
            Message => "The LogoImageHeight configuration option did not affect display, and has been removed; please remove it from your RT_SiteConfig.pm",
        },
    },
    LogoImageWidth => {
        Deprecated => {
            LogLevel => "info",
            Message => "The LogoImageWidth configuration option did not affect display, and has been removed; please remove it from your RT_SiteConfig.pm",
        },
    },

    ExternalAuth => {
        Immutable => 1,
        Widget    => '/Widgets/Form/Boolean',
    },

    DisablePasswordForAuthToken => {
        Widget => '/Widgets/Form/Boolean',
    },

    ExternalSettings => {
        Immutable     => 1,
        Obfuscate => sub {
            # Ensure passwords are obfuscated on the System Configuration page
            my ($config, $sources, $user) = @_;
            my $msg = $user->loc('Password not printed');

            for my $source (values %$sources) {
                $source->{pass} = $msg;
            }
            return $sources;
        },
        PostLoadCheck => sub {
            my $self = shift;
            my $settings = shift || {};

            $self->EnableExternalAuth() if keys %$settings > 0;

            my $remove = sub {
                my ($service) = @_;
                delete $settings->{$service};

                $self->Set( 'ExternalAuthPriority',
                        [ grep { $_ ne $service } @{ $self->Get('ExternalAuthPriority') || [] } ] );

                $self->Set( 'ExternalInfoPriority',
                        [ grep { $_ ne $service } @{ $self->Get('ExternalInfoPriority') || [] } ] );
            };

            for my $service (keys %$settings) {
                my %conf = %{ $settings->{$service} };

                if ($conf{type} !~ /^(ldap|db|cookie)$/) {
                    $RT::Logger->error(
                        "Service '$service' in ExternalInfoPriority is not ldap, db, or cookie; removing."
                    );
                    $remove->($service);
                    next;
                }

                next unless $conf{type} eq 'db';

                # Ensure people don't misconfigure DBI auth to point to RT's
                # Users table; only check server/hostname/table, as
                # user/pass might be different (root, for instance)
                no warnings 'uninitialized';
                next unless lc $conf{server} eq lc RT->Config->Get('DatabaseHost') and
                        lc $conf{database} eq lc RT->Config->Get('DatabaseName') and
                        lc $conf{table} eq 'users';

                $RT::Logger->error(
                    "RT::Authen::ExternalAuth should _not_ be configured with a database auth service ".
                    "that points back to RT's internal Users table.  Removing the service '$service'! ".
                    "Please remove it from your config file."
                );

                $remove->($service);
            }
            $self->Set( 'ExternalSettings', $settings );
        },
    },

    ExternalAuthPriority => {
        Immutable     => 1,
        PostLoadCheck => sub {
            my $self = shift;
            my @values = @{ shift || [] };

            return unless @values or $self->Get('ExternalSettings');

            if (not @values) {
                $RT::Logger->debug("ExternalAuthPriority not defined. Attempting to create based on ExternalSettings");
                $self->Set( 'ExternalAuthPriority', \@values );
                return;
            }
            my %settings;
            if ( $self->Get('ExternalSettings') ){
                %settings = %{ $self->Get('ExternalSettings') };
            }
            else{
                $RT::Logger->error("ExternalSettings not defined. ExternalAuth requires the ExternalSettings configuration option to operate properly");
                return;
            }
            for my $key (grep {not $settings{$_}} @values) {
                $RT::Logger->error("Removing '$key' from ExternalAuthPriority, as it is not defined in ExternalSettings");
            }
            @values = grep {$settings{$_}} @values;
            $self->Set( 'ExternalAuthPriority', \@values );
        },
    },

    ExternalInfoPriority => {
        Immutable     => 1,
        PostLoadCheck => sub {
            my $self = shift;
            my @values = @{ shift || [] };

            return unless @values or $self->Get('ExternalSettings');

            if (not @values) {
                $RT::Logger->debug("ExternalInfoPriority not defined. User information (including user enabled/disabled) cannot be externally-sourced");
                $self->Set( 'ExternalInfoPriority', \@values );
                return;
            }

            my %settings;
            if ( $self->Get('ExternalSettings') ){
                %settings = %{ $self->Get('ExternalSettings') };
            }
            else{
                $RT::Logger->error("ExternalSettings not defined. ExternalAuth requires the ExternalSettings configuration option to operate properly");
                return;
            }
            for my $key (grep {not $settings{$_}} @values) {
                $RT::Logger->error("Removing '$key' from ExternalInfoPriority, as it is not defined in ExternalSettings");
            }
            @values = grep {$settings{$_}} @values;

            for my $key (grep {$settings{$_}{type} eq "cookie"} @values) {
                $RT::Logger->error("Removing '$key' from ExternalInfoPriority, as cookie authentication cannot be used as an information source");
            }
            @values = grep {$settings{$_}{type} ne "cookie"} @values;

            $self->Set( 'ExternalInfoPriority', \@values );
        },
    },
    PriorityAsString => {
        Type          => 'HASH',
        PostLoadCheck => sub {
            my $self = shift;
            return unless $self->Get('EnablePriorityAsString');
            my $config = $self->Get('PriorityAsString');

            my %map;

            for my $name ( keys %$config ) {
                if ( my $value = $config->{$name} ) {
                    my @list;
                    if ( ref $value eq 'ARRAY' ) {
                        @list = @$value;
                    }
                    elsif ( ref $value eq 'HASH' ) {
                        @list = %$value;
                    }
                    else {
                        RT->Logger->error("Invalid value for $name in PriorityAsString");
                        undef $config->{$name};
                    }

                    while ( my $label = shift @list ) {
                        my $value = shift @list;
                        $map{$label} //= $value;

                        if ( $map{$label} != $value ) {
                            RT->Logger->debug("Priority $label is inconsistent: $map{$label} VS $value");
                        }
                    }

                }
            }

            unless ( keys %map ) {
                RT->Logger->debug("No valid PriorityAsString options");
                $self->Set( 'EnablePriorityAsString', 0 );
            }
        },
    },
    ServiceBusinessHours => {
        Type => 'HASH',
        PostLoadCheck   => sub {
            my $self = shift;
            my $config = $self->Get('ServiceBusinessHours');
            for my $name (keys %$config) {
                if ($config->{$name}->{7}) {
                    RT->Logger->error("Config option \%ServiceBusinessHours '$name' erroneously specifies '$config->{$name}->{7}->{Name}' as day 7; Sunday should be specified as day 0.");
                }
            }
        },
    },
    ServiceAgreements => {
        Type => 'HASH',
    },
    AssetHideSimpleSearch => {
        Widget => '/Widgets/Form/Boolean',
    },
    AssetMultipleOwner => {
        Widget => '/Widgets/Form/Boolean',
    },
    AssetShowSearchResultCount => {
        Widget => '/Widgets/Form/Boolean',
    },
    AllowUserAutocompleteForUnprivileged => {
        Widget => '/Widgets/Form/Boolean',
    },
    AlwaysDownloadAttachments => {
        Widget => '/Widgets/Form/Boolean',
    },
    AmbiguousDayInFuture => {
        Widget => '/Widgets/Form/Boolean',
    },
    AmbiguousDayInPast => {
        Widget => '/Widgets/Form/Boolean',
    },
    ApprovalRejectionNotes => {
        Widget => '/Widgets/Form/Boolean',
    },
    ArticleOnTicketCreate => {
        Widget => '/Widgets/Form/Boolean',
    },
    AutoCreateNonExternalUsers => {
        Widget => '/Widgets/Form/Boolean',
    },
    AutocompleteOwnersForSearch => {
        Widget => '/Widgets/Form/Boolean',
    },
    CanonicalizeRedirectURLs => {
        Widget => '/Widgets/Form/Boolean',
    },
    CanonicalizeURLsInFeeds => {
        Widget => '/Widgets/Form/Boolean',
    },
    ChartsTimezonesInDB => {
        Widget => '/Widgets/Form/Boolean',
    },
    CheckMoreMSMailHeaders => {
        Widget => '/Widgets/Form/Boolean',
    },
    DateDayBeforeMonth => {
        Widget => '/Widgets/Form/Boolean',
    },
    DisplayTotalTimeWorked => {
        Widget => '/Widgets/Form/Boolean',
    },
    DontSearchFileAttachments => {
        Widget => '/Widgets/Form/Boolean',
    },
    DropLongAttachments => {
        Widget => '/Widgets/Form/Boolean',
    },
    EditCustomFieldsSingleColumn => {
        Widget => '/Widgets/Form/Boolean',
    },
    EnableReminders => {
        Widget => '/Widgets/Form/Boolean',
    },
    EnablePriorityAsString => {
        Widget => '/Widgets/Form/Boolean',
    },
    ExternalStorageDirectLink => {
        Widget => '/Widgets/Form/Boolean',
    },
    ForceApprovalsView => {
        Widget => '/Widgets/Form/Boolean',
    },
    ForwardFromUser => {
        Widget => '/Widgets/Form/Boolean',
    },
    Framebusting => {
        Widget => '/Widgets/Form/Boolean',
    },
    HideArticleSearchOnReplyCreate => {
        Widget => '/Widgets/Form/Boolean',
    },
    HideResolveActionsWithDependencies => {
        Widget => '/Widgets/Form/Boolean',
    },
    HideTimeFieldsFromUnprivilegedUsers => {
        Widget => '/Widgets/Form/Boolean',
    },
    LoopsToRTOwner => {
        Widget => '/Widgets/Form/Boolean',
    },
    MessageBoxIncludeSignature => {
        Widget => '/Widgets/Form/Boolean',
    },
    MessageBoxIncludeSignatureOnComment => {
        Widget => '/Widgets/Form/Boolean',
    },
    OnlySearchActiveTicketsInSimpleSearch => {
        Widget => '/Widgets/Form/Boolean',
    },
    ParseNewMessageForTicketCcs => {
        Widget => '/Widgets/Form/Boolean',
    },
    PreferDateTimeFormatNatural => {
        Widget => '/Widgets/Form/Boolean',
    },
    PreviewScripMessages => {
        Widget => '/Widgets/Form/Boolean',
    },
    RecordOutgoingEmail => {
        Widget => '/Widgets/Form/Boolean',
    },
    RestrictLoginReferrer => {
        Widget => '/Widgets/Form/Boolean',
    },
    RestrictReferrer => {
        Widget => '/Widgets/Form/Boolean',
    },
    SearchResultsAutoRedirect => {
        Widget => '/Widgets/Form/Boolean',
    },
    SelfServiceUseDashboard => {
        Widget => '/Widgets/Form/Boolean',
    },
    ShowBccHeader => {
        Widget => '/Widgets/Form/Boolean',
    },
    ShowEditSystemConfig => {
        Immutable => 1,
        Widget    => '/Widgets/Form/Boolean',
    },
    ShowEditLifecycleConfig => {
        Immutable => 1,
        Widget    => '/Widgets/Form/Boolean',
    },
    ShowMoreAboutPrivilegedUsers => {
        Widget => '/Widgets/Form/Boolean',
    },
    ShowRTPortal => {
        Widget => '/Widgets/Form/Boolean',
    },
    ShowRemoteImages => {
        Widget => '/Widgets/Form/Boolean',
    },
    ShowTransactionImages => {
        Widget => '/Widgets/Form/Boolean',
    },
    StoreLoops => {
        Widget => '/Widgets/Form/Boolean',
    },
    StrictLinkACL => {
        Widget => '/Widgets/Form/Boolean',
    },
    SuppressInlineTextFiles => {
        Widget => '/Widgets/Form/Boolean',
    },
    TreatAttachedEmailAsFiles => {
        Widget => '/Widgets/Form/Boolean',
    },
    TruncateLongAttachments => {
        Widget => '/Widgets/Form/Boolean',
    },
    TrustHTMLAttachments => {
        Widget => '/Widgets/Form/Boolean',
    },
    UseFriendlyFromLine => {
        Widget => '/Widgets/Form/Boolean',
    },
    UseFriendlyToLine => {
        Widget => '/Widgets/Form/Boolean',
    },
    UseOriginatorHeader => {
        Widget => '/Widgets/Form/Boolean',
    },
    UseSQLForACLChecks => {
        Widget => '/Widgets/Form/Boolean',
    },
    UseTransactionBatch => {
        Widget => '/Widgets/Form/Boolean',
    },
    ValidateUserEmailAddresses => {
        Widget => '/Widgets/Form/Boolean',
    },
    WebFallbackToRTLogin => {
        Widget => '/Widgets/Form/Boolean',
    },
    WebFlushDbCacheEveryRequest => {
        Widget => '/Widgets/Form/Boolean',
    },
    WebHttpOnlyCookies => {
        Widget => '/Widgets/Form/Boolean',
    },
    WebRemoteUserAuth => {
        Widget => '/Widgets/Form/Boolean',
    },
    WebRemoteUserAutocreate => {
        Widget => '/Widgets/Form/Boolean',
    },
    WebRemoteUserContinuous => {
        Widget => '/Widgets/Form/Boolean',
    },
    WebRemoteUserGecos => {
        Widget => '/Widgets/Form/Boolean',
    },
    WebSecureCookies => {
        Widget => '/Widgets/Form/Boolean',
    },
    WikiImplicitLinks => {
        Widget => '/Widgets/Form/Boolean',
    },
    HideOneTimeSuggestions => {
        Widget => '/Widgets/Form/Boolean',
    },
    LinkArticlesOnInclude => {
        Widget => '/Widgets/Form/Boolean',
    },
    SelfServiceCorrespondenceOnly => {
        Widget => '/Widgets/Form/Boolean',
    },
    SelfServiceDownloadUserData => {
        Widget => '/Widgets/Form/Boolean',
    },
    SelfServiceShowGroupTickets => {
        Widget => '/Widgets/Form/Boolean',
    },
    SelfServiceShowArticleSearch => {
        Widget => '/Widgets/Form/Boolean',
    },
    ShowSearchResultCount => {
        Widget => '/Widgets/Form/Boolean',
    },
    AllowGroupAutocompleteForUnprivileged => {
        Widget => '/Widgets/Form/Boolean',
    },

    AttachmentListCount => {
        Widget => '/Widgets/Form/Integer',
    },
    AutoLogoff => {
        Widget => '/Widgets/Form/Integer',
    },
    BcryptCost => {
        Widget => '/Widgets/Form/Integer',
    },
    DefaultSummaryRows => {
        Widget => '/Widgets/Form/Integer',
    },
    DropdownMenuLimit => {
        Widget => '/Widgets/Form/Integer',
    },
    ExternalStorageCutoffSize => {
        Widget => '/Widgets/Form/Integer',
    },
    LogoutRefresh => {
        Widget => '/Widgets/Form/Integer',
    },
    MaxAttachmentSize => {
        Widget => '/Widgets/Form/Integer',
    },
    MaxFulltextAttachmentSize => {
        Widget => '/Widgets/Form/Integer',
    },
    MinimumPasswordLength => {
        Widget => '/Widgets/Form/Integer',
    },
    MoreAboutRequestorGroupsLimit => {
        Widget => '/Widgets/Form/Integer',
    },
    TicketsItemMapSize => {
        Widget => '/Widgets/Form/Integer',
    },

    AssetDefaultSearchResultOrderBy => {
        Widget => '/Widgets/Form/String',
    },
    CanonicalizeEmailAddressMatch => {
        Widget => '/Widgets/Form/String',
    },
    CanonicalizeEmailAddressReplace => {
        Widget => '/Widgets/Form/String',
    },
    CommentAddress => {
        Widget => '/Widgets/Form/String',
    },
    CorrespondAddress => {
        Widget => '/Widgets/Form/String',
    },
    DashboardAddress => {
        Widget => '/Widgets/Form/String',
    },
    DashboardSubject => {
        Widget => '/Widgets/Form/String',
    },
    DefaultErrorMailPrecedence => {
        Widget => '/Widgets/Form/String',
    },
    DefaultMailPrecedence => {
        Widget => '/Widgets/Form/String',
    },
    DefaultSearchResultOrderBy => {
        Widget => '/Widgets/Form/String',
    },
    EmailOutputEncoding => {
        Widget => '/Widgets/Form/String',
    },
    FriendlyFromLineFormat => {
        Widget => '/Widgets/Form/String',
    },
    FriendlyToLineFormat => {
        Widget => '/Widgets/Form/String',
    },
    LDAPHost => {
        Widget => '/Widgets/Form/String',
    },
    LDAPUser => {
        Widget => '/Widgets/Form/String',
    },
    LDAPPassword => {
        Widget => '/Widgets/Form/String',
        Obfuscate => sub {
            my ($config, $sources, $user) = @_;
            return $user->loc('Password not printed');
        },
    },
    LDAPBase => {
        Widget => '/Widgets/Form/String',
    },
    LDAPGroupBase => {
        Widget => '/Widgets/Form/String',
    },
    LogDir => {
        Immutable => 1,
        Widget => '/Widgets/Form/String',
    },
    LogToFileNamed => {
        Immutable => 1,
        Widget => '/Widgets/Form/String',
    },
    LogoAltText => {
        Widget => '/Widgets/Form/String',
    },
    LogoLinkURL => {
        Widget => '/Widgets/Form/String',
    },
    LogoURL => {
        Widget => '/Widgets/Form/String',
    },
    OwnerEmail => {
        Widget => '/Widgets/Form/String',
    },
    QuoteWrapWidth => {
        Widget => '/Widgets/Form/Integer',
    },
    RedistributeAutoGeneratedMessages => {
        Widget => '/Widgets/Form/String',
    },
    SelfServiceRequestUpdateQueue => {
        Widget => '/Widgets/Form/String',
    },
    SendmailArguments => {
        Widget => '/Widgets/Form/String',
    },
    SendmailBounceArguments => {
        Widget => '/Widgets/Form/String',
    },
    SendmailPath => {
        Widget => '/Widgets/Form/String',
    },
    SetOutgoingMailFrom => {
        Widget => '/Widgets/Form/String',
    },
    Timezone => {
        Widget => '/Widgets/Form/String',
    },
    VERPPrefix => {
        Widget => '/Widgets/Form/String',
        WidgetArguments => { Hints  => 'rt-', },
    },
    VERPDomain => {
        Widget => '/Widgets/Form/String',
        WidgetArguments => {
            Callback => sub {  return { Hints => RT->Config->Get( 'Organization') } },
        },
    },
    WebImagesURL => {
        Widget => '/Widgets/Form/String',
    },

    AssetDefaultSearchResultOrder => {
        Widget => '/Widgets/Form/Select',
        WidgetArguments => { Values => [qw(ASC DESC)] },
    },
    LogToSyslog => {
        Immutable => 1,
        Widget => '/Widgets/Form/Select',
        WidgetArguments => { Values => [qw(debug info notice warning error critical alert emergency)] },
    },
    LogToSTDERR => {
        Immutable => 1,
        Widget => '/Widgets/Form/Select',
        WidgetArguments => { Values => [qw(debug info notice warning error critical alert emergency)] },
    },
    LogToFile => {
        Immutable => 1,
        Widget => '/Widgets/Form/Select',
        WidgetArguments => { Values => [qw(debug info notice warning error critical alert emergency)] },
    },
    LogStackTraces => {
        Immutable => 1,
        Widget => '/Widgets/Form/Select',
        WidgetArguments => { Values => [qw(debug info notice warning error critical alert emergency)] },
    },
    StatementLog => {
        Widget => '/Widgets/Form/Select',
        WidgetArguments => { Values => ['', qw(debug info notice warning error critical alert emergency)] },
    },

    DefaultCatalog => {
        Widget          => '/Widgets/Form/Select',
        WidgetArguments => {
            Description => 'Default catalog',    #loc
            Callback    => sub {
                my $ret = { Values => [], ValuesLabel => {} };
                my $c = RT::Catalogs->new( $HTML::Mason::Commands::session{'CurrentUser'} );
                $c->UnLimit;
                while ( my $catalog = $c->Next ) {
                    next unless $catalog->CurrentUserHasRight("CreateAsset");
                    push @{ $ret->{Values} }, $catalog->Id;
                    $ret->{ValuesLabel}{ $catalog->Id } = $catalog->Name;
                }
                return $ret;
            },
        }
    },
    DefaultSearchResultOrder => {
        Widget => '/Widgets/Form/Select',
        WidgetArguments => { Values => [qw(ASC DESC)] },
    },
    LogToSyslogConf => {
        Immutable     => 1,
    },
    ShowMobileSite => {
        Widget => '/Widgets/Form/Boolean',
    },
    StaticRoots => {
        Type      => 'ARRAY',
        Immutable => 1,
    },
    EmailSubjectTagRegex => {
        Immutable => 1,
    },
    ExtractSubjectTagMatch => {
        Immutable => 1,
    },
    ExtractSubjectTagNoMatch => {
        Immutable => 1,
    },
    WebNoAuthRegex => {
        Immutable => 1,
    },
    SelfServiceRegex => {
        Immutable => 1,
    },
);
my %OPTIONS = ();
my @LOADED_CONFIGS = ();

=head1 METHODS

=head2 new

Object constructor returns new object. Takes no arguments.

=cut

sub new {
    my $proto = shift;
    my $class = ref($proto) ? ref($proto) : $proto;
    my $self  = bless {}, $class;
    $self->_Init(@_);
    return $self;
}

sub _Init {
    return;
}

=head2 LoadConfigs

Load all configs. First of all load RT's config then load
extensions' config files in alphabetical order.
Takes no arguments.

=cut

sub LoadConfigs {
    my $self    = shift;

    $self->LoadConfig( File => 'RT_Config.pm' );

    my @configs = $self->Configs;
    $self->LoadConfig( File => $_ ) foreach @configs;
    return;
}

=head1 LoadConfig

Takes param hash with C<File> field.
First, the site configuration file is loaded, in order to establish
overall site settings like hostname and name of RT instance.
Then, the core configuration file is loaded to set fallback values
for all settings; it bases some values on settings from the site
configuration file.

B<Note> that core config file don't change options if site config
has set them so to add value to some option instead of
overriding you have to copy original value from core config file.

=cut

sub LoadConfig {
    my $self = shift;
    my %args = ( File => '', @_ );
    $args{'File'} =~ s/(?<!Site)(?=Config\.pm$)/Site/;
    if ( $args{'File'} eq 'RT_SiteConfig.pm' ) {
        my $load = $ENV{RT_SITE_CONFIG} || $args{'File'};
        $self->_LoadConfig( %args, File => $load );
        # to allow load siteconfig again and again in case it's updated
        delete $INC{$load};

        my $dir = $ENV{RT_SITE_CONFIG_DIR} || "$RT::EtcPath/RT_SiteConfig.d";
        my $localdir = $ENV{RT_SITE_CONFIG_DIR} || "$RT::LocalEtcPath/RT_SiteConfig.d";
        for my $file ( sort(<$dir/*.pm>), sort(<$localdir/*.pm>) ) {
            $self->_LoadConfig( %args, File => $file, Site => 1, Extension => '' );
            delete $INC{$file};
        }
    }
    else {
        $self->_LoadConfig(%args);
        delete $INC{$args{'File'}};
    }

    $args{'File'} =~ s/Site(?=Config\.pm$)//;
    $self->_LoadConfig(%args);
    return 1;
}

sub _LoadConfig {
    my $self = shift;
    my %args = ( File => '', @_ );

    my ($is_ext, $is_site);
    if ( defined $args{Site} && defined $args{Extension} ) {
        $is_ext = $args{Extension};
        $is_site = $args{Site};
    }
    elsif ( $args{'File'} eq ($ENV{RT_SITE_CONFIG}||'') ) {
        ($is_ext, $is_site) = ('', 1);
    } else {
        $is_ext = $args{'File'} =~ /^(?!RT_)(?:(.*)_)(?:Site)?Config/ ? $1 : '';
        $is_site = $args{'File'} =~ /SiteConfig/ ? 1 : 0;
    }

    eval {
        package RT;
        local *Set = sub(\[$@%]@) {
            my ( $opt_ref, @args ) = @_;
            my ( $pack, $file, $line ) = caller;
            return $self->SetFromConfig(
                Option     => $opt_ref,
                Value      => [@args],
                Package    => $pack,
                File       => $file,
                Line       => $line,
                SiteConfig => $is_site,
                Extension  => $is_ext,
            );
        };
        local *Plugin = sub {
            my (@new_plugins) = @_;
            @new_plugins = map {s/-/::/g if not /:/; $_} @new_plugins;
            my ( $pack, $file, $line ) = caller;
            return $self->SetFromConfig(
                Option     => \@RT::Plugins,
                Value      => [@RT::Plugins, @new_plugins],
                Package    => $pack,
                File       => $file,
                Line       => $line,
                SiteConfig => $is_site,
                Extension  => $is_ext,
            );
        };
        my @etc_dirs = ($RT::LocalEtcPath);
        push @etc_dirs, RT->PluginDirs('etc') if $is_ext;
        push @etc_dirs, $RT::EtcPath, @INC;
        local @INC = @etc_dirs;
        eval { require $args{'File'} };
        if ( $@ && $@ !~ /did not return a true value/ ) {
            die $@;
        }
    };
    if ($@) {

        if ( $is_site && $@ =~ /^Can't locate \Q$args{File}/ ) {

            # Since perl 5.18, the "Can't locate ..." error message contains
            # more details. warn to help debug if there is a permission issue.
            warn qq{Couldn't load RT config file $args{'File'}:\n\n$@} if $@ =~ /Permission denied at/;
            return 1;
        }

        if ( $is_site || $@ !~ /^Can't locate \Q$args{File}/ ) {
            die qq{Couldn't load RT config file $args{'File'}:\n\n$@};
        }

        my $username = getpwuid($>);
        my $group    = getgrgid($();

        my ( $file_path, $fileuid, $filegid );
        foreach ( $RT::LocalEtcPath, $RT::EtcPath, @INC ) {
            my $tmp = File::Spec->catfile( $_, $args{File} );
            ( $fileuid, $filegid ) = ( stat($tmp) )[ 4, 5 ];
            if ( defined $fileuid ) {
                $file_path = $tmp;
                last;
            }
        }
        unless ($file_path) {
            die
                qq{Couldn't load RT config file $args{'File'} as user $username / group $group.\n}
                . qq{The file couldn't be found in $RT::LocalEtcPath and $RT::EtcPath.\n$@};
        }

        my $message = <<EOF;

RT couldn't load RT config file %s as:
    user: $username 
    group: $group

The file is owned by user %s and group %s.  

This usually means that the user/group your webserver is running
as cannot read the file.  Be careful not to make the permissions
on this file too liberal, because it contains database passwords.
You may need to put the webserver user in the appropriate group
(%s) or change permissions be able to run succesfully.
EOF

        my $fileusername = getpwuid($fileuid);
        my $filegroup    = getgrgid($filegid);
        my $errormessage = sprintf( $message,
            $file_path, $fileusername, $filegroup, $filegroup );
        die "$errormessage\n$@";
    } else {
        # Loaded successfully
        push @LOADED_CONFIGS, {
            as          => $args{'File'},
            filename    => $INC{ $args{'File'} },
            extension   => $is_ext,
            site        => $is_site,
        };
    }
    return 1;
}

sub PostLoadCheck {
    my $self = shift;
    foreach my $o ( grep $META{$_}{'PostLoadCheck'}, $self->Options( Overridable => undef ) ) {
        $META{$o}->{'PostLoadCheck'}->( $self, $self->Get($o) );
    }
}

=head2 SectionMap

A data structure used to breakup the option list into tabs/sections/subsections/options
This is done by parsing RT_Config.pm.

=cut

our $SectionMap = [];
our $SectionMapLoaded = 0;    # so we only load it once

sub LoadSectionMap {
    my $self = shift;

    if ($SectionMapLoaded) {
        return $SectionMap;
    }

    my $ConfigFile = "$RT::EtcPath/RT_Config.pm";
    require Pod::Simple::HTML;
    my $PodParser  = Pod::Simple::HTML->new();

    my $html;
    $PodParser->output_string( \$html );
    $PodParser->parse_file($ConfigFile);

    my $has_subsection;
    while ( $html =~ m{<(h[123]|dt)\b[^>]*>(.*?)</\1>}sg ) {
        my ( $tag, $content ) = ( $1, $2 );
        if ( $tag eq 'h1' ) {
            my ($title) = $content =~ m{<a class='u'\s*name="[^"]*"\s*>([^<]*)</a>};
            next if $title =~ /^(?:NAME|DESCRIPTION)$/;
            push @$SectionMap, { Name => $title, Content => [] };
        }
        elsif (@$SectionMap) {
            if ( $tag eq 'h2' ) {
                my ($title) = $content =~ m{<a class='u'\s*name="[^"]*"\s*>([^<]*)</a>};
                push @{ $SectionMap->[-1]{Content} }, { Name => $title, Content => [] };
                $has_subsection = 0;
            }
            elsif ( $tag eq 'h3' ) {
                my ($title) = $content =~ m{<a class='u'\s*name="[^"]*"\s*>([^<]*)</a>};
                push @{ $SectionMap->[-1]{Content}[-1]{Content} }, { Name => $title, Content => [] };
                $has_subsection ||= 1;
            }
            else {
                # tag is 'dt'
                if ( !$has_subsection ) {

                    # Create an empty subsection to keep the same data structure
                    push @{ $SectionMap->[-1]{Content}[-1]{Content} }, { Name => '', Content => [] };
                    $has_subsection = 1;
                }

                # a single item (dt) can document several options, in separate <code> elements
                my ($name) = $content =~ m{name=".([^"]*)"};
                $name =~ s{,_.}{-}g;    # e.g. DatabaseHost,_$DatabaseRTHost
                while ( $content =~ m{<code>(.)([^<]*)</code>}sg ) {
                    my ( $sigil, $option ) = ( $1, $2 );
                    next unless $sigil =~ m{[\@\%\$]};    # no sigil => this is a value for a select option
                    if ( $META{$option} ) {
                        next if $META{$option}{Invisible};
                    }
                    push @{ $SectionMap->[-1]{Content}[-1]{Content}[-1]{Content} }, { Name => $option, Help => $name };
                }
            }
        }
    }

    # Remove empty tabs/sections
    for my $tab (@$SectionMap) {
        for my $section ( @{ $tab->{Content} } ) {
            @{ $section->{Content} } = grep { @{ $_->{Content} } } @{ $section->{Content} };
        }
        @{ $tab->{Content} } = grep { @{ $_->{Content} } } @{ $tab->{Content} };
    }
    @$SectionMap = grep { @{ $_->{Content} } } @$SectionMap;

    $SectionMapLoaded = 1;
    return $SectionMap;
}

=head2 Configs

Returns list of config files found in local etc, plugins' etc
and main etc directories.

=cut

sub Configs {
    my $self    = shift;

    my @configs = ();
    foreach my $path ( $RT::LocalEtcPath, RT->PluginDirs('etc'), $RT::EtcPath ) {
        my $mask = File::Spec->catfile( $path, "*_Config.pm" );
        my @files = glob $mask;
        @files = grep !/^RT_Config\.pm$/,
            grep $_ && /^\w+_Config\.pm$/,
            map { s/^.*[\\\/]//; $_ } @files;
        push @configs, sort @files;
    }

    my %seen;
    @configs = grep !$seen{$_}++, @configs;
    return @configs;
}

=head2 LoadedConfigs

Returns a list of hashrefs, one for each config file loaded.  The keys of the
hashes are:

=over 4

=item as

Name this config file was loaded as (relative filename usually).

=item filename

The full path and filename.

=item extension

The "extension" part of the filename.  For example, the file C<RTIR_Config.pm>
will have an C<extension> value of C<RTIR>.

=item site

True if the file is considered a site-level override.  For example, C<site>
will be false for C<RT_Config.pm> and true for C<RT_SiteConfig.pm>.

=back

=cut

sub LoadedConfigs {
    # Copy to avoid the caller changing our internal data
    return map { \%$_ } @LOADED_CONFIGS
}

=head2 Get

Takes name of the option as argument and returns its current value.

In the case of a user-overridable option, first checks the user's
preferences before looking for site-wide configuration.

Returns values from RT_SiteConfig, RT_Config and then the %META hash
of configuration variables's "Default" for this config variable,
in that order.

Returns different things in scalar and array contexts. For scalar
options it's not that important, however for arrays and hash it's.
In scalar context returns references to arrays and hashes.

Use C<scalar> perl's op to force context, especially when you use
C<(..., Argument => RT->Config->Get('ArrayOpt'), ...)>
as perl's '=>' op doesn't change context of the right hand argument to
scalar. Instead use C<(..., Argument => scalar RT->Config->Get('ArrayOpt'), ...)>.

It's also important for options that have no default value(no default
in F<etc/RT_Config.pm>). If you don't force scalar context then you'll
get empty list and all your named args will be messed up. For example
C<(arg1 => 1, arg2 => RT->Config->Get('OptionDoesNotExist'), arg3 => 3)>
will result in C<(arg1 => 1, arg2 => 'arg3', 3)> what is most probably
unexpected, or C<(arg1 => 1, arg2 => RT->Config->Get('ArrayOption'), arg3 => 3)>
will result in C<(arg1 => 1, arg2 => 'element of option', 'another_one' => ..., 'arg3', 3)>.

=cut

sub Get {
    my ( $self, $name, $user ) = @_;

    my $res;
    if ( $user && $user->id && $META{$name}->{'Overridable'} ) {
        my $prefs = $user->Preferences($RT::System);
        $res = $prefs->{$name} if $prefs;
    }
    $res = $OPTIONS{$name}           unless defined $res;
    $res = $META{$name}->{'Default'} unless defined $res;
    return $self->_ReturnValue( $res, $META{$name}->{'Type'} || 'SCALAR' );
}

=head2 GetObfuscated

the same as Get, except it returns Obfuscated value via Obfuscate sub

=cut

sub GetObfuscated {
    my $self = shift;
    my ( $name, $user ) = @_;
    my $obfuscate = $META{$name}->{Obfuscate};

    # we use two Get here is to simplify the logic of the return value
    # configs need obfuscation are supposed to be less, so won't be too heavy

    return $self->Get(@_) unless $obfuscate;

    my $res = Clone::clone( $self->Get( @_ ) );
    $res = $obfuscate->( $self, $res, $user && $user->Id ? $user : RT->SystemUser );
    return $self->_ReturnValue( $res, $META{$name}->{'Type'} || 'SCALAR' );
}

=head2 Set

Set option's value to new value. Takes name of the option and new value.
Returns old value.

The new value should be scalar, array or hash depending on type of the option.
If the option is not defined in meta or the default RT config then it is of
scalar type.

=cut

sub Set {
    my ( $self, $name ) = ( shift, shift );

    my $old = $OPTIONS{$name};
    my $type = $META{$name}->{'Type'} || 'SCALAR';
    if ( $type eq 'ARRAY' ) {
        $OPTIONS{$name} = [@_];
        { no warnings 'once'; no strict 'refs'; @{"RT::$name"} = (@_); }
    } elsif ( $type eq 'HASH' ) {
        $OPTIONS{$name} = {@_};
        { no warnings 'once'; no strict 'refs'; %{"RT::$name"} = (@_); }
    } else {
        $OPTIONS{$name} = shift;
        {no warnings 'once'; no strict 'refs'; ${"RT::$name"} = $OPTIONS{$name}; }
    }
    $META{$name}->{'Type'} = $type;
    $META{$name}->{'PostSet'}->($self, $OPTIONS{$name}, $old)
        if $META{$name}->{'PostSet'};
    if ($META{$name}->{'Deprecated'}) {
        my %deprecated = %{$META{$name}->{'Deprecated'}};
        my $new_var = $deprecated{Instead} || '';
        $self->SetFromConfig(
            Option => \$new_var,
            Value  => [$OPTIONS{$name}],
            %{$self->Meta($name)->{'Source'}}
        ) if $new_var;
        $META{$name}->{'PostLoadCheck'} ||= sub {
            RT->Deprecated(
                Message => "Configuration option $name is deprecated",
                Stack   => 0,
                %deprecated,
            );
        };
    }
    return $self->_ReturnValue( $old, $type );
}

sub _ReturnValue {
    my ( $self, $res, $type ) = @_;
    return $res unless wantarray;

    if ( $type eq 'ARRAY' ) {
        return @{ $res || [] };
    } elsif ( $type eq 'HASH' ) {
        return %{ $res || {} };
    }
    return $res;
}

sub SetFromConfig {
    my $self = shift;
    my %args = (
        Option     => undef,
        Value      => [],
        Package    => 'RT',
        File       => '',
        Line       => 0,
        SiteConfig => 1,
        Extension  => 0,
        @_
    );

    unless ( $args{'File'} ) {
        ( $args{'Package'}, $args{'File'}, $args{'Line'} ) = caller(1);
    }

    my $opt = $args{'Option'};

    my $type;
    my $name = Symbol::Global::Name->find($opt);
    if ($name) {
        $type = ref $opt;
        $name =~ s/.*:://;
    } else {
        $name = $$opt;
        $type = $META{$name}->{'Type'} || 'SCALAR';
    }

    # if option is already set we have to check where
    # it comes from and may be ignore it
    if ( exists $OPTIONS{$name} ) {
        if ( $type eq 'HASH' ) {
            $args{'Value'} = [
                @{ $args{'Value'} },
                @{ $args{'Value'} }%2? (undef) : (),
                $self->Get( $name ),
            ];
        } elsif ( $args{'SiteConfig'} && $args{'Extension'} ) {
            # if it's site config of an extension then it can only
            # override options that came from its main config
            if ( $args{'Extension'} ne $META{$name}->{'Source'}{'Extension'} ) {
                my %source = %{ $META{$name}->{'Source'} };
                push @PreInitLoggerMessages,
                    "Change of config option '$name' at $args{'File'} line $args{'Line'} has been ignored."
                    ." This option earlier has been set in $source{'File'} line $source{'Line'}."
                    ." To overide this option use ". ($source{'Extension'}||'RT')
                    ." site config."
                ;
                return 1;
            }
        } elsif ( !$args{'SiteConfig'} && $META{$name}->{'Source'}{'SiteConfig'} ) {
            # if it's core config then we can override any option that came from another
            # core config, but not site config

            my %source = %{ $META{$name}->{'Source'} };
            if ( $source{'Extension'} ne $args{'Extension'} ) {
                # as a site config is loaded earlier then its base config
                # then we warn only on different extensions, for example
                # RTIR's options is set in main site config
                push @PreInitLoggerMessages,
                    "Change of config option '$name' at $args{'File'} line $args{'Line'} has been ignored."
                    ." It may be ok, but we want you to be aware."
                    ." This option has been set earlier in $source{'File'} line $source{'Line'}."
                ;
            }

            return 1;
        }
    }

    $META{$name}->{'Type'} = $type;
    foreach (qw(Package File Line SiteConfig Extension Database)) {
        $META{$name}->{'Source'}->{$_} = $args{$_};
    }
    $self->Set( $name, @{ $args{'Value'} } );

    return 1;
}

=head2 Metadata


=head2 Meta

=cut

sub Meta {
    return $META{ $_[1] };
}

sub Sections {
    my $self = shift;
    my %seen;
    my @sections = sort
        grep !$seen{$_}++,
        map $_->{'Section'} || 'General',
        values %META;
    return @sections;
}

sub Options {
    my $self = shift;
    my %args = ( Section => undef, Overridable => 1, Sorted => 1, @_ );
    my @res  = sort keys %META;
    
    @res = grep( ( $META{$_}->{'Section'} || 'General' ) eq $args{'Section'},
        @res 
    ) if defined $args{'Section'};

    if ( defined $args{'Overridable'} ) {
        @res
            = grep( ( $META{$_}->{'Overridable'} || 0 ) == $args{'Overridable'},
            @res );
    }

    if ( $args{'Sorted'} ) {
        @res = sort {
            ($META{$a}->{SortOrder}||9999) <=> ($META{$b}->{SortOrder}||9999)
            || $a cmp $b 
        } @res;
    } else {
        @res = sort { $a cmp $b } @res;
    }
    return @res;
}

=head2 AddOption( Name => '', Section => '', ... )

=cut

sub AddOption {
    my $self = shift;
    my %args = (
        Name            => undef,
        Section         => undef,
        Overridable     => 0,
        SortOrder       => undef,
        Widget          => '/Widgets/Form/String',
        WidgetArguments => {},
        @_
    );

    unless ( $args{Name} ) {
        $RT::Logger->error("Need Name to add a new config");
        return;
    }

    unless ( $args{Section} ) {
        $RT::Logger->error("Need Section to add a new config option");
        return;
    }

    $META{ delete $args{Name} } = \%args;
}

=head2 DeleteOption( Name => '' )

=cut

sub DeleteOption {
    my $self = shift;
    my %args = (
        Name            => undef,
        @_
        );
    if ( $args{Name} ) {
        delete $META{$args{Name}};
    }
    else {
        $RT::Logger->error("Need Name to remove a config option");
        return;
    }
}

=head2 UpdateOption( Name => '' ), Section => '', ... )

=cut

sub UpdateOption {
    my $self = shift;
    my %args = (
        Name            => undef,
        Section         => undef,
        Overridable     => undef,
        SortOrder       => undef,
        Widget          => undef,
        WidgetArguments => undef,
        @_
    );

    my $name = delete $args{Name};

    unless ( $name ) {
        $RT::Logger->error("Need Name to update a new config");
        return;
    }

    unless ( exists $META{$name} ) {
        $RT::Logger->error("Config $name doesn't exist");
        return;
    }

    for my $type ( keys %args ) {
        next unless defined $args{$type};
        $META{$name}{$type} = $args{$type};
    }
    return 1;
}

sub ObjectHasCustomFieldGrouping {
    my $self        = shift;
    my %args        = ( Object => undef, Grouping => undef, @_ );
    my $object_type = RT::CustomField->_GroupingClass($args{Object});
    my $groupings   = RT->Config->Get( 'CustomFieldGroupings' );
    return 0 unless $groupings;
    return 1 if $groupings->{$object_type} && grep { $_ eq $args{Grouping} } @{ $groupings->{$object_type} };
    return 0;
}

# Internal method to activate ExtneralAuth if any ExternalAuth config
# options are set.
sub EnableExternalAuth {
    my $self = shift;

    $self->Set('ExternalAuth', 1);
    require RT::Authen::ExternalAuth;
    return;
}

my $database_config_cache_time = 0;
my %original_setting_from_files;
my $in_config_change_txn = 0;

sub BeginDatabaseConfigChanges {
    $in_config_change_txn = $in_config_change_txn + 1;
}

sub EndDatabaseConfigChanges {
    $in_config_change_txn = $in_config_change_txn - 1;
    if (!$in_config_change_txn) {
        shift->ApplyConfigChangeToAllServerProcesses();
    }
}

sub ApplyConfigChangeToAllServerProcesses {
    my $self = shift;

    return if $in_config_change_txn;

    # first apply locally
    $self->LoadConfigFromDatabase();

    # then notify other servers
    RT->System->ConfigCacheNeedsUpdate($database_config_cache_time);
}

sub RefreshConfigFromDatabase {
    my $self = shift;
    if ($in_config_change_txn) {
        RT->Logger->error("It appears that there were unbalanced calls to BeginDatabaseConfigChanges with EndDatabaseConfigChanges; this indicates a software fault");
        $in_config_change_txn = 0;
    }

    if( RT->InstallMode ) { return; } # RT can't load the config in the DB if the DB is not there!
    my $needs_update = RT->System->ConfigCacheNeedsUpdate;
    if ($needs_update > $database_config_cache_time) {
        $self->LoadConfigFromDatabase();
        $database_config_cache_time = $needs_update;
    }
}

sub LoadConfigFromDatabase {
    my $self = shift;

    $database_config_cache_time = time;

    my $settings = RT::Configurations->new(RT->SystemUser);
    $settings->LimitToEnabled;

    my %seen;

    while (my $setting = $settings->Next) {
        my $name = $setting->Name;
        my ($value, $error) = $setting->DecodedContent;
        next if $error;

        if (!exists $original_setting_from_files{$name}) {
            $original_setting_from_files{$name} = [
                scalar($self->Get($name)),
                Clone::clone(scalar($self->Meta($name))),
            ];
        }

        $seen{$name}++;

        # are we inadvertantly overriding RT_SiteConfig.pm?
        my $meta = $META{$name};
        if ($meta->{'Source'}) {
            my %source = %{ $meta->{'Source'} };
            if ($source{'SiteConfig'} && $source{'File'} ne 'database') {
                warn("Change of config option '$name' at $source{File} line $source{Line} has been overridden by the config setting from the database. Please remove it from $source{File} or from the database to avoid confusion.");
            }
        }

        my $type = $meta->{Type} || 'SCALAR';

        my $val = $type eq 'ARRAY' ? $value
                : $type eq 'HASH'  ? [ %$value ]
                                   : [ $value ];

        # hashes combine, but by default previous config settings shadow
        # later changes, here we want database configs to shadow file ones.
        if ($type eq 'HASH') {
            $val = [ $self->Get($name), @$val ];
            $self->Set($name, ());
        }

        $self->SetFromConfig(
            Option     => \$name,
            Value      => $val,
            Package    => 'N/A',
            File       => 'database',
            Line       => 'N/A',
            Database   => 1,
            SiteConfig => 1,
        );
    }

    # anything that wasn't loaded from the database but has been set in
    # %original_setting_from_files must have been disabled from the database,
    # so we want to restore the original setting
    for my $name (keys %original_setting_from_files) {
        next if $seen{$name};

        my ($value, $meta) = @{ $original_setting_from_files{$name} };
        my $type = $meta->{Type} || 'SCALAR';

        if ($type eq 'ARRAY') {
            $self->Set($name, @$value);
        }
        elsif ($type eq 'HASH') {
            $self->Set($name, %$value);
        }
        else {
            $self->Set($name, $value);
        }

        %{ $META{$name} } = %$meta;
    }
}

RT::Base->_ImportOverlays();

1;<|MERGE_RESOLUTION|>--- conflicted
+++ resolved
@@ -579,7 +579,6 @@
             Description => 'Hide unset fields?' # loc
         }
     },
-<<<<<<< HEAD
     InlineEdit => {
         Section => 'Ticket display',
         Overridable => 1,
@@ -622,18 +621,16 @@
             $config->Set( InlineEditPanelBehavior => %$behavior );
         },
     },
-=======
     ShowSearchNavigation => {
         Section     => 'Ticket display',
         Overridable => 1,
-        SortOrder   => 12,
+        SortOrder   => 13,
         Widget      => '/Widgets/Form/Boolean',
         WidgetArguments => {
             Description => 'Show search navigation', # loc
             Hints       => 'Show search navigation links of "First", "Last", "Prev" and "Next"', # loc
         }
     },
->>>>>>> 1768ea86
 
     # User overridable locale options
     DateTimeFormat => {

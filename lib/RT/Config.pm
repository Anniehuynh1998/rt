--- conflicted
+++ resolved
@@ -1200,8 +1200,6 @@
     return 1;
 }
 
-<<<<<<< HEAD
-=======
     our %REF_SYMBOLS = (
             SCALAR => '$',
             ARRAY  => '@',
@@ -1269,7 +1267,6 @@
     }
 }
 
->>>>>>> 21900d7d
 =head2 Metadata
 
 

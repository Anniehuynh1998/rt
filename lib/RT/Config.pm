--- conflicted
+++ resolved
@@ -1897,7 +1897,6 @@
     DashboardSubject => {
         Widget => '/Widgets/Form/String',
     },
-<<<<<<< HEAD
     DatabaseQueryTimeout => {
         Immutable => 1,
         Widget    => '/Widgets/Form/String',
@@ -1910,10 +1909,9 @@
                 $self->Set('DatabaseQueryTimeout', $ENV{RT_DATABASE_QUERY_TIMEOUT} );
             }
         },
-=======
+    },
     EmailDashboardInlineCSS => {
         Widget => '/Widgets/Form/Boolean',
->>>>>>> 3fd33670
     },
     DefaultErrorMailPrecedence => {
         Widget => '/Widgets/Form/String',

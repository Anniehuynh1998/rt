# BEGIN BPS TAGGED BLOCK {{{
#
# COPYRIGHT:
#
<<<<<<< HEAD
# This software is Copyright (c) 1996-2010 Best Practical Solutions, LLC
#                                          <jesse@bestpractical.com>
=======
# This software is Copyright (c) 1996-2011 Best Practical Solutions, LLC
#                                          <sales@bestpractical.com>
>>>>>>> 5a62cc5a
#
# (Except where explicitly superseded by other copyright notices)
#
#
# LICENSE:
#
# This work is made available to you under the terms of Version 2 of
# the GNU General Public License. A copy of that license should have
# been provided with this software, but in any event can be snarfed
# from www.gnu.org.
#
# This work is distributed in the hope that it will be useful, but
# WITHOUT ANY WARRANTY; without even the implied warranty of
# MERCHANTABILITY or FITNESS FOR A PARTICULAR PURPOSE.  See the GNU
# General Public License for more details.
#
# You should have received a copy of the GNU General Public License
# along with this program; if not, write to the Free Software
# Foundation, Inc., 51 Franklin Street, Fifth Floor, Boston, MA
# 02110-1301 or visit their web page on the internet at
# http://www.gnu.org/licenses/old-licenses/gpl-2.0.html.
#
#
# CONTRIBUTION SUBMISSION POLICY:
#
# (The following paragraph is not intended to limit the rights granted
# to you to modify and distribute this software under the terms of
# the GNU General Public License and is only of importance to you if
# you choose to contribute your changes and enhancements to the
# community by submitting them to Best Practical Solutions, LLC.)
#
# By intentionally submitting any modifications, corrections or
# derivatives to this work, or any other work intended for use with
# Request Tracker, to Best Practical Solutions, LLC, you confirm that
# you are the copyright holder for those contributions and you grant
# Best Practical Solutions,  LLC a nonexclusive, worldwide, irrevocable,
# royalty-free, perpetual, license to use, copy, create derivative
# works based on those contributions, and sublicense and distribute
# those contributions and any derivatives thereof.
#
# END BPS TAGGED BLOCK }}}

package RT::Config;

use strict;
use warnings;


use File::Spec ();

=head1 NAME

    RT::Config - RT's config

=head1 SYNOPSYS

    # get config object
    use RT::Config;
    my $config = RT::Config->new;
    $config->LoadConfigs;

    # get or set option
    my $rt_web_path = $config->Get('WebPath');
    $config->Set(EmailOutputEncoding => 'latin1');

    # get config object from RT package
    use RT;
    RT->LoadConfig;
    my $config = RT->Config;

=head1 DESCRIPTION

C<RT::Config> class provide access to RT's and RT extensions' config files.

RT uses two files for site configuring:

First file is F<RT_Config.pm> - core config file. This file is shipped
with RT distribution and contains default values for all available options.
B<You should never edit this file.>

Second file is F<RT_SiteConfig.pm> - site config file. You can use it
to customize your RT instance. In this file you can override any option
listed in core config file.

RT extensions could also provide thier config files. Extensions should
use F<< <NAME>_Config.pm >> and F<< <NAME>_SiteConfig.pm >> names for
config files, where <NAME> is extension name.

B<NOTE>: All options from RT's config and extensions' configs are saved
in one place and thus extension could override RT's options, but it is not
recommended.

=cut

=head2 %META

Hash of Config options that may be user overridable
or may require more logic than should live in RT_*Config.pm

Keyed by config name, there are several properties that
can be set for each config optin:

 Section     - What header this option should be grouped
               under on the user Settings page
 Overridable - Can users change this option
 SortOrder   - Within a Section, how should the options be sorted
               for display to the user
 Widget      - Mason component path to widget that should be used 
               to display this config option
 WidgetArguments - An argument hash passed to the WIdget
    Description - Friendly description to show the user
    Values      - Arrayref of options (for select Widget)
    ValuesLabel - Hashref, key is the Value from the Values
                  list, value is a user friendly description
                  of the value
    Callback    - subref that receives no arguments.  It returns
                  a hashref of items that are added to the rest
                  of the WidgetArguments
 PostLoadCheck - subref passed the RT::Config object and the current
                 setting of the config option.  Can make further checks
                 (such as seeing if a library is installed) and then change
                 the setting of this or other options in the Config using 
                 the RT::Config option.
   Obfuscate   - subref passed the RT::Config object, current setting of the config option
                 and a user object, can return obfuscated value. it's called in
                 RT->Config->GetObfuscated() 

=cut

our %META = (
    # General user overridable options
    DefaultQueue => {
        Section         => 'General',
        Overridable     => 1,
        SortOrder       => 1,
        Widget          => '/Widgets/Form/Select',
        WidgetArguments => {
            Description => 'Default queue',    #loc
            Callback    => sub {
                my $ret = { Values => [], ValuesLabel => {}};
                my $q = RT::Queues->new($HTML::Mason::Commands::session{'CurrentUser'});
                $q->UnLimit;
                while (my $queue = $q->Next) {
                    next unless $queue->CurrentUserHasRight("CreateTicket");
                    push @{$ret->{Values}}, $queue->Id;
                    $ret->{ValuesLabel}{$queue->Id} = $queue->Name;
                }
                return $ret;
            },
        }
    },
    RememberDefaultQueue => {
        Section     => 'General',
        Overridable => 1,
        SortOrder   => 2,
        Widget      => '/Widgets/Form/Boolean',
        WidgetArguments => {
            Description => 'Remember default queue' # loc
        }
    },
    UsernameFormat => {
        Section         => 'General',
        Overridable     => 1,
        SortOrder       => 3,
        Widget          => '/Widgets/Form/Select',
        WidgetArguments => {
            Description => 'Username format', # loc
            Values      => [qw(concise verbose)],
            ValuesLabel => {
                concise => 'Short usernames', # loc_left_pair
                verbose => 'Name and email address', # loc_left_pair
            },
        },
    },
    AutocompleteOwners => {
        Section     => 'General',
        Overridable => 1,
        SortOrder   => 3.1,
        Widget      => '/Widgets/Form/Boolean',
        WidgetArguments => {
            Description => 'Use autocomplete to find owners?', # loc
            Hints       => 'Replaces the owner dropdowns with textboxes' #loc
        }
    },
    WebDefaultStylesheet => {
        Section         => 'General',                #loc
        Overridable     => 1,
        SortOrder       => 4,
        Widget          => '/Widgets/Form/Select',
        WidgetArguments => {
            Description => 'Theme',                  #loc
            # XXX: we need support for 'get values callback'
            Values => [qw(web2 aileron ballard)],
        },
    },
    UseSideBySideLayout => {
        Section => 'Ticket composition',
        Overridable => 1,
        SortOrder => 5,
        Widget => '/Widgets/Form/Boolean',
        WidgetArguments => {
            Description => 'Use a two column layout for create and update forms?' # loc
        }
    },
    MessageBoxRichText => {
        Section => 'Ticket composition',
        Overridable => 1,
        SortOrder => 5.1,
        Widget => '/Widgets/Form/Boolean',
        WidgetArguments => {
            Description => 'WYSIWYG message composer' # loc
        }
    },
    MessageBoxRichTextHeight => {
        Section => 'Ticket composition',
        Overridable => 1,
        SortOrder => 6,
        Widget => '/Widgets/Form/Integer',
        WidgetArguments => {
            Description => 'WYSIWYG composer height', # loc
        }
    },
    MessageBoxWidth => {
        Section         => 'Ticket composition',
        Overridable     => 1,
        SortOrder       => 7,
        Widget          => '/Widgets/Form/Integer',
        WidgetArguments => {
            Description => 'Message box width',           #loc
        },
    },
    MessageBoxHeight => {
        Section         => 'Ticket composition',
        Overridable     => 1,
        SortOrder       => 8,
        Widget          => '/Widgets/Form/Integer',
        WidgetArguments => {
            Description => 'Message box height',          #loc
        },
    },
    MessageBoxWrap => {
        Section         => 'Ticket composition',                #loc
        Overridable     => 1,
        SortOrder       => 8.1,
        Widget          => '/Widgets/Form/Select',
        WidgetArguments => {
            Description => 'Message box wrapping',   #loc
            Values => [qw(SOFT HARD)],
            Hints => "When the WYSIWYG editor is not enabled, this setting determines whether automatic line wraps in the ticket message box are sent to RT or not.",              # loc
        },
    },
    SearchResultsRefreshInterval => {
        Section         => 'General',                       #loc
        Overridable     => 1,
        SortOrder       => 9,
        Widget          => '/Widgets/Form/Select',
        WidgetArguments => {
            Description => 'Search results refresh interval',                            #loc
            Values      => [qw(0 120 300 600 1200 3600 7200)],
            ValuesLabel => {
                0 => "Don't refresh search results.",                      #loc
                120 => "Refresh search results every 2 minutes.",          #loc
                300 => "Refresh search results every 5 minutes.",          #loc
                600 => "Refresh search results every 10 minutes.",         #loc
                1200 => "Refresh search results every 20 minutes.",        #loc
                3600 => "Refresh search results every 60 minutes.",        #loc
                7200 => "Refresh search results every 120 minutes.",       #loc
            },  
        },  
    },
<<<<<<< HEAD
=======
    ResolveDefaultUpdateType => {
        Section         => 'General',                                      #loc
        Overridable     => 1,
        SortOrder       => 9,
        Widget          => '/Widgets/Form/Select',
        WidgetArguments => {
            Description => 'Default Update Type when Resolving',           #loc
            Values      => [qw(Comment Respond)],
            ValuesLabel => {
                Comment => "Comments (Not sent to requestors)",            #loc
                Respond => "Reply to requestors",                          #loc
            },
        },
    },
    SuppressAutoOpenOnUpdate => {
        Section => 'General',
        Overridable => 1,
        SortOrder => 10,
        Widget => '/Widgets/Form/Boolean',
        WidgetArguments => {
            Description => 'Suppress automatic new to open status change on ticket update' # loc
        }
    },
>>>>>>> 5a62cc5a

    # User overridable options for RT at a glance
    DefaultSummaryRows => {
        Section         => 'RT at a glance',    #loc
        Overridable     => 1,
        SortOrder       => 1,
        Widget          => '/Widgets/Form/Integer',
        WidgetArguments => {
            Description => 'Number of search results',    #loc
        },
    },
    HomePageRefreshInterval => {
        Section         => 'RT at a glance',                       #loc
        Overridable     => 1,
        SortOrder       => 2,
        Widget          => '/Widgets/Form/Select',
        WidgetArguments => {
            Description => 'Home page refresh interval',                #loc
            Values      => [qw(0 120 300 600 1200 3600 7200)],
            ValuesLabel => {
                0 => "Don't refresh home page.",                  #loc
                120 => "Refresh home page every 2 minutes.",      #loc
                300 => "Refresh home page every 5 minutes.",      #loc
                600 => "Refresh home page every 10 minutes.",     #loc
                1200 => "Refresh home page every 20 minutes.",    #loc
                3600 => "Refresh home page every 60 minutes.",    #loc
                7200 => "Refresh home page every 120 minutes.",   #loc
            },  
        },  
    },

    # User overridable options for Ticket displays
    MaxInlineBody => {
        Section         => 'Ticket display',              #loc
        Overridable     => 1,
        SortOrder       => 1,
        Widget          => '/Widgets/Form/Integer',
        WidgetArguments => {
            Description => 'Maximum inline message length',    #loc
            Hints =>
            "Length in characters; Use '0' to show all messages inline, regardless of length" #loc
        },
    },
    OldestTransactionsFirst => {
        Section         => 'Ticket display',
        Overridable     => 1,
        SortOrder       => 2,
        Widget          => '/Widgets/Form/Boolean',
        WidgetArguments => {
            Description => 'Show oldest history first',    #loc
        },
    },
    DeferTransactionLoading => {
        Section         => 'Ticket display',
        Overridable     => 1,
        SortOrder       => 3,
        Widget          => '/Widgets/Form/Boolean',
        WidgetArguments => {
            Description => 'Hide ticket history by default',    #loc
        },
    },
    ShowUnreadMessageNotifications => { 
        Section         => 'Ticket display',
        Overridable     => 1,
        SortOrder       => 4,
        Widget          => '/Widgets/Form/Boolean',
        WidgetArguments => {
            Description => 'Notify me of unread messages',    #loc
        },

    },
    PlainTextPre => {
        Section         => 'Ticket display',
        Overridable     => 1,
        SortOrder       => 5,
        Widget          => '/Widgets/Form/Boolean',
        WidgetArguments => {
            Description => 'add <pre> tag around plain text attachments', #loc
            Hints       => "Use this to protect the format of plain text" #loc
        },
    },
    PlainTextMono => {
        Section         => 'Ticket display',
        Overridable     => 1,
        SortOrder       => 5,
        Widget          => '/Widgets/Form/Boolean',
        WidgetArguments => {
            Description => 'display wrapped and formatted plain text attachments', #loc
            Hints => 'Use css rules to display text monospaced and with formatting preserved, but wrap as needed.  This does not work well with IE6 and you should use the previous option', #loc
        },
    },
    MoreAboutRequestorTicketList => {
        Section         => 'Ticket display',                       #loc
        Overridable     => 1,
        SortOrder       => 6,
        Widget          => '/Widgets/Form/Select',
        WidgetArguments => {
            Description => q|What tickets to display in the 'More about requestor' box|,                #loc
            Values      => [qw(Active Inactive All None)],
            ValuesLabel => {
                Active   => "Show the Requestor's 10 highest priority open tickets",                  #loc
                Inactive => "Show the Requestor's 10 highest priority closed tickets",      #loc
                All      => "Show the Requestor's 10 highest priority tickets",      #loc
                None     => "Show no tickets for the Requestor", #loc
            },
        },
    },
    SimplifiedRecipients => {
        Section         => 'Ticket display',                       #loc
        Overridable     => 1,
        SortOrder       => 7,
        Widget          => '/Widgets/Form/Boolean',
        WidgetArguments => {
            Description => q|Show simplified recipient list on ticket update|,                #loc
        },
    },
    DisplayTicketAfterQuickCreate => {
        Section         => 'Ticket display',
        Overridable     => 1,
        SortOrder       => 8,
        Widget          => '/Widgets/Form/Boolean',
        WidgetArguments => {
            Description => q{Display ticket after "Quick Create"}, #loc
        },
    },

    # User overridable locale options
    DateTimeFormat => {
        Section         => 'Locale',                       #loc
        Overridable     => 1,
        Widget          => '/Widgets/Form/Select',
        WidgetArguments => {
            Description => 'Date format',                            #loc
            Callback => sub { my $ret = { Values => [], ValuesLabel => {}};
                              my $date = RT::Date->new($HTML::Mason::Commands::session{'CurrentUser'});
                              $date->Set;
                              foreach my $value ($date->Formatters) {
                                 push @{$ret->{Values}}, $value;
                                 $ret->{ValuesLabel}{$value} = $date->$value();
                              }
                              return $ret;
            },
        },
    },

    RTAddressRegexp => {
        Type    => 'SCALAR',
        PostLoadCheck => sub {
            my $self = shift;
            my $value = $self->Get('RTAddressRegexp');
            return if $value;

            $RT::Logger->debug(
                'The RTAddressRegexp option is not set in the config.'
                .' Not setting this option results in additional SQL queries to'
                .' check whether each address belongs to RT or not.'
                .' It is especially important to set this option if RT recieves'
                .' emails on addresses that are not in the database or config.'
            );
        },
    },
    # User overridable mail options
    EmailFrequency => {
        Section         => 'Mail',                                     #loc
        Overridable     => 1,
        Default     => 'Individual messages',
        Widget          => '/Widgets/Form/Select',
        WidgetArguments => {
            Description => 'Email delivery',    #loc
            Values      => [
            'Individual messages',    #loc
            'Daily digest',           #loc
            'Weekly digest',          #loc
            'Suspended'               #loc
            ]
        }
    },
    NotifyActor => {
        Section         => 'Mail',                                     #loc
        Overridable     => 1,
        SortOrder       => 2,
        Widget          => '/Widgets/Form/Boolean',
        WidgetArguments => {
            Description => 'Outgoing mail', #loc
            Hints => 'Should RT send you mail for ticket updates you make?', #loc
        }
    },

    # this tends to break extensions that stash links in ticket update pages
    Organization => {
        Type            => 'SCALAR',
        PostLoadCheck   => sub {
            my ($self,$value) = @_;
            $RT::Logger->error("your \$Organization setting ($value) appears to contain whitespace.  Please fix this.")
                if $value =~ /\s/;;
        },
    },

    # Internal config options
    DisableGraphViz => {
        Type            => 'SCALAR',
        PostLoadCheck   => sub {
            my $self  = shift;
            my $value = shift;
            return if $value;
            return if $INC{'GraphViz.pm'};
            local $@;
            return if eval {require GraphViz; 1};
            $RT::Logger->debug("You've enabled GraphViz, but we couldn't load the module: $@");
            $self->Set( DisableGraphViz => 1 );
        },
    },
    DisableGD => {
        Type            => 'SCALAR',
        PostLoadCheck   => sub {
            my $self  = shift;
            my $value = shift;
            return if $value;
            return if $INC{'GD.pm'};
            local $@;
            return if eval {require GD; 1};
            $RT::Logger->debug("You've enabled GD, but we couldn't load the module: $@");
            $self->Set( DisableGD => 1 );
        },
    },
    MailPlugins  => { Type => 'ARRAY' },
    Plugins      => { Type => 'ARRAY' },
    GnuPG        => { Type => 'HASH' },
    GnuPGOptions => { Type => 'HASH',
        PostLoadCheck => sub {
            my $self = shift;
            my $gpg = $self->Get('GnuPG');
            return unless $gpg->{'Enable'};
            my $gpgopts = $self->Get('GnuPGOptions');
            unless (-d $gpgopts->{homedir}  && -r _ ) { # no homedir, no gpg
                $RT::Logger->debug(
                    "RT's GnuPG libraries couldn't successfully read your".
                    " configured GnuPG home directory (".$gpgopts->{homedir}
                    ."). PGP support has been disabled");
                $gpg->{'Enable'} = 0;
                return;
            }


            require RT::Crypt::GnuPG;
            unless (RT::Crypt::GnuPG->Probe()) {
                $RT::Logger->debug(
                    "RT's GnuPG libraries couldn't successfully execute gpg.".
                    " PGP support has been disabled");
                $gpg->{'Enable'} = 0;
            }
        }
    },
    ResolveDefaultUpdateType => {
        PostLoadCheck => sub {
            my $self  = shift;
            my $value = shift;
            return unless $value;
            $RT::Logger->info('The ResolveDefaultUpdateType config option has been deprecated.  '.
                              'You can change the site default in your %Lifecycles config.');
        }
    },
    EmailInputEncodings => {
        Type => 'ARRAY',
        PostLoadCheck => sub {
            my $self  = shift;
            my $value = $self->Get('EmailInputEncodings');
            return unless $value && @$value;

            my %seen;
            foreach my $encoding ( grep defined && length, splice @$value ) {
                next if $seen{ $encoding }++;
                if ( $encoding eq '*' ) {
                    unshift @$value, '*';
                    next;
                }

                my $canonic = Encode::resolve_alias( $encoding );
                unless ( $canonic ) {
                    warn "Unknown encoding '$encoding' in \@EmailInputEncodings option";
                }
                elsif ( $seen{ $canonic }++ ) {
                    next;
                }
                else {
                    push @$value, $canonic;
                }
            }
        },
    }
);
my %OPTIONS = ();

=head1 METHODS

=head2 new

Object constructor returns new object. Takes no arguments.

=cut

sub new {
    my $proto = shift;
    my $class = ref($proto) ? ref($proto) : $proto;
    my $self  = bless {}, $class;
    $self->_Init(@_);
    return $self;
}

sub _Init {
    return;
}

=head2 InitConfig

Do nothin right now.

=cut

sub InitConfig {
    my $self = shift;
    my %args = ( File => '', @_ );
    $args{'File'} =~ s/(?<=Config)(?=\.pm$)/Meta/;
    return 1;
}

=head2 LoadConfigs

Load all configs. First of all load RT's config then load
extensions' config files in alphabetical order.
Takes no arguments.

=cut

sub LoadConfigs {
    my $self    = shift;

    $self->InitConfig( File => 'RT_Config.pm' );
    $self->LoadConfig( File => 'RT_Config.pm' );

    my @configs = $self->Configs;
    $self->InitConfig( File => $_ ) foreach @configs;
    $self->LoadConfig( File => $_ ) foreach @configs;
    return;
}

=head1 LoadConfig

Takes param hash with C<File> field.
First, the site configuration file is loaded, in order to establish
overall site settings like hostname and name of RT instance.
Then, the core configuration file is loaded to set fallback values
for all settings; it bases some values on settings from the site
configuration file.

B<Note> that core config file don't change options if site config
has set them so to add value to some option instead of
overriding you have to copy original value from core config file.

=cut

sub LoadConfig {
    my $self = shift;
    my %args = ( File => '', @_ );
    $args{'File'} =~ s/(?<!Site)(?=Config\.pm$)/Site/;
    if ( $args{'File'} eq 'RT_SiteConfig.pm'
        and my $site_config = $ENV{RT_SITE_CONFIG} )
    {
        $self->_LoadConfig( %args, File => $site_config );
    } else {
        $self->_LoadConfig(%args);
    }
    $args{'File'} =~ s/Site(?=Config\.pm$)//;
    $self->_LoadConfig(%args);
    return 1;
}

sub _LoadConfig {
    my $self = shift;
    my %args = ( File => '', @_ );

    my ($is_ext, $is_site);
    if ( $args{'File'} eq ($ENV{RT_SITE_CONFIG}||'') ) {
        ($is_ext, $is_site) = ('', 1);
    } else {
        $is_ext = $args{'File'} =~ /^(?!RT_)(?:(.*)_)(?:Site)?Config/ ? $1 : '';
        $is_site = $args{'File'} =~ /SiteConfig/ ? 1 : 0;
    }

    eval {
        package RT;
        local *Set = sub(\[$@%]@) {
            my ( $opt_ref, @args ) = @_;
            my ( $pack, $file, $line ) = caller;
            return $self->SetFromConfig(
                Option     => $opt_ref,
                Value      => [@args],
                Package    => $pack,
                File       => $file,
                Line       => $line,
                SiteConfig => $is_site,
                Extension  => $is_ext,
            );
        };
        my @etc_dirs = ($RT::LocalEtcPath);
        push @etc_dirs, RT->PluginDirs('etc') if $is_ext;
        push @etc_dirs, $RT::EtcPath, @INC;
        local @INC = @etc_dirs;
        require $args{'File'};
    };
    if ($@) {
        return 1 if $is_site && $@ =~ /^Can't locate \Q$args{File}/;
        if ( $is_site || $@ !~ /^Can't locate \Q$args{File}/ ) {
            die qq{Couldn't load RT config file $args{'File'}:\n\n$@};
        }

        my $username = getpwuid($>);
        my $group    = getgrgid($();

        my ( $file_path, $fileuid, $filegid );
        foreach ( $RT::LocalEtcPath, $RT::EtcPath, @INC ) {
            my $tmp = File::Spec->catfile( $_, $args{File} );
            ( $fileuid, $filegid ) = ( stat($tmp) )[ 4, 5 ];
            if ( defined $fileuid ) {
                $file_path = $tmp;
                last;
            }
        }
        unless ($file_path) {
            die
                qq{Couldn't load RT config file $args{'File'} as user $username / group $group.\n}
                . qq{The file couldn't be found in $RT::LocalEtcPath and $RT::EtcPath.\n$@};
        }

        my $message = <<EOF;

RT couldn't load RT config file %s as:
    user: $username 
    group: $group

The file is owned by user %s and group %s.  

This usually means that the user/group your webserver is running
as cannot read the file.  Be careful not to make the permissions
on this file too liberal, because it contains database passwords.
You may need to put the webserver user in the appropriate group
(%s) or change permissions be able to run succesfully.
EOF

        my $fileusername = getpwuid($fileuid);
        my $filegroup    = getgrgid($filegid);
        my $errormessage = sprintf( $message,
            $file_path, $fileusername, $filegroup, $filegroup );
        die "$errormessage\n$@";
    }
    return 1;
}

sub PostLoadCheck {
    my $self = shift;
    foreach my $o ( grep $META{$_}{'PostLoadCheck'}, $self->Options( Overridable => undef ) ) {
        $META{$o}->{'PostLoadCheck'}->( $self, $self->Get($o) );
    }
}

=head2 Configs

Returns list of config files found in local etc, plugins' etc
and main etc directories.

=cut

sub Configs {
    my $self    = shift;

    my @configs = ();
    foreach my $path ( $RT::LocalEtcPath, RT->PluginDirs('etc'), $RT::EtcPath ) {
        my $mask = File::Spec->catfile( $path, "*_Config.pm" );
        my @files = glob $mask;
        @files = grep !/^RT_Config\.pm$/,
            grep $_ && /^\w+_Config\.pm$/,
            map { s/^.*[\\\/]//; $_ } @files;
        push @configs, sort @files;
    }

    my %seen;
    @configs = grep !$seen{$_}++, @configs;
    return @configs;
}

=head2 Get

Takes name of the option as argument and returns its current value.

In the case of a user-overridable option, first checks the user's
preferences before looking for site-wide configuration.

Returns values from RT_SiteConfig, RT_Config and then the %META hash
of configuration variables's "Default" for this config variable,
in that order.

Returns different things in scalar and array contexts. For scalar
options it's not that important, however for arrays and hash it's.
In scalar context returns references to arrays and hashes.

Use C<scalar> perl's op to force context, especially when you use
C<(..., Argument => RT->Config->Get('ArrayOpt'), ...)>
as perl's '=>' op doesn't change context of the right hand argument to
scalar. Instead use C<(..., Argument => scalar RT->Config->Get('ArrayOpt'), ...)>.

It's also important for options that have no default value(no default
in F<etc/RT_Config.pm>). If you don't force scalar context then you'll
get empty list and all your named args will be messed up. For example
C<(arg1 => 1, arg2 => RT->Config->Get('OptionDoesNotExist'), arg3 => 3)>
will result in C<(arg1 => 1, arg2 => 'arg3', 3)> what is most probably
unexpected, or C<(arg1 => 1, arg2 => RT->Config->Get('ArrayOption'), arg3 => 3)>
will result in C<(arg1 => 1, arg2 => 'element of option', 'another_one' => ..., 'arg3', 3)>.

=cut

sub Get {
    my ( $self, $name, $user ) = @_;

    my $res;
    if ( $user && $user->id && $META{$name}->{'Overridable'} ) {
        $user = $user->UserObj if $user->isa('RT::CurrentUser');
        my $prefs = $user->Preferences($RT::System);
        $res = $prefs->{$name} if $prefs;
    }
    $res = $OPTIONS{$name}           unless defined $res;
    $res = $META{$name}->{'Default'} unless defined $res;
    return $self->_ReturnValue( $res, $META{$name}->{'Type'} || 'SCALAR' );
}

=head2 GetObfuscated

the same as Get, except it returns Obfuscated value via Obfuscate sub

=cut

sub GetObfuscated {
    my $self = shift;
    my ( $name, $user ) = @_;
    my $obfuscate = $META{$name}->{Obfuscate};

    # we use two Get here is to simplify the logic of the return value
    # configs need obfuscation are supposed to be less, so won't be too heavy

    return $self->Get(@_) unless $obfuscate;

    my $res = $self->Get(@_);
    $res = $obfuscate->( $self, $res, $user );
    return $self->_ReturnValue( $res, $META{$name}->{'Type'} || 'SCALAR' );
}

=head2 Set

Set option's value to new value. Takes name of the option and new value.
Returns old value.

The new value should be scalar, array or hash depending on type of the option.
If the option is not defined in meta or the default RT config then it is of
scalar type.

=cut

sub Set {
    my ( $self, $name ) = ( shift, shift );

    my $old = $OPTIONS{$name};
    my $type = $META{$name}->{'Type'} || 'SCALAR';
    if ( $type eq 'ARRAY' ) {
        $OPTIONS{$name} = [@_];
        { no warnings 'once'; no strict 'refs'; @{"RT::$name"} = (@_); }
    } elsif ( $type eq 'HASH' ) {
        $OPTIONS{$name} = {@_};
        { no warnings 'once'; no strict 'refs'; %{"RT::$name"} = (@_); }
    } else {
        $OPTIONS{$name} = shift;
        {no warnings 'once'; no strict 'refs'; ${"RT::$name"} = $OPTIONS{$name}; }
    }
    $META{$name}->{'Type'} = $type;
    return $self->_ReturnValue( $old, $type );
}

sub _ReturnValue {
    my ( $self, $res, $type ) = @_;
    return $res unless wantarray;

    if ( $type eq 'ARRAY' ) {
        return @{ $res || [] };
    } elsif ( $type eq 'HASH' ) {
        return %{ $res || {} };
    }
    return $res;
}

sub SetFromConfig {
    my $self = shift;
    my %args = (
        Option     => undef,
        Value      => [],
        Package    => 'RT',
        File       => '',
        Line       => 0,
        SiteConfig => 1,
        Extension  => 0,
        @_
    );

    unless ( $args{'File'} ) {
        ( $args{'Package'}, $args{'File'}, $args{'Line'} ) = caller(1);
    }

    my $opt = $args{'Option'};

    my $type;
    my $name = $self->__GetNameByRef($opt);
    if ($name) {
        $type = ref $opt;
        $name =~ s/.*:://;
    } else {
        $name = $$opt;
        $type = $META{$name}->{'Type'} || 'SCALAR';
    }

    # if option is already set we have to check where
    # it comes from and may be ignore it
    if ( exists $OPTIONS{$name} ) {
        if ( $type eq 'HASH' ) {
            $args{'Value'} = [
                @{ $args{'Value'} },
                @{ $args{'Value'} }%2? (undef) : (),
                $self->Get( $name ),
            ];
        } elsif ( $args{'SiteConfig'} && $args{'Extension'} ) {
            # if it's site config of an extension then it can only
            # override options that came from its main config
            if ( $args{'Extension'} ne $META{$name}->{'Source'}{'Extension'} ) {
                my %source = %{ $META{$name}->{'Source'} };
                warn
                    "Change of config option '$name' at $args{'File'} line $args{'Line'} has been ignored."
                    ." This option earlier has been set in $source{'File'} line $source{'Line'}."
                    ." To overide this option use ". ($source{'Extension'}||'RT')
                    ." site config."
                ;
                return 1;
            }
        } elsif ( !$args{'SiteConfig'} && $META{$name}->{'Source'}{'SiteConfig'} ) {
            # if it's core config then we can override any option that came from another
            # core config, but not site config

            my %source = %{ $META{$name}->{'Source'} };
            if ( $source{'Extension'} ne $args{'Extension'} ) {
                # as a site config is loaded earlier then its base config
                # then we warn only on different extensions, for example
                # RTIR's options is set in main site config
                warn
                    "Change of config option '$name' at $args{'File'} line $args{'Line'} has been ignored."
                    ." It may be ok, but we want you to be aware."
                    ." This option has been set earlier in $source{'File'} line $source{'Line'}."
                ;
            }

            return 1;
        }
    }

    $META{$name}->{'Type'} = $type;
    foreach (qw(Package File Line SiteConfig Extension)) {
        $META{$name}->{'Source'}->{$_} = $args{$_};
    }
    $self->Set( $name, @{ $args{'Value'} } );

    return 1;
}

    our %REF_SYMBOLS = (
            SCALAR => '$',
            ARRAY  => '@',
            HASH   => '%',
            CODE   => '&',
        );

{
    my $last_pack = '';

    sub __GetNameByRef {
        my $self = shift;
        my $ref  = shift;
        my $pack = shift;
        if ( !$pack && $last_pack ) {
            my $tmp = $self->__GetNameByRef( $ref, $last_pack );
            return $tmp if $tmp;
        }
        $pack ||= 'main::';
        $pack .= '::' unless substr( $pack, -2 ) eq '::';

        no strict 'refs';
        my $name = undef;

        # scan $pack's nametable(hash)
        foreach my $k ( keys %{$pack} ) {

            # The hash for main:: has a reference to itself
            next if $k eq 'main::';

            # if the entry has a trailing '::' then
            # it is a link to another name space
            if ( substr( $k, -2 ) eq '::') {
                $name = $self->__GetNameByRef( $ref, $k );
                return $name if $name;
            }

            # entry of the table with references to
            # SCALAR, ARRAY... and other types with
            # the same name
            my $entry = ${$pack}{$k};
            next unless $entry;

            # get entry for type we are looking for
            # XXX skip references to scalars or other references.
            # Otherwie 5.10 goes boom. maybe we should skip any
            # reference
            next if ref($entry) eq 'SCALAR' || ref($entry) eq 'REF';
            my $entry_ref = *{$entry}{ ref($ref) };
            next unless $entry_ref;

            # if references are equal then we've found
            if ( $entry_ref == $ref ) {
                $last_pack = $pack;
                return ( $REF_SYMBOLS{ ref($ref) } || '*' ) . $pack . $k;
            }
        }
        return '';
    }
}

=head2 Metadata


=head2 Meta

=cut

sub Meta {
    return $META{ $_[1] };
}

sub Sections {
    my $self = shift;
    my %seen;
    my @sections = sort
        grep !$seen{$_}++,
        map $_->{'Section'} || 'General',
        values %META;
    return @sections;
}

sub Options {
    my $self = shift;
    my %args = ( Section => undef, Overridable => 1, Sorted => 1, @_ );
    my @res  = keys %META;
    
    @res = grep( ( $META{$_}->{'Section'} || 'General' ) eq $args{'Section'},
        @res 
    ) if defined $args{'Section'};

    if ( defined $args{'Overridable'} ) {
        @res
            = grep( ( $META{$_}->{'Overridable'} || 0 ) == $args{'Overridable'},
            @res );
    }

    if ( $args{'Sorted'} ) {
        @res = sort {
            ($META{$a}->{SortOrder}||9999) <=> ($META{$b}->{SortOrder}||9999)
            || $a cmp $b 
        } @res;
    } else {
        @res = sort { $a cmp $b } @res;
    }
    return @res;
}

=head2 AddOption( Name => '', Section => '', ... )

=cut

sub AddOption {
    my $self = shift;
    my %args = (
        Name            => undef,
        Section         => undef,
        Overridable     => 0,
        SortOrder       => undef,
        Widget          => '/Widgets/Form/String',
        WidgetArguments => {},
        @_
    );

    unless ( $args{Name} ) {
        $RT::Logger->error("Need Name to add a new config");
        return;
    }

    unless ( $args{Section} ) {
        $RT::Logger->error("Need Section to add a new config option");
        return;
    }

    $META{ delete $args{Name} } = \%args;
}

=head2 DeleteOption( Name => '' )

=cut

sub DeleteOption {
    my $self = shift;
    my %args = (
        Name            => undef,
        @_
        );
    if ( $args{Name} ) {
        delete $META{$args{Name}};
    }
    else {
        $RT::Logger->error("Need Name to remove a config option");
        return;
    }
}

=head2 UpdateOption( Name => '' ), Section => '', ... )

=cut

sub UpdateOption {
    my $self = shift;
    my %args = (
        Name            => undef,
        Section         => undef,
        Overridable     => undef,
        SortOrder       => undef,
        Widget          => undef,
        WidgetArguments => undef,
        @_
    );

    my $name = delete $args{Name};

    unless ( $name ) {
        $RT::Logger->error("Need Name to update a new config");
        return;
    }

    unless ( exists $META{$name} ) {
        $RT::Logger->error("Config $name doesn't exist");
        return;
    }

    for my $type ( keys %args ) {
        next unless defined $args{$type};
        $META{$name}{$type} = $args{$type};
    }
    return 1;
}

=head2 ExtraSecurity NAME

Returns true if NAME is included in the C<@ExtraSecurity> list, false if not.

This is currently a convenience method for C<< grep { lc $_ eq lc $name } RT->Config->Get('ExtraSecurity') >>.

=cut

sub ExtraSecurity {
    my $self = shift;
    my $name = lc shift;
    return scalar grep { lc $_ eq $name } $self->Get('ExtraSecurity');
}

RT::Base->_ImportOverlays();

1;<|MERGE_RESOLUTION|>--- conflicted
+++ resolved
@@ -2,13 +2,8 @@
 #
 # COPYRIGHT:
 #
-<<<<<<< HEAD
 # This software is Copyright (c) 1996-2010 Best Practical Solutions, LLC
 #                                          <jesse@bestpractical.com>
-=======
-# This software is Copyright (c) 1996-2011 Best Practical Solutions, LLC
-#                                          <sales@bestpractical.com>
->>>>>>> 5a62cc5a
 #
 # (Except where explicitly superseded by other copyright notices)
 #
@@ -279,32 +274,6 @@
             },  
         },  
     },
-<<<<<<< HEAD
-=======
-    ResolveDefaultUpdateType => {
-        Section         => 'General',                                      #loc
-        Overridable     => 1,
-        SortOrder       => 9,
-        Widget          => '/Widgets/Form/Select',
-        WidgetArguments => {
-            Description => 'Default Update Type when Resolving',           #loc
-            Values      => [qw(Comment Respond)],
-            ValuesLabel => {
-                Comment => "Comments (Not sent to requestors)",            #loc
-                Respond => "Reply to requestors",                          #loc
-            },
-        },
-    },
-    SuppressAutoOpenOnUpdate => {
-        Section => 'General',
-        Overridable => 1,
-        SortOrder => 10,
-        Widget => '/Widgets/Form/Boolean',
-        WidgetArguments => {
-            Description => 'Suppress automatic new to open status change on ticket update' # loc
-        }
-    },
->>>>>>> 5a62cc5a
 
     # User overridable options for RT at a glance
     DefaultSummaryRows => {

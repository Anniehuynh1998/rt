--- conflicted
+++ resolved
@@ -29,10 +29,9 @@
   the parameter hash instead of "ticket".  The object may be any RT::Record
   subclass.
 
-<<<<<<< HEAD
 * $MessageBoxWrap was removed.  Wrapping is now always SOFT.  If you want hard
   line breaks, enter them manually.
-=======
+
 * ShowUser handlers (/Elements/ShowUser*) have moved out of Mason components
   and into RT::User methods.  Any custom username formats will need to be
   reimplemented as RT::User methods.  Renaming should follow that of the core
@@ -42,5 +41,4 @@
         /Elements/ShowUserVerbose => RT::User->_FormatUserVerbose
 
   The _FormatUser* methods are passed a hash containing the keys User and
-  Address, which have the same properties as before.
->>>>>>> 0f1c6f74
+  Address, which have the same properties as before.
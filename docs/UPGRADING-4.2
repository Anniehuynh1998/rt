--- conflicted
+++ resolved
@@ -283,7 +283,6 @@
 
 =item *
 
-<<<<<<< HEAD
 RT has generated RT-Ticket: RT-Originator: and Managed-By: headers in
 compliance with RFC2822/6648 but we've discovered that some smarthost
 providers are requiring strict adherence to RFC822 which mandates X-
@@ -292,13 +291,14 @@
 
 Any external scripts which were parsing on these RT mail headers will
 need to be updated.
-=======
+
+=item *
+
 GnuPG and S/MIME are no longer enabled in F<RT_Config.pm> merely by the
 presence of the C<gpg> or C<openssl> binaries.  Systems which depended
 on C<configure> enabling these in F<RT_Config.pm> implicitly will need
 to pass C<--enable-gpg> to C<configure>, or alter their
 C<RT_SiteConfig.pm> to enable the functionality explicitly.
->>>>>>> 89d6240f
 
 =back
 

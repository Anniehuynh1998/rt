--- conflicted
+++ resolved
@@ -160,7 +160,12 @@
 
 Then run C<make fixdeps> and let RT install all of its dependencies.
 
-<<<<<<< HEAD
+Modern versions of Perl no longer have C<.> (dot) in C<@INC> by default and this
+can cause issues when installing modules. If you're not running as root, you
+might also need to use sudo. You can do both of these with your C<cpanm> line:
+
+    export RT_FIX_DEPS_CMD="PERL5LIB='.' /opt/perl/bin/cpanm --sudo"
+
 =head2 Permission Problems with Installed Perl Modules
 
 After running C<make fixdeps> using one of the configurations above, you might see
@@ -197,12 +202,5 @@
 
     # Fix same issue on RT local directories if needed
     > find /opt/rt5/local -type d -exec chmod o+rx {} \;
-=======
-Modern versions of Perl no longer have C<.> (dot) in C<@INC> by default and this
-can cause issues when installing modules. If you're not running as root, you
-might also need to use sudo. You can do both of these with your C<cpanm> line:
-
-    export RT_FIX_DEPS_CMD="PERL5LIB='.' /opt/perl/bin/cpanm --sudo"
->>>>>>> 93af0eaf
 
 =cut
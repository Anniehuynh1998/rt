=head1 UPGRADING FROM RT 4.4.0 and greater

The 5.0 release is a major upgrade and as such there are more changes
than in a minor bugfix release (e.g., 4.4.0 to 4.4.1) and some of these
changes are backward-incompatible. The following lists some of the notable
changes, especially those that might require you to change a configuration
option or other setting due to a change in RT. Read this section carefully
before you upgrade and look for changes to features you currently use.

See F<devel/docs/UPGRADING-5.0> for internals changes relevant to
extension writers, including deprecated code.

=head2 Upgrading Recommendations

RT now defaults to a database name of rt5 and an installation root of
/opt/rt5.

If you are upgrading, you will likely want to specify that your database is
still named rt4 or even rt3. Alternatively, you could import a backup of your
database as rt5 to conform to the new default, although this isn't required.

Upgrading to RT 5 over an existing RT 4 installation (/opt/rt4) is not
recommended and will almost certainly cause issues. Instead, do a fresh
install into /opt/rt5 (or your custom location) for the code portion of the
upgrade. Then import your existing database and run the database upgrade
steps using make upgrade-database.

We recommend this approach because of the large number of changes to the code
base for this major release. We moved some things to new locations and old
files are not removed as part of the upgrade process. These old files will
still be detected by RT in some cases and will cause issues.

Installing a fresh code base will also allow you to evaluate your local
modifications and configuration changes as you migrate to 5.0. If you have
changes made directly to the RT code, it's a good time to look at the hooks
RT provides for custom code in extensions or in the local directory. See
F<docs/writing_extensions.pod> for more information.

=head2 Database Changes

=over

=item *

For MySQL and MariaDB, the default character set has been updated to utf8mb4
to accommodate more unicode characters including emojis. See F<README.MySQL>
and F<README.MariaDB> for details.

=item *

The Id field in some tables is changed from INT to BIGINT to accommodate
large RT systems that may hit the maximum number of ids. Because this
change touches large RT tables like Transactions and Attachments, this
upgrade step may take a while to run.

You also will need free disk space equal to the size of these tables
while running because MySQL, MariaDB, and Postgres will create a
temporary copy of the table while running. If you don't have sufficient
space, it can cause this step to fail.

=back

=head2 Notable Changes

=over

=item *

System configuration options can now be changed by SuperUsers via the
web UI. File-based configuration options are still loaded. Changes made
via the web UI take precedence over file-based options if both are set.

If you prefer to keep all configuration in files and disable editing in
the web UI, set this option to 0:

    Set($ShowEditSystemConfig, 0);

=item *

The variables which alter the set of HTML elements allowed in HTML
scrubbing have moved; they have been renamed, and are now found under
L<RT::Interface::Web::Scrubber>.

=item *

The articles interface on tickets has been simplified, now showing only
a dropdown for selecting articles. This dropdown converts to an autocomplete
box when the dropdown contains more than C<$DropdownMenuLimit> items.

With this simplified interface, the "hotlist" feature is no longer needed as
all articles in classes applied to a given queue are available in the
dropdown/autocomplete field. To prevent articles in a class from appearing
for a queue, you can unapply the class from that queue.

The upgrade steps remove the hotlist configuration from your RT database
by removing that column from the Articles table. Since the article class
must be applied to a queue for the hotlist items to appear, all articles
should continue to appear in the new interface.

=item *

The updated rich text editor now shows the browser context menu (right-click
menu) by default, so the MessageBoxUseSystemContextMenu configuration option is
no longer needed and has been removed.

=item *

Dashboards previously in the Home menu have been moved to the Reports menu.
The reports previously in the Reports menu are still there, but you can now
edit the Reports menu like the previous Home menu, so you can remove the
default reports if you like.

All other dashboard menu functionality should be the same including editing
your own menu, the global settings, and setting a user's menu from the user
admin page for that user.

=item *

Accessing RT from a mobile device no longer defaults to the mobile-optimized
interface. RT 5.0 is fully responsive so the full UI can be used on mobile
devices. Set the configuration option C<$ShowMobileSite> to true to restore
the previous behavior.

=item *

RT can now run with GnuPG 2.2. On install or upgrade, it requires the updated
version of L<GnuPG::Interface>. C<make testdeps> will test for the correct version.
RT should also still run with GnuPG 1.4.x. It is not supported for GnuPG versions
2.0 or 2.1. On some Linux systems, you may need to add a new repo to get an
updated GnuPG package with some version of 2.2.

=item *

RT search results now allow inline editing of ticket metadata, greatly
improving usability and convenience. Editable fields are now the default
for most ticket fields in search results.

The ticket Owner field sometimes requires extra work to build and can
result in slower page load times, so the default Owner format is
read-only. To enable inline edit for Owner, update your search to use
the format OwnerNameEdit.

If you experience slower page loads with OwnerNameEdit, you can
display Owner as an autocomplete box rather than a dropdown using the
L<AutocompleteOwners|https://docs.bestpractical.com/rt/4.4.4/RT_Config.html#AutocompleteOwners>
configuration option. This may also help other areas of RT in addition to
searches.

We are investigating options to improve the underlying queries. Some users have
reported improved performance with the following indexes, at least on Postgres:

   CREATE INDEX ACL2 ON acl (objecttype, objectid);
   CREATE INDEX ACL3 ON acl (principalid, rightname, principaltype);

We are performing testing and looking for additional feedback before adding these
to default RT.

=back

=head2 Extensions Integrated into RT 5

The following extensions are now part of RT 5. If you previously used any as
an extension, you no longer need the extension after upgrading and can
remove the C<Plugin> line from your RT configuration.

Changes you may need to apply if you previously used the extension
are described below.

=over

=item RT::Extension::QuoteSelection

=item RT::Extension::RightsInspector

=item RT::Extension::ConfigInDatabase

If you previously used L<RT::Extension::ConfigInDatabase>
as an extension, run the F<etc/upgrade/upgrade-configurations> utility
after completing all the other upgrade steps from the F<README>. This
will migrate your existing configuration to the new core RT tables.

=item RT::Extension::CustomRole::Visibility

=item RT::Extension::PriorityAsString

If you previously used numbers for priority and would like to continue
to do so, you can set the new C<$EnablePriorityAsString> option to false.
That will disable the new string-based display.

We also now hide Final Priority by default, but if you previously used it
and would like to continue to do so, you can add this to the Custom CSS
section on the Theme editor:

    .FinalPriority, .TicketFinalPriority {
        display: flex;
    }
    .priority div.value .current-value {
        visibility: visible;
    }
    .priority div.value .current-value .FinalPriority {
        display: inline;
    }

If you would like to now use strings for priority like Low, Medium, High,
check the new C<%PriorityAsString> configuration option. RT provides a simple
default setting that may be sufficient. Set new values if you would like
to customize your priority options.

If you were previously using the PriorityAsString extension, you no longer
need the extension installed. The C<%PriorityAsString>> configuration is
simplified and consolidated, so check the documentation for details on
updating your previous configuration.

=item RT::Extension::AssetSQL

The configuration option $AssetSQL_HideSimpleSearch is now $AssetHideSimpleSearch.
The configuration option $AssetSearchFormat is now $AssetSimpleSearchFormat.

See the configuration documentation in L<RT_Config.pm> for new configuration
options added for AssetSQL and the new asset query builder.

=item RT::Extension::LifecycleUI

=item RT::Extension::REST2

=item RT::Authen::Token

If you previously used L<RT::Authen::Token|https://metacpan.org/pod/RT::Authen::Token>
as an extension, run the F<etc/upgrade/upgrade-authtokens> utility
after completing all the other upgrade steps from the F<README>. This
will migrate your existing tokens to the new core RT tables.

=back

=head1 UPGRADING FROM 5.0.0 AND EARLIER

=over 4

=item *

The extension C<RT::Extension::FormattedTransaction> was added to core. This
adds a new RT dependency on the perl module L<Text::WordDiff>, so you will be
prompted to install this new module if your system doesn't have it.

=item *

Similar to the note above regarding the Owner field in search results,
custom fields in search results also now have inline edit enabled by default,
allowing you to change values directly in search results.

For heavy search result pages with many columns display or many rows,
page loads may be slower with this inline edit mode enabled. If you don't
need to edit custom field values, you can change search result columns
from C<CustomField.{Foo}> to C<CustomFieldView.{Foo}>. That column will
then load a view-only field which may improve page load speed.

=item *

In the self service interface, the "Search Articles" box in the menu bar previously
was displayed to users who had the global right "ShowArticle". This is now
controlled by a new configuration option C<$SelfServiceShowArticleSearch>. This new
option defaults to off, so if you currently allow self service users to use article search,
enable this option to keep the article search box available.

=item *

System-level saved searches can now be displayed on the RT at a glance page.
Previously some users saw errors like:

    Either you have no rights to view saved search system-SavedSearch-34
    or identifier is incorrect

If you are still seeing that error after updating to RT 5.0.1, edit the page, remove
the saved search, save, then add it back again. After saving again, it should appear
as expected.

=item *

The System Configuration editor (Admin > Tools > System Configuration > Edit)
now uses JSON rather than Perl syntax to represent arrays and hashes.  Be
sure to enter valid JSON if you wish to modify an array- or hash-valued
configuration setting.

=back

=head1 UPGRADING FROM 5.0.1 AND EARLIER

=over 4

=item *

Previously C<$OwnerEmail> was shown on the RT login page for users to
contact with RT issues, in addition to being the address used to send various
errors like email bounces. A new config option C<$RTSupportEmail> is now used
for the login page display, allowing admins to set C<$OwnerEmail> to a different
address if desired, and possibly not display an email address on the login page.

If you want to still display your C<$OwnerEmail> on the login page, just set
C<$RTSupportEmail> to the same value.

=item * "RT at a glance" is now a dashboard

"RT at a glance" previously could be customized and was stored as
a special configuration used just for the homepage.
It is now a dashboard just like other dashboards in RT.
With this update, you can now easily change your entire homepage
by selecting a different dashboard to be your default homepage.
After upgrading, RT at a glance should look the same as it did
previously, but there are various changes in how it is managed.

The previous global RT at a glance page is converted to a new System
dashboard called "Homepage". Individual users with a custom homepage
will see a new dashboard in "My Dashboards" called Homepage. These are
regular dashboards now, so the names can be changed if desired.

The gears icon on the homepage now links to a page that displays all
available dashboards and users can select their default homepage from
the list. To customize, users can create a new dashboard. The privacy
of dashboards can be set to an individual user, a group, or system-wide,
depending on the user's rights. This makes it easy to set up and share
useful homepage configurations.

Users who want to customize their homepage need the rights "ModifySelf",
"CreateOwnDashboard", "DeleteOwnDashboard", "ModifyOwnDashboard" and
"SeeOwnDashboard". All users who have "ModifySelf" are automatically granted
these dashboard rights as part of the upgrade. You can modify these rights
as desired if you don't want users to be able to create dashboards.

All users can see the default System dashboard set for RT. If you
want to allow users to see other System dashboards, grant the
"SeeDashboard" right. This is not done automatically with the upgrade.

For RT admins, Admin > Global > RT at a glance is still available,
but instead of loading the page configuration editor, it shows a
list of System dashboards that can be set as the default homepage.
The RT at a glance option in the user admin page sub-menu also now shows
a list of dashboards to set for that user.

=back

=head1 UPGRADING FROM 5.0.0 AND 5.0.1

This section duplicates upgrading notes for changes included in
RT 4.4.5 and RT 5.0.2. These changes are duplicated here for
users upgrading from RT 5.0.0 or 5.0.1 who won't run the RT 4.4.5
upgrade.

=over 4

=item * Privacy Menu in Query Builder

On the Query Builder, the Privacy menu loads groups you are a member of as potential
places to save searches. However, it previously did not confirm the current user
had the EditSavedSearches right, so you might try to save a search with a group
and receive an error until that right was granted.

This has been fixed, so now groups load only if you have rights to create the
search via EditSavedSearches on the group or globally. This may change the groups
that appear in the Privacy menu, but shouldn't change functionality since users
without the correct rights were unable to create searches.

=item * AttachmentListCount Default

The C<AttachmentListCount> configuration option now defaults to 5.
To restore the previous configuration and show all attachments,
add the following to your C<RT_SiteConfig.pm>.

    Set($AttachmentListCount, undef);

=item * User Timezone and Dates in Ticket Searches

This releases fixes an issue with how "=" in time comparisons in ticket
searches applied timezone settings. Previously, dates would be adjusted
based on the global RT timezone even if the user had a different timezone.
This has been fixed to correctly use the user's timezone.

Note that this change may modify results for some saved searches for users
with a different timezone than RT's global setting.

=item * Script to reduce records in CachedGroupMembers

When adding groups to roles on tickets, we have found that caching the
members of these added groups in the CachedGroupMembers table makes
performance worse rather than improving it. This release includes updates
to no longer add these members recursively.

If you use groups in ticket roles, it's likely your CachedGroupMembers table
has a large number of now unnecessary records and these can hurt performance.
To delete these extra records run the following script:

    /opt/rt5/etc/upgrade/shrink-cgm-table

Depending on how many records your system has, this may take a while to run.
After you run this, you may have significantly reduced the number of records
in your CachedGroupMembers table, and may need to tell your database to
refresh indexes/statistics.

=item * Run Transaction Batch last, even in nested updates

When RT processes scrips, Batch mode scrips should always run last.
Previously, with nested updates, inner updates would run batch before
all outer updates were complete. One example of this is processing ticket
updates, the Basics update calls an inner "atomic" transaction to update
Owner, which would cause the unexpected batch run. This has been fixed
so batch runs only once for the outermost updates. All transactions
performed for that batch are available from the C<TransactionBatch> method
as expected.

=item * Ambigious Owner order by option in search replaced with Owner.Name

RT 4.4.5 adds a bunch of new order by and format options for users and roles
to the Query Builder. For example, you can order by user fields on a user
like Owner.EmailAddress, Owner.RealName, or even Owner.Organization.
As part of this change, the previous Owner entry has been renamed to
Owner.Name.

The upgrade scripts include a step to make this change in any saved searches
in the database automatically. If you have Owner as an order by field in
searches stored elsewhere or as a link, you can update to Owner.Name manually.

=item * Default "order by" field for roles in search results

Because of the new options mentioned above, when displaying role information
we also set defaults for order by behavior when you click headers on search
results to re-sort them. For example, in a list of ticket results, you can
click on Requestors to re-sort the results by that field.

Previously this order by used EmailAddress. It now defaults to Name
because we believe that is more common for sorting, but because of
the new features you can change this in your search Format.
For example, you can update the line in the Format section on
the Advanced page to look like this:

    '<small>__Requestor.EmailAddress__</small>',

That column will then specifically show EmailAddress and when you click
it will order by EmailAddress.

=back

=head1 UPGRADING FROM 5.0.2 AND EARLIER

=over 4

=item * Fix for Mason cache handling

RT 5.0.2 introduced a new button on the System Configuration page to easily
clear the mason cache, and a bug was found related to the updated
Mason cache handling. The bug is most evident in extensions like
RTIR where some links will stop working correctly. This is because
some callbacks would not get correctly re-initialized on fresh page
loads. This bug is fixed in this release.

=item * Additional use of bind variables in queries

RT previously used bind variables in most queries, but some classes of queries,
like ad-hoc queries generated by the query builder, did not. This could cause
performance problems with Oracle, especially systems with very large databases.

RT 5.0.3, along with DBIx::SearchBuilder version 1.70 and newer, uses bind
variables for all queries. This should improve performance on Oracle and it may
help other databases also. If you were previously using cursor_sharing = FORCE
for your RT sessions in Oracle to help cache queries without bind parameters,
you can try switching to EXACT and testing performance after upgrading.

=back

=head1 UPGRADING FROM 5.0.3 AND EARLIER

=over 4

=item * Updated defaults for C<$WebSecureCookies>

The previous default value for the configuration option C<$WebSecureCookies>
was '0', meaning that RT did not, by default, set the C<Secure> option on
session cookies. The default for this option has been changed to '1', which
will require all users to connect to the RT instance over SSL and will trigger
other changes in browser behavior, such as cookie caching.

If you are running RT over http without SSL, this will cause problems and
you can set your local value back to '0'.

RT previously did not set a C<SameSite> policy for session cookies.  How this
is handled by browsers varies.  RT 5.0.4 introduces the configuration option
C<$WebSameSiteCookies> with a default value of 'Lax', which provides
additional defense against CSRF attacks in some browsers.  See
L<https://developer.mozilla.org/en-US/docs/Web/HTTP/Headers/Set-Cookie/SameSite>
for more details on valid values, their meaning, and browser support.

<<<<<<< HEAD
=item * Removed dependency on Pod::Select

We no longer depend on the Pod::Select Perl module since it has been deprecated
following its removal from the Perl core.

=item * Perl module change to GraphViz2

RT 4.4.6 and earlier use the Perl GraphViz module for interfacing with the graphviz
library for generating ticket link graphs.  That module has been deprecated so
we have replaced it with the GraphViz2 module.

Systems using C<--enable-graphviz> will be prompted to install the Perl
GraphViz2 module when upgrading.
=======
=item * New C<$EmailDashboardInlineCSS> option for dashboard email

RT's email dashboard feature tries to send an HTML email that looks as much
like the RT dashboard as possible. In doing so, it pulls in a large amount
of CSS, creating very large emails. Not all of that CSS is needed, so
we have added the new option C<$EmailDashboardInlineCSS> to inline the
CSS. We have found this reduces the size of the dashboard emails
significantly and can help with rendering in some email clients.

To use this new feature, you must install the optional perl module
L<CSS::Inliner>, version 4018 or later, then enable the feature in
your RT configuration.
>>>>>>> 3fd33670

=back

=cut<|MERGE_RESOLUTION|>--- conflicted
+++ resolved
@@ -487,7 +487,6 @@
 L<https://developer.mozilla.org/en-US/docs/Web/HTTP/Headers/Set-Cookie/SameSite>
 for more details on valid values, their meaning, and browser support.
 
-<<<<<<< HEAD
 =item * Removed dependency on Pod::Select
 
 We no longer depend on the Pod::Select Perl module since it has been deprecated
@@ -501,7 +500,7 @@
 
 Systems using C<--enable-graphviz> will be prompted to install the Perl
 GraphViz2 module when upgrading.
-=======
+
 =item * New C<$EmailDashboardInlineCSS> option for dashboard email
 
 RT's email dashboard feature tries to send an HTML email that looks as much
@@ -514,7 +513,6 @@
 To use this new feature, you must install the optional perl module
 L<CSS::Inliner>, version 4018 or later, then enable the feature in
 your RT configuration.
->>>>>>> 3fd33670
 
 =back
 

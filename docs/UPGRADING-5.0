=head1 UPGRADING FROM RT 4.4.0 and greater

The 5.0 release is a major upgrade and as such there are more changes
than in a minor bugfix release (e.g., 4.4.0 to 4.4.1) and some of these
changes are backward-incompatible. The following lists some of the notable
changes, especially those that might require you to change a configuration
option or other setting due to a change in RT. Read this section carefully
before you upgrade and look for changes to features you currently use.

See F<devel/docs/UPGRADING-5.0> for internals changes relevant to
extension writers, including deprecated code.

=head2 Upgrading Recommendations

RT now defaults to a database name of rt5 and an installation root of
/opt/rt5.

If you are upgrading, you will likely want to specify that your database is
still named rt4 or even rt3. Alternatively, you could import a backup of your
database as rt5 to conform to the new default, although this isn't required.

Upgrading to RT 5 over an existing RT 4 installation (/opt/rt4) is not
recommended and will almost certainly cause issues. Instead, do a fresh
install into /opt/rt5 (or your custom location) for the code portion of the
upgrade. Then import your existing database and run the database upgrade
steps using make upgrade-database.

We recommend this approach because of the large number of changes to the code
base for this major release. We moved some things to new locations and old
files are not removed as part of the upgrade process. These old files will
still be detected by RT in some cases and will cause issues.

Installing a fresh code base will also allow you to evaluate your local
modifications and configuration changes as you migrate to 5.0. If you have
changes made directly to the RT code, it's a good time to look at the hooks
RT provides for custom code in extensions or in the local directory. See
F<docs/writing_extensions.pod> for more information.

=head2 Database Changes

=over

=item *

For MySQL and MariaDB, the default character set has been updated to utf8mb4
to accommodate more unicode characters including emojis. See F<README.MySQL>
and F<README.MariaDB> for details.

=item *

The Id field in some tables is changed from INT to BIGINT to accommodate
large RT systems that may hit the maximum number of ids. Because this
change touches large RT tables like Transactions and Attachments, this
upgrade step may take a while to run.

You also will need free disk space equal to the size of these tables
while running because MySQL, MariaDB, and Postgres will create a
temporary copy of the table while running. If you don't have sufficient
space, it can cause this step to fail.

=back

=head2 Notable Changes

=over

=item *

System configuration options can now be changed by SuperUsers via the
web UI. File-based configuration options are still loaded. Changes made
via the web UI take precedence over file-based options if both are set.

If you prefer to keep all configuration in files and disable editing in
the web UI, set this option to 0:

    Set($ShowEditSystemConfig, 0);

=item *

The variables which alter the set of HTML elements allowed in HTML
scrubbing have moved; they have been renamed, and are now found under
L<RT::Interface::Web::Scrubber>.

=item *

The articles interface on tickets has been simplified, now showing only
a dropdown for selecting articles. This dropdown converts to an autocomplete
box when the dropdown contains more than C<$DropdownMenuLimit> items.

With this simplified interface, the "hotlist" feature is no longer needed as
all articles in classes applied to a given queue are available in the
dropdown/autocomplete field. To prevent articles in a class from appearing
for a queue, you can unapply the class from that queue.

The upgrade steps remove the hotlist configuration from your RT database
by removing that column from the Articles table. Since the article class
must be applied to a queue for the hotlist items to appear, all articles
should continue to appear in the new interface.

=item *

The updated rich text editor now shows the browser context menu (right-click
menu) by default, so the MessageBoxUseSystemContextMenu configuration option is
no longer needed and has been removed.

=item *

Dashboards previously in the Home menu have been moved to the Reports menu.
The reports previously in the Reports menu are still there, but you can now
edit the Reports menu like the previous Home menu, so you can remove the
default reports if you like.

All other dashboard menu functionality should be the same including editing
your own menu, the global settings, and setting a user's menu from the user
admin page for that user.

=item *

Accessing RT from a mobile device no longer defaults to the mobile-optimized
interface. RT 5.0 is fully responsive so the full UI can be used on mobile
devices. Set the configuration option C<$ShowMobileSite> to true to restore
the previous behavior.

=item *

RT can now run with GnuPG 2.2. On install or upgrade, it requires the updated
version of L<GnuPG::Interface>. C<make testdeps> will test for the correct version.
RT should also still run with GnuPG 1.4.x. It is not supported for GnuPG versions
2.0 or 2.1. On some Linux systems, you may need to add a new repo to get an
updated GnuPG package with some version of 2.2.

=item *

RT search results now allow inline editing of ticket metadata, greatly
improving usability and convenience. Editable fields are now the default
for most ticket fields in search results.

The ticket Owner field sometimes requires extra work to build and can
result in slower page load times, so the default Owner format is
read-only. To enable inline edit for Owner, update your search to use
the format OwnerNameEdit.

If you experience slower page loads with OwnerNameEdit, you can
display Owner as an autocomplete box rather than a dropdown using the
L<AutocompleteOwners|https://docs.bestpractical.com/rt/4.4.4/RT_Config.html#AutocompleteOwners>
configuration option. This may also help other areas of RT in addition to
searches.

We are investigating options to improve the underlying queries. Some users have
reported improved performance with the following indexes, at least on Postgres:

   CREATE INDEX ACL2 ON acl (objecttype, objectid);
   CREATE INDEX ACL3 ON acl (principalid, rightname, principaltype);

We are performing testing and looking for additional feedback before adding these
to default RT.

=back

=head2 Extensions Integrated into RT 5

The following extensions are now part of RT 5. If you previously used any as
an extension, you no longer need the extension after upgrading and can
remove the C<Plugin> line from your RT configuration.

Changes you may need to apply if you previously used the extension
are described below.

=over

=item RT::Extension::QuoteSelection

=item RT::Extension::RightsInspector

=item RT::Extension::ConfigInDatabase

If you previously used L<RT::Extension::ConfigInDatabase>
as an extension, run the F<etc/upgrade/upgrade-configurations> utility
after completing all the other upgrade steps from the F<README>. This
will migrate your existing configuration to the new core RT tables.

=item RT::Extension::CustomRole::Visibility

=item RT::Extension::PriorityAsString

If you previously used numbers for priority and would like to continue
to do so, you can set the new C<$EnablePriorityAsString> option to false.
That will disable the new string-based display.

We also now hide Final Priority by default, but if you previously used it
and would like to continue to do so, you can add this to the Custom CSS
section on the Theme editor:

    .FinalPriority, .TicketFinalPriority {
        display: flex;
    }
    .priority div.value .current-value {
        visibility: visible;
    }
    .priority div.value .current-value .FinalPriority {
        display: inline;
    }

If you would like to now use strings for priority like Low, Medium, High,
check the new C<%PriorityAsString> configuration option. RT provides a simple
default setting that may be sufficient. Set new values if you would like
to customize your priority options.

If you were previously using the PriorityAsString extension, you no longer
need the extension installed. The C<%PriorityAsString>> configuration is
simplified and consolidated, so check the documentation for details on
updating your previous configuration.

=item RT::Extension::AssetSQL

The configuration option $AssetSQL_HideSimpleSearch is now $AssetHideSimpleSearch.
The configuration option $AssetSearchFormat is now $AssetSimpleSearchFormat.

See the configuration documentation in L<RT_Config.pm> for new configuration
options added for AssetSQL and the new asset query builder.

=item RT::Extension::LifecycleUI

=item RT::Extension::REST2

=item RT::Authen::Token

If you previously used L<RT::Authen::Token|https://metacpan.org/pod/RT::Authen::Token>
as an extension, run the F<etc/upgrade/upgrade-authtokens> utility
after completing all the other upgrade steps from the F<README>. This
will migrate your existing tokens to the new core RT tables.

=back

=head1 UPGRADING FROM 5.0.0 AND EARLIER

=over 4

=item *

The extension C<RT::Extension::FormattedTransaction> was added to core. This
adds a new RT dependency on the perl module L<Text::WordDiff>, so you will be
prompted to install this new module if your system doesn't have it.

=item *

Similar to the note above regarding the Owner field in search results,
custom fields in search results also now have inline edit enabled by default,
allowing you to change values directly in search results.

For heavy search result pages with many columns display or many rows,
page loads may be slower with this inline edit mode enabled. If you don't
need to edit custom field values, you can change search result columns
from C<CustomField.{Foo}> to C<CustomFieldView.{Foo}>. That column will
then load a view-only field which may improve page load speed.

=item *

In the self service interface, the "Search Articles" box in the menu bar previously
was displayed to users who had the global right "ShowArticle". This is now
controlled by a new configuration option C<$SelfServiceShowArticleSearch>. This new
option defaults to off, so if you currently allow self service users to use article search,
enable this option to keep the article search box available.

=item *

System-level saved searches can now be displayed on the RT at a glance page.
Previously some users saw errors like:

    Either you have no rights to view saved search system-SavedSearch-34
    or identifier is incorrect

If you are still seeing that error after updating to RT 5.0.1, edit the page, remove
the saved search, save, then add it back again. After saving again, it should appear
as expected.

=item *

The System Configuration editor (Admin > Tools > System Configuration > Edit)
now uses JSON rather than Perl syntax to represent arrays and hashes.  Be
sure to enter valid JSON if you wish to modify an array- or hash-valued
configuration setting.

=back

=head1 UPGRADING FROM 5.0.1 AND EARLIER

=over 4

=item *

Previously C<$OwnerEmail> was shown on the RT login page for users to
contact with RT issues, in addition to being the address used to send various
errors like email bounces. A new config option C<$RTSupportEmail> is now used
for the login page display, allowing admins to set C<$OwnerEmail> to a different
address if desired, and possibly not display an email address on the login page.

If you want to still display your C<$OwnerEmail> on the login page, just set
C<$RTSupportEmail> to the same value.

=item * "RT at a glance" is now a dashboard

"RT at a glance" previously could be customized and was stored as
a special configuration used just for the homepage.
It is now a dashboard just like other dashboards in RT.
With this update, you can now easily change your entire homepage
by selecting a different dashboard to be your default homepage.
After upgrading, RT at a glance should look the same as it did
previously, but there are various changes in how it is managed.

The previous global RT at a glance page is converted to a new System
dashboard called "Homepage". Individual users with a custom homepage
will see a new dashboard in "My Dashboards" called Homepage. These are
regular dashboards now, so the names can be changed if desired.

The gears icon on the homepage now links to a page that displays all
available dashboards and users can select their default homepage from
the list. To customize, users can create a new dashboard. The privacy
of dashboards can be set to an individual user, a group, or system-wide,
depending on the user's rights. This makes it easy to set up and share
useful homepage configurations.

Users who want to customize their homepage need the rights "ModifySelf",
"CreateOwnDashboard", "DeleteOwnDashboard", "ModifyOwnDashboard" and
"SeeOwnDashboard". All users who have "ModifySelf" are automatically granted
these dashboard rights as part of the upgrade. You can modify these rights
as desired if you don't want users to be able to create dashboards.

All users can see the default System dashboard set for RT. If you
want to allow users to see other System dashboards, grant the
"SeeDashboard" right. This is not done automatically with the upgrade.

For RT admins, Admin > Global > RT at a glance is still available,
but instead of loading the page configuration editor, it shows a
list of System dashboards that can be set as the default homepage.
The RT at a glance option in the user admin page sub-menu also now shows
a list of dashboards to set for that user.

=back

=head1 UPGRADING FROM 5.0.0 AND 5.0.1

This section duplicates upgrading notes for changes included in
RT 4.4.5 and RT 5.0.2. These changes are duplicated here for
users upgrading from RT 5.0.0 or 5.0.1 who won't run the RT 4.4.5
upgrade.

=over 4

=item * Privacy Menu in Query Builder

On the Query Builder, the Privacy menu loads groups you are a member of as potential
places to save searches. However, it previously did not confirm the current user
had the EditSavedSearches right, so you might try to save a search with a group
and receive an error until that right was granted.

This has been fixed, so now groups load only if you have rights to create the
search via EditSavedSearches on the group or globally. This may change the groups
that appear in the Privacy menu, but shouldn't change functionality since users
without the correct rights were unable to create searches.

=item * AttachmentListCount Default

The C<AttachmentListCount> configuration option now defaults to 5.
To restore the previous configuration and show all attachments,
add the following to your C<RT_SiteConfig.pm>.

    Set($AttachmentListCount, undef);

=item * User Timezone and Dates in Ticket Searches

This releases fixes an issue with how "=" in time comparisons in ticket
searches applied timezone settings. Previously, dates would be adjusted
based on the global RT timezone even if the user had a different timezone.
This has been fixed to correctly use the user's timezone.

Note that this change may modify results for some saved searches for users
with a different timezone than RT's global setting.

=item * Script to reduce records in CachedGroupMembers

When adding groups to roles on tickets, we have found that caching the
members of these added groups in the CachedGroupMembers table makes
performance worse rather than improving it. This release includes updates
to no longer add these members recursively.

If you use groups in ticket roles, it's likely your CachedGroupMembers table
has a large number of now unnecessary records and these can hurt performance.
To delete these extra records run the following script:

    /opt/rt5/etc/upgrade/shrink-cgm-table

Depending on how many records your system has, this may take a while to run.
After you run this, you may have significantly reduced the number of records
in your CachedGroupMembers table, and may need to tell your database to
refresh indexes/statistics.

=item * Run Transaction Batch last, even in nested updates

When RT processes scrips, Batch mode scrips should always run last.
Previously, with nested updates, inner updates would run batch before
all outer updates were complete. One example of this is processing ticket
updates, the Basics update calls an inner "atomic" transaction to update
Owner, which would cause the unexpected batch run. This has been fixed
so batch runs only once for the outermost updates. All transactions
performed for that batch are available from the C<TransactionBatch> method
as expected.

=item * Ambigious Owner order by option in search replaced with Owner.Name

RT 4.4.5 adds a bunch of new order by and format options for users and roles
to the Query Builder. For example, you can order by user fields on a user
like Owner.EmailAddress, Owner.RealName, or even Owner.Organization.
As part of this change, the previous Owner entry has been renamed to
Owner.Name.

The upgrade scripts include a step to make this change in any saved searches
in the database automatically. If you have Owner as an order by field in
searches stored elsewhere or as a link, you can update to Owner.Name manually.

=item * Default "order by" field for roles in search results

Because of the new options mentioned above, when displaying role information
we also set defaults for order by behavior when you click headers on search
results to re-sort them. For example, in a list of ticket results, you can
click on Requestors to re-sort the results by that field.

Previously this order by used EmailAddress. It now defaults to Name
because we believe that is more common for sorting, but because of
the new features you can change this in your search Format.
For example, you can update the line in the Format section on
the Advanced page to look like this:

    '<small>__Requestor.EmailAddress__</small>',

That column will then specifically show EmailAddress and when you click
it will order by EmailAddress.

=back

=head1 UPGRADING FROM 5.0.2 AND EARLIER

=over 4

=item * Fix for Mason cache handling

RT 5.0.2 introduced a new button on the System Configuration page to easily
clear the mason cache, and a bug was found related to the updated
Mason cache handling. The bug is most evident in extensions like
RTIR where some links will stop working correctly. This is because
some callbacks would not get correctly re-initialized on fresh page
loads. This bug is fixed in this release.

=item * Additional use of bind variables in queries

RT previously used bind variables in most queries, but some classes of queries,
like ad-hoc queries generated by the query builder, did not. This could cause
performance problems with Oracle, especially systems with very large databases.

RT 5.0.3, along with DBIx::SearchBuilder version 1.70 and newer, uses bind
variables for all queries. This should improve performance on Oracle and it may
help other databases also. If you were previously using cursor_sharing = FORCE
for your RT sessions in Oracle to help cache queries without bind parameters,
you can try switching to EXACT and testing performance after upgrading.

=back

=head1 UPGRADING FROM 5.0.3 AND EARLIER

=over 4

=item * Updated defaults for C<$WebSecureCookies>

The previous default value for the configuration option C<$WebSecureCookies>
was '0', meaning that RT did not, by default, set the C<Secure> option on
session cookies. The default for this option has been changed to '1', which
will require all users to connect to the RT instance over SSL and will trigger
other changes in browser behavior, such as cookie caching.

If you are running RT over http without SSL, this will cause problems and
you can set your local value back to '0'.

RT previously did not set a C<SameSite> policy for session cookies.  How this
is handled by browsers varies.  RT 5.0.4 introduces the configuration option
C<$WebSameSiteCookies> with a default value of 'Lax', which provides
additional defense against CSRF attacks in some browsers.  See
L<https://developer.mozilla.org/en-US/docs/Web/HTTP/Headers/Set-Cookie/SameSite>
for more details on valid values, their meaning, and browser support.

=item * Removed dependency on Pod::Select

We no longer depend on the Pod::Select Perl module since it has been deprecated
following its removal from the Perl core.

=item * Perl module change to GraphViz2

RT 4.4.6 and earlier use the Perl GraphViz module for interfacing with the graphviz
library for generating ticket link graphs.  That module has been deprecated so
we have replaced it with the GraphViz2 module.

Systems using C<--enable-graphviz> will be prompted to install the Perl
GraphViz2 module when upgrading.

<<<<<<< HEAD
=item * New C<$EmailDashboardInlineCSS> option for dashboard email

RT's email dashboard feature tries to send an HTML email that looks as much
like the RT dashboard as possible. In doing so, it pulls in a large amount
of CSS, creating very large emails. Not all of that CSS is needed, so
we have added the new option C<$EmailDashboardInlineCSS> to inline the
CSS. We have found this reduces the size of the dashboard emails
significantly and can help with rendering in some email clients.

To use this new feature, you must install the optional perl module
L<CSS::Inliner>, version 4018 or later, then enable the feature in
your RT configuration.
=======
=item * ModifyLoginRedirect callback in Logout.html moved

We try hard not to modify callbacks since they are made for external
code to reference, but in this case the logic of the page changed
and we had to move the callback location so it could correctly
modify the URL value, if needed. If you were using this callback to
modify the redirect URL on logout, your code will continue to work
as intended. However, if you were using this callback for other
reasons, you may need to update your code to use the C<BeforeSessionDelete>
callback instead.
>>>>>>> ca5e9236

=back

=cut<|MERGE_RESOLUTION|>--- conflicted
+++ resolved
@@ -501,7 +501,6 @@
 Systems using C<--enable-graphviz> will be prompted to install the Perl
 GraphViz2 module when upgrading.
 
-<<<<<<< HEAD
 =item * New C<$EmailDashboardInlineCSS> option for dashboard email
 
 RT's email dashboard feature tries to send an HTML email that looks as much
@@ -514,7 +513,7 @@
 To use this new feature, you must install the optional perl module
 L<CSS::Inliner>, version 4018 or later, then enable the feature in
 your RT configuration.
-=======
+
 =item * ModifyLoginRedirect callback in Logout.html moved
 
 We try hard not to modify callbacks since they are made for external
@@ -525,7 +524,6 @@
 as intended. However, if you were using this callback for other
 reasons, you may need to update your code to use the C<BeforeSessionDelete>
 callback instead.
->>>>>>> ca5e9236
 
 =back
 

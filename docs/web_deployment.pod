=head1 Setting up the web interface

As of RT 3.9, RT's web interface speaks PSGI
(L<http://plackperl.org>) which lets you use RT with any PSGI-supported web
server (which includes Apache, nginx, lighttpd, etc).

=head2 Standalone

The standalone RT web server is backed by a pure-Perl server engine
(L<HTTP::Server::PSGI>). This standalone server is appropriate for development
and testing, but is not appropriate for production use.

You should not run this server against port 80 (which is the default port)
because that requires root-level privileges and may conflict with any existing
listeners. So choose a high port (for example 8080) and start the standalone
server with:

    /opt/rt5/sbin/rt-server --port 8080

You can also run C<rt-server> with any other PSGI server, for example,
to use L<Starman>, a high performance preforking server:

    /opt/rt5/sbin/rt-server --server Starman --port 8080

=head2 Apache

B<WARNING>: Both C<mod_speling> and C<mod_cache> are known to break RT.
C<mod_speling> will cause RT's CSS and JS to not be loaded, making RT
appear unstyled. C<mod_cache> will cache cookies, making users be
spontaneously logged in as other users in the system.

See also L<authentication/Apache configuration>, in case you intend to
use Apache to provide authentication.

<<<<<<< HEAD
=======
=head3 prefork MPM

Apache can run with several different
L<Multi-Processing Modules (MPMs)|https://httpd.apache.org/docs/2.4/mpm.html>.
RT is designed to run only with the L<prefork MPM|https://httpd.apache.org/docs/2.4/mod/prefork.html>.
RT will run with the event MPM, but it will run very poorly
and you are likely to see issues like intermittent errors when loading
pages, slowness, and possible excessive memory usage.

In the past, Apache defaulted to the prefork MPM, but the packaged Apache
on many newer Linux systems defaults to event, so it is important to
make sure Apache is configured to use prefork on your RT server.

=head3 mod_fastcgi

    # Tell FastCGI to put its temporary files somewhere sane; this may
    # be necessary if your distribution doesn't already set it
    #FastCgiIpcDir /tmp

    FastCgiServer /opt/rt4/sbin/rt-server.fcgi -processes 5 -idle-timeout 300

    <VirtualHost rt.example.com>
        ### Optional apache logs for RT
        # Ensure that your log rotation scripts know about these files
        # ErrorLog /opt/rt4/var/log/apache2.error
        # TransferLog /opt/rt4/var/log/apache2.access
        # LogLevel debug

        AddDefaultCharset UTF-8

        ScriptAlias / /opt/rt4/sbin/rt-server.fcgi/

        DocumentRoot "/opt/rt4/share/html"
        <Location />
            <IfVersion >= 2.4> # For Apache 2.4
                Require all granted
            </IfVersion>
            <IfVersion < 2.4>  # For Apache 2.2
                Order allow,deny
                Allow from all
            </IfVersion>

            Options +ExecCGI
            AddHandler fastcgi-script fcgi
        </Location>
    </VirtualHost>

>>>>>>> 755f489c
=head3 mod_fcgid

B<WARNING>: Before mod_fcgid 2.3.6, the maximum request size was 1GB.
Starting in 2.3.6, this is now 128Kb.  This is unlikely to be large
enough for any RT install that handles attachments.  You can read more
about FcgidMaxRequestLen at
L<http://httpd.apache.org/mod_fcgid/mod/mod_fcgid.html#fcgidmaxrequestlen>

Most distributions will have a mod_fcgid.conf or similar file with
mod_fcgid configurations and you should add:

    FcgidMaxRequestLen 1073741824

to return to the old default.

    <VirtualHost rt.example.com>
        ### Optional apache logs for RT
        # Ensure that your log rotation scripts know about these files
        # ErrorLog /opt/rt5/var/log/apache2.error
        # TransferLog /opt/rt5/var/log/apache2.access
        # LogLevel debug

        AddDefaultCharset UTF-8

        ScriptAlias / /opt/rt5/sbin/rt-server.fcgi/

        DocumentRoot "/opt/rt5/share/html"
        <Location />
            Require all granted
            Options +ExecCGI
            AddHandler fcgid-script fcgi
        </Location>
    </VirtualHost>

=head3 mod_perl 2.xx

B<WARNING: mod_perl 1.99_xx is not supported.>

B<WARNING>: Due to thread-safety limitations, all timestamps will be
presented in the webserver's default time zone when using the C<worker>
and C<event> MPMs; the C<$Timezone> setting and the user's timezone
preference are ignored.  We suggest the C<prefork> MPM or FastCGI
deployment if your privileged users are in a different timezone than the
one the server is configured for.

B<NOTE>: RT 3.8 and below suggested use of C<SetHandler perl-script>;
this is incorrect for RT 4, and (starting in RT 4.0.11) RT will refuse
to start, to prevent difficulties sending mail from RT.  Change to
C<SetHandler modperl>, as the example below uses.

    <VirtualHost rt.example.com>
        ### Optional apache logs for RT
        # ErrorLog /opt/rt5/var/log/apache2.error
        # TransferLog /opt/rt5/var/log/apache2.access
        # LogLevel debug

        AddDefaultCharset UTF-8

        DocumentRoot "/opt/rt5/share/html"
        <Location />
            Require all granted
            SetHandler modperl
            PerlResponseHandler Plack::Handler::Apache2
            PerlSetVar psgi_app /opt/rt5/sbin/rt-server
        </Location>
        <Perl>
            use Plack::Handler::Apache2;
            Plack::Handler::Apache2->preload("/opt/rt5/sbin/rt-server");
        </Perl>
    </VirtualHost>

=head3 Token Authentication

If you plan to set up token-based access, possibly to use L<RT::REST2>,
add the following directive to your RT Apache configuration to allow
RT to access the Authorization header.

    SetEnvIf Authorization "(.*)" HTTP_AUTHORIZATION=$1

More information is available in L<RT::Authen::Token>.

=head2 nginx

C<nginx> requires that you start RT's fastcgi process externally, for
example using C<spawn-fcgi>:

    spawn-fcgi -u www-data -g www-data -a 127.0.0.1 -p 9000 \
        -- /opt/rt5/sbin/rt-server.fcgi

With the nginx configuration:

    server {
        listen 80;
        server_name rt.example.com;
        access_log  /var/log/nginx/access.log;

        location / {
            fastcgi_param  QUERY_STRING       $query_string;
            fastcgi_param  REQUEST_METHOD     $request_method;
            fastcgi_param  CONTENT_TYPE       $content_type;
            fastcgi_param  CONTENT_LENGTH     $content_length;

            fastcgi_param  SCRIPT_NAME        "";
            fastcgi_param  PATH_INFO          $uri;
            fastcgi_param  REQUEST_URI        $request_uri;
            fastcgi_param  DOCUMENT_URI       $document_uri;
            fastcgi_param  DOCUMENT_ROOT      $document_root;
            fastcgi_param  SERVER_PROTOCOL    $server_protocol;

            fastcgi_param  GATEWAY_INTERFACE  CGI/1.1;
            fastcgi_param  SERVER_SOFTWARE    nginx/$nginx_version;

            fastcgi_param  REMOTE_ADDR        $remote_addr;
            fastcgi_param  REMOTE_PORT        $remote_port;
            fastcgi_param  SERVER_ADDR        $server_addr;
            fastcgi_param  SERVER_PORT        $server_port;
            fastcgi_param  SERVER_NAME        $server_name;
            fastcgi_pass 127.0.0.1:9000;
        }
    }


=head2 lighttpd

    server.modules += ( "mod_fastcgi" )
    $HTTP["host"] =~ "^rt.example.com" {
        fastcgi.server = (
            "/" => (
                "rt" => (
                    "socket"      => "/opt/rt5/var/socket",
                    "bin-path"    => "/opt/rt5/sbin/rt-server.fcgi",
                    "check-local" => "disable",
                    "fix-root-scriptname" => "enable",
                )
            )
        )
    }


=head1 Running RT at /rt rather than /

First you need to tell RT where it's located by setting C<$WebPath> in your
F<RT_SiteConfig.pm>:

    # Important: don't include a trailing slash here.  Read `perldoc
    # etc/RT_Config.pm` for more information.
    Set($WebPath, "/rt");

Then you need to update your Apache configuration to match.  Prefix any RT
related C<ScriptAlias> and C<Location> directives with C</rt>.  You
should also make sure C<DocumentRoot> is B<not> set to
C</opt/rt5/share/html/>, otherwise RT's source will be served from C</>.

For example: if you're using the sample FastCGI config above, you might change
the relevant directives to:

    ScriptAlias /rt /opt/rt5/sbin/rt-server.fcgi/

    # Set DocumentRoot as appropriate for the other content you want to serve
    DocumentRoot /var/www

    <Location /rt>
        ...
    </Location>

If you're using the sample mod_perl configuration, you only need to change the
C<Location> directive.

If you're not using Apache, please see L<Plack::Handler::FCGI> or the web
server's own documentation for configuration examples.<|MERGE_RESOLUTION|>--- conflicted
+++ resolved
@@ -32,8 +32,6 @@
 See also L<authentication/Apache configuration>, in case you intend to
 use Apache to provide authentication.
 
-<<<<<<< HEAD
-=======
 =head3 prefork MPM
 
 Apache can run with several different
@@ -47,41 +45,6 @@
 on many newer Linux systems defaults to event, so it is important to
 make sure Apache is configured to use prefork on your RT server.
 
-=head3 mod_fastcgi
-
-    # Tell FastCGI to put its temporary files somewhere sane; this may
-    # be necessary if your distribution doesn't already set it
-    #FastCgiIpcDir /tmp
-
-    FastCgiServer /opt/rt4/sbin/rt-server.fcgi -processes 5 -idle-timeout 300
-
-    <VirtualHost rt.example.com>
-        ### Optional apache logs for RT
-        # Ensure that your log rotation scripts know about these files
-        # ErrorLog /opt/rt4/var/log/apache2.error
-        # TransferLog /opt/rt4/var/log/apache2.access
-        # LogLevel debug
-
-        AddDefaultCharset UTF-8
-
-        ScriptAlias / /opt/rt4/sbin/rt-server.fcgi/
-
-        DocumentRoot "/opt/rt4/share/html"
-        <Location />
-            <IfVersion >= 2.4> # For Apache 2.4
-                Require all granted
-            </IfVersion>
-            <IfVersion < 2.4>  # For Apache 2.2
-                Order allow,deny
-                Allow from all
-            </IfVersion>
-
-            Options +ExecCGI
-            AddHandler fastcgi-script fcgi
-        </Location>
-    </VirtualHost>
-
->>>>>>> 755f489c
 =head3 mod_fcgid
 
 B<WARNING>: Before mod_fcgid 2.3.6, the maximum request size was 1GB.

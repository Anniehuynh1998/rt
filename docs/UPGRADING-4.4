=head1 UPGRADING FROM RT 4.2.0 and greater

The 4.4 release is a major upgrade and as such there are more changes
than in a minor bugfix release (e.g., 4.2.2 to 4.2.3) and some of these
changes are backward-incompatible. The following lists some of the notable
changes, especially those that might require you to change a configuration
option or other setting due to a change in RT. Read this section carefully
before you upgrade and look for changes to features you currently use.

See F<devel/docs/UPGRADING-4.4> for internals changes relevant to
extension writers.

=over

=item *

RT now natively supports external authentication systems like
LDAP and custom database setups. For new users wishing to use this
functionality, see the L<RT::Authen::ExternalAuth::LDAP> or
L<RT::Authen::ExternalAuth::DBI> documentation.

Users of the existing
L<RT::Authen::ExternalAuth|https://metacpan.org/pod/RT::Authen::ExternalAuth>
extension should remove C<RT::Authen::ExternalAuth> from the plugins list.
Please also remove F<local/plugins/RT-Authen-ExternalAuth> from your RT
installation.

=item *

L<RT::Extension::LDAPImport|https://metacpan.org/pod/RT::Extension::LDAPImport>
has been moved into core RT.

Users of the existing LDAPImport extension should remove
C<RT::Extension::LDAPImport> from the plugins list. Please adjust any
cronjobs or external scripts which invoke
F<local/plugins/RT-Extension-LDAPImport/bin/rtldapimport> to instead
invoke F<sbin/rt-ldapimport>. Please also remove
F<local/plugins/RT-Extension-LDAPImport> from your RT installation.

=item *

As of 4.4, the C<RT::Extension::Assets> functionality has been moved to
core RT. New and upgrading users will automatically get all Assets
functionality. Assets documentation can be found at F<docs/assets.pod>.
A tutorial on customizing your Assets install can be found at
F<docs/customizing/assets/tutorial.pod>.

To cleanly hide it from upgrading RT installs, the Assets menu is controlled
by the right ShowAssetsMenu. This right is only grantable globally to groups
or users. If you were previously using the Assets extension, you can grant the
ShowAssetsMenu right to Privileged or another role or group to make the menu
visible.

Users who are currently using the
L<RT::Extension::Assets|https://bestpractical.com/assets/> extension
should remove C<RT::Extension::Assets> from the plugin list and run the
F<etc/upgrade/upgrade-assets> utility after completing all the other
upgrade steps from the F<README>. Please also remove
F<local/plugins/RT-Extension-Assets> from your RT installation.

=item *

As of 4.4, SLA tracking is also a core feature, so C<SLA> is a core field
on tickets for queues on which SLA tracking is enabled. Please see the SLA
section in F<RT_Config.pm> as well as F<docs/customizing/sla.pod> for
details on configuring RT's SLA feature.

Users currently using
L<RT::Extension::SLA|https://metacpan.org/pod/RT::Extension::SLA> should
do the following to migrate to core SLA functionality after running
the main RT code and database upgrade steps successfully:

=over 4

=item * Remove C<RT::Extension::SLA> from your plugin list in C<RT_SiteConfig.pm>

=item * Run the upgrade script F<etc/upgrade/upgrade-sla>

=item * Update the format of your C<%ServiceAgreements> configuration

You can keep the same configuration, but it is now set with a C<Set>
call like all standard RT features, the leading C<RT::> is removed,
and the C<=> becomes a C<,>. You can
see examples in F<docs/customizing/sla.pod>.

=item * Update the format of your C<%ServiceBusinessHours> configuration

If you have a Business Hours configuration, update your configuration
in C<RT_SiteConfig.pm> with the same changes as described above for
C<%ServiceAgreements>.

=item * (Optional) Remove the directory F<local/plugins/RT-Extension-SLA>

You can remove this directory and all of its contents from your RT
installation to uninstall the previous extension code

=back

Note that since SLA is now a core ticket value, it is currently not possible
to have different levels per queue as was previously possible when using
multiple SLA custom fields. Currently all queues share the same set of levels
defined in C<%ServiceAgreements>.

=item *

RT can now natively store attachments outside the database, either on disk, in
Dropbox, or on Amazon S3. For more information see L<RT::ExternalStorage> and
C<%ExternalStorage> in F<RT_Config.pm>.

Users who are currently using
L<RT::Extension::ExternalStorage|https://metacpan.org/pod/RT::Extension::ExternalStorage>
should remove it from the plugin list. Please adjust any cronjobs or external
scripts which invoke
F<local/plugins/RT-Extension-ExternalStorage/bin/extract-attachments>
to instead invoke F<sbin/rt-externalize-attachments>. Please also remove
F<local/plugins/RT-Extension-ExternalStorage> from your RT installation.

=item *

RT now has the functionality from L<RT::Extension::ParentTimeWorked> built in,
with some modifications. In the ParentTimeWorked extension, when a child ticket's
TimeWorked field was updated, the parent ticket's TimeWorked field was also
incremented. Starting with RT 4.4.2, the time from child tickets is available
in the Total Time Worked field and the Time Worked value for the parent ticket
is independent.

RT now also has built-in functionality to show time worked per user.

For RT 4.4.0 and 4.4.1, these functions were enabled via scrips.
New installs had these scrips by default. Upgrades got them too, but set as
disabled so they didn't interfere with your existing configuration. These
functions are now dynamic and no longer require these scrips.

See L</"UPGRADING FROM 4.4.1 AND EARLIER"> for additional details on the changes
introduced in 4.4.2.

Users who are currently using
L<RT::Extension::ParentTimeWorked|https://metacpan.org/pod/RT::Extension::ParentTimeWorked>
should remove it from the plugin list. Please also remove
F<local/plugins/RT-Extension-ParentTimeWorked> from your RT installation.

=item *

The support for C<jsmin> (via the C<$JSMinPath> configuration) has been
removed in favor of a built-in solution.

=item *

You can now split settings from F<RT_SiteConfig.pm> into separate files under
an F<etc/RT_SiteConfig.d/> directory. All files ending in C<.pm> will be
parsed, in alphabetical order, after the main F<RT_SiteConfig.pm> is loaded.

You also no longer need the C<1;> at the end of site config files.

=item *

When creating linked tickets from the Links box, Time Worked, Time
Estimated, and Time Left will no longer be copied.  This simplifies time
reporting.

=item *

Custom fields with categories will be split out into hierarchical custom
fields.

=item *

Homepage component "Quicksearch" has been renamed to "QueueList" to reflect
what it actually is. Please update C<$HomepageComponents> accordingly if you
customized it in F<RT_SiteConfig.pm>.

=item *

RT::Interface::Email no longer exports functions.

=item *

Incoming email now always creates users for the C<From:> address.
Previously, if the C<CreateTicket> right was not granted to C<Everyone>
or C<Unprivileged>, the email would be rejected without a user; now, the
user will be created even when the mail is rejected.

=item *

The L<RT_Config/@MailPlugins> functionality has been rewritten; mail
plugins written for previous versions of RT will not function as
expected.  See F<docs/extending/mail_plugins.pod>

=item *

The C<$UnsafeEmailCommands> option has been replaced with two mail
plugins, L<RT::Interface::Email::Action::Take> and
L<RT::Interface::Email::Action::Resolve>.

=item *

The C<RejectOnUnencrypted> option to L<RT_Config/%Crypt> has been
replaced with a mail plugin,
L<RT::Interface::Email::Authz::RequireEncrypted>.

=item *

We added L<DateTime::Format::Natural> support to parse user-entered datetimes,
which will be called only when L<Time::ParseDate> fails to parse. You can tell
RT to prefer L<DateTime::Format::Natural> in F<RT_SiteConfig.pm>:

    Set($PreferDateTimeFormatNatural, 1);

You might do this if you prefer its handling of some syntax (e.g. "last
month").

=item *

The "Display Columns" section in the Search Builder has been ajaxified, so you
don't need to reload the whole page to adjust formatting.

=item *

When corresponding/commenting on tickets, you can include attachments that
already exist on the ticket so you don't need to upload them again.

This functionality was previously provided by the third-party
L<RT::Extension::AddAttachmentsFromTransactions>.

=item *

We added a C<Disabled> column to the Articles table, so now instead of deleting
articles, we disable them, like other RT records. This helps maintain RT's
auditability goals.

For new deploys we also establish some common defaults for Articles: a General
class and a Content textarea custom field.

=item *

We removed the C<InitialPriority>, C<FinalPriority>, and C<DefaultDueIn>
columns from the Queues table. In their stead we have a more general
C<< ->DefaultValue >> call, e.g.

    $queue->DefaultValue('InitialPriority')
    $queue->DefaultValue('FinalPriority')
    $queue->DefaultValue('Due')

Note that "Due" can now be anything that can be parsed as a date.

With this, we've also added the ability to add default values for "Starts" and
custom fields. All of them may be set on a queue's DefaultValues admin page.

=item *

We've added a new config option and preference for C<HideUnsetFieldsOnDisplay>
to hide unset fields on the ticket display page. Note that this option does not
affect custom fields. If you would like to hide custom fields too, please see
L<RT::Extension::CustomField::HideEmptyValues>.

=item *

We've added another option for rendering ticket history: infinite scroll. This
loads several items at a time as you scroll down the page. This should improve
the perceived performance of ticket display. Users can enable this option by
changing the "Show history" preference to "as you scroll". You can also change
the system default in F<RT_SiteConfig.pm> just like the existing options with

    Set($ShowHistory, 'scroll');

=item *

RT now ships with keyboard shortcuts, both global (e.g. C</> to focus on quick
search) and page-specific (e.g. C<x> to toggle a checkbox in bulk update).
Press C<?> in your browser to see what shortcuts can be used on the current
page.

=item *

We added a modern file uploader (Dropzone, L<http://www.dropzonejs.com>). Now
it's much easier to upload multiple files at a time, by dragging them into the
page.

The legacy attachment is still available when the modern uploader fails to
load.

=item *

We added two meta-statuses to TicketSQL: C<__Active__> and C<__Inactive__>, so
you no longer need to explicitly list all the active or inactive statuses like:

    Status = 'new' or Status = 'open' or Status = 'stalled'

Now you can simply write:

    Status = '__Active__'

=item *

We added an "Entry Hint" to custom fields. Previously, we used the custom
field's C<FriendlyType> as its hint, but now it is replaced by the per-CF
customizable C<EntryHint> field.

=item *

RT now has support for custom roles, along the lines of Requestor, Owner, Cc,
and AdminCc. You can select whether a custom role may have only a single member
or multiple members (though you cannot change the role's arity after it's been
created). You can assign custom roles to queues much like custom fields. Rights
may be granted on custom roles globally or per-queue, and they may be searched
in TicketSQL and the search builder with syntax like the following:

    CustomRole.{Engineer}.EmailAddress LIKE 'bestpractical.com'
    CustomRole.{3} = '__CurrentUser__'

Finally you may notify custom roles in scrips by creating a
L<RT::Action::Notify> with an C<Argument> containing the role name or
C<RT::CustomRole-#>. By default, custom roles will be added as Cc on outgoing
mail but you can set them as To or Bcc by using a new slash syntax:

    AdminCc, Engineer
    Owner, RT::CustomRole-3/To, Cc
    Engineer/To, Sales/Bcc

Custom role members can be added at the queue level (for multi-member roles) as
well as on individual tickets (for both single-member and multi-member roles).

=item *

Users can now select which days of the week they'd like Daily dashboard
subscriptions to be mailed to them. This removes the now-duplicate C<M-F>
subscription type and makes the C<Daily> subscription type respect new per-day
checkboxes.

=item *

We've dropped several never-used columns on the C<Users> and C<Tickets> tables
and several columns that haven't been used in a very long time. The first 4.4
upgrade step makes sure there is no content in these fields, just in case an
extension or local customization had appropriated any of them.

For Users, we've dropped C<EmailEncoding>, C<WebEncoding>,
C<ExternalContactInfoId>, C<ContactInfoSystem>, C<ExternalAuthId>,
C<AuthSystem>, and C<PGPKey>. (Note: GPG keys have always been stored in
attributes on the User record in RT, never in the C<PGPKey> column)

For Tickets, we've dropped C<IssueStatement>, C<Resolution>, and C<Disabled>.

=item *

Users now receive a warning message when they type the word "attach" without
having attached anything to the ticket, much like many mail clients offer. This
should help cut down on the "oops, I forgot the attachment" followup mails.

=item *

We've upgraded our version of jQuery from 1.9.1 to 1.11.3 and jQuery UI from
1.10.0 to 1.11.4.

https://jqueryui.com/upgrade-guide/1.10/
https://jqueryui.com/upgrade-guide/1.11/

=item *

We've upgraded our version of CKEditor from 4.0.1 to 4.5.3.

=item *

In rights management pages, sections with rights assigned now have a gray
callout.

=item *

We've removed the C<Type> column for Groups, which was redundant. C<Domain>
identifies the type of group.

=item *

We've removed the C<ObjectId> for Principals, which was redundant, as it should
always be the same as C<id>.

=item *

We've added a new config option C<%ReferrerComponents> to customize how
referrer whitelists and blacklists work.

=item *

We now place tmpfiles generated during email parsing under /tmp, which
should allow the system tmp-cleaner to purge any dangling files, and
eases configuration of RT under SELinux.

=item *

Squelching now applies to all updates in the request, instead of only the
initial correspond/comment transaction.

=item *

We removed the unused "on merge" lifecycle property, as merged tickets cannot
be found via searches or charts.

=item *

We now allow ModifyTicket to change nobody to someone else, without OwnTicket.

Previously, we required OwnTicket if the ticket was currently unowned, no
matter if you were taking it yourself or assigning it to someone else.

We now allow nobody -> self with OwnTicket and (ModifyTicket, ReassignTicket,
or TakeTicket), and nobody -> someone else with ModifyTicket or ReassignTicket.
This also closes a bug where TakeTicket and OwnTicket was enough to change the
owner from Nobody to someone else.

=item *

We now no longer large round number of hours worked into days, since "7 days
worked" may imply only 56 business hours instead of 168 real hours.

=item *

We've added a ticket timer feature for automatically keeping track of time.
This feature pops open a small JavaScript window with a very much trimmed down
RT interface.

=item *

On ticket display pages we now make the queue name a hyperlink to a search for
all active tickets in that queue.

=item *

There is a new widget on the ticket display page that allows you to create a
ticket in a different queue that will automatically be linked to the given
ticket. In the Links section on the display page, choose the type of link and
the queue, and click Create. The create ticket form will be opened. When the
ticket is created, it will be linked to the previous ticket.

=item *

IPv6 custom field values are now displayed in compressed form, for clarity.
Searching and updating handle both representations as you'd expect.

=back

=head1 UPGRADING FROM 4.4.0 AND EARLIER

=over 4

=item *

The Dashboard subscription recipient options have been greatly expanded from
a single text field (which happened to support multiple email address
separated with a comma) to a robust user/group search. There is a database
upgrade step for migrating the old "Recipient" textbox values.

=item *

In versions of RT before 4.4.1, under certain conditions Saved Charts were
not completely saved to the database, which led to them not showing up when
added to dashboards. There is a database upgrade step that fixes such charts
so they will now show up on dashboards, and of course the underlying bug has
been corrected.

=item *

We updated default RT searches that previously specified 'new' and 'open'
(and sometimes, 'stalled') status to use the new Status='__Active__' and
Status='__Inactive__' syntax where appropriate. For new RT installs, this
means the default RT at a Glance searches will now work with custom
lifecycles without updating these searches.

For existing RT sites, you may want to update the "highest priority tickets
I own" and 'newest unowned tickets' system searches to use
Status='__Active__' rather than specific statuses.

=item *

Users may now select a specific language for dashboard email subscriptions.
Administrators can customize the method by which dashboard email language is
chosen (including specifying an ultimate fallback other than English) with
the @EmailDashboardLanguageOrder RT_Config option.

This may change which language users receive their dashboards in. To fix
this, users may need to specify their language explicitly on their "About
Me" page. Administrators may also want to set up a default language that
matches their userbase better than RT's default of English.

=item *

The "hide unset fields" preference now also hides unset custom fields,
obsoleting RT::Extension::CustomField::HideEmptyValues. The implementation
was also changed from omitting HTML tags for such fields to adding an
`.unset` class name and hiding such fields with CSS.

=item *

Long attachment lists now show only the five newest attachments with an AJAX
"Show all" link. This should improve the performance and usability of both
ticket display and ticket reply pages.

=item *

rt-crontool used with multiple actions may have been sending email to the
wrong recipients; we've fixed this issue (by reloading the template object
for each action) so please double check that such cronjobs are still sending
mail to the right people.

=item *

We now explicitly depend on the Pod::Select Perl module since it was removed
from the Perl core starting in 5.18. If you're on a recent version of Perl
you will most likely need to install this dependency.

=item *

We now automatically enable ExternalAuth when the ExternalSettings config is
declared, so you may remove Set($ExternalAuth, 1); from your config.

=item *

We've deprecated the /Admin/CustomFields/Modify.html callback named
AfterUpdateCustomFieldValue. It will be removed in RT 4.6.

=back

=head1 UPGRADING FROM 4.4.1 AND EARLIER

=over 4

=item *

Changes to Time Worked Handling

As noted above, in RT 4.4 we pulled in some time tracking features from
extensions, specifically adding time worked on child tickets to the
parent and showing time worked per user. In RT 4.4.2, we made some important
changes to this functionality.

The new features were installed but disabled for upgrades, so these changes
are most important to RT users who installed RT starting with version 4.4.0
or 4.4.1, or who users who upgraded from a previous RT and then manually
enabled the time tracking scrips.

=over 4

=item *

Parent Time Worked

Based on feedback from users and our own experience, we determined that
updating the Time Worked value on the parent ticket made it difficult
to differentiate time recorded from children tickets from time recorded
directly on the parent ticket. To clarify the history for these time
entries, we created a new dynamic value called Total Time Worked that
is a sum of Time Worked from the parent and all child tickets. You can
activate this feature with the C<$DisplayTotalTimeWorked> configuration
option in C<RT_SiteConfig.pm>.

We generate this when displaying the ticket and we no longer update Time
Worked on the parent ticket. This change also has the advantage that Total
Time Worked automatically updates when a child ticket is added or removed.
Total Time Worked is also available as a column for reports generated with
the Query Builder.

B<Important:> If you were previously using the parent time worked feature,
the Time Worked value on parent tickets already contains time from child
tickets. Total Time Worked will therefore be incorrect since it will add
up all children then add the parent time (which already has the
child time). You can choose to keep using the scrip and not show Total Time
Worked, or update Time Worked on the parent ticket to have just parent time
worked.

Contact Best Practical at contact@bestpractical.com if you have questions
about these changes.

=item *

Time Worked by User

For the user time summary feature, we found some odd cases where a time
value would not get recorded (if the scrip was mistakenly disabled, for
example). In these cases, since the data was stored internally, it was
difficult to update the user time values. We have made this feature
dynamic so the user time information for the current ticket is generated
when the ticket is displayed.

If you previously used this feature, the user time data stored in an
attribute on each ticket will still be in the database. Since it is only
visible directly in the database, you can safely ignore it. However, if
you want to remove it, you can locate these records with the following:

    SELECT id, Name FROM Attributes WHERE ObjectType = 'RT::Ticket' AND Name = 'TimeWorked';

You can delete these records from the Attributes table using a DELETE
and the same WHERE clause. Always make sure you have a known good backup
of your database before making updates.

=back

=item *

RT now has the functionality from
L<RT::Extension::AdminConditionsAndActions> built in. Users who are
currently using this extension should remove it from the plugin list.
Please also remove
F<local/plugins/RT-Extension-AdminConditionsAndActions> from your RT
installation.

=back

=head1 UPGRADING FROM 4.4.2 AND EARLIER

=over 4

=item *

The C<MessageRef> parameter of the default callback of C</Elements/MessageBox>
now contains the reference to the message content as the name implies.

=back

=head1 UPGRADING FROM 4.4.4 AND EARLIER

=over 4

<<<<<<< HEAD
=item * Privacy Menu in Query Builder

On the Query Builder, the Privacy menu loads groups you are a member of as potential
places to save searches. However, it previously did not confirm the current user
had the EditSavedSearches right, so you might try to save a search with a group
and receive an error until that right was granted.

This has been fixed, so now groups load only if you have rights to create the
search via EditSavedSearches on the group or globally. This may change the groups
that appear in the Privacy menu, but shouldn't change functionality since users
without the correct rights were unable to create searches.
=======
=item *

The C<AttachmentListCount> configuration option now defaults to 5.
To restore the previous configuration and show all attachments,
add the following to your C<RT_SiteConfig.pm>.

    Set($AttachmentListCount, undef);
>>>>>>> eb7b0ef2

=back

=cut<|MERGE_RESOLUTION|>--- conflicted
+++ resolved
@@ -619,7 +619,6 @@
 
 =over 4
 
-<<<<<<< HEAD
 =item * Privacy Menu in Query Builder
 
 On the Query Builder, the Privacy menu loads groups you are a member of as potential
@@ -631,15 +630,14 @@
 search via EditSavedSearches on the group or globally. This may change the groups
 that appear in the Privacy menu, but shouldn't change functionality since users
 without the correct rights were unable to create searches.
-=======
-=item *
+
+=item * AttachmentListCount Default
 
 The C<AttachmentListCount> configuration option now defaults to 5.
 To restore the previous configuration and show all attachments,
 add the following to your C<RT_SiteConfig.pm>.
 
     Set($AttachmentListCount, undef);
->>>>>>> eb7b0ef2
 
 =back
 

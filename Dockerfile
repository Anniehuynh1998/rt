--- conflicted
+++ resolved
@@ -9,10 +9,7 @@
 ENV RT_TEST_DB_HOST=172.17.0.2
 ENV RT_TEST_RT_HOST=172.17.0.3
 
-<<<<<<< HEAD
-=======
 # Add the rt_test user (required by mod_fcgid tests)
 RUN adduser --disabled-password --gecos "" rt-user
 
->>>>>>> 1768ea86
 CMD tail -f /dev/null
--- conflicted
+++ resolved
@@ -12,7 +12,7 @@
     "Subject" => $encoded_string,
     "Data"    => [$encoded_string],
 );
- 
+
 # set the wrong charset mime in purpose
 $mime->head->mime_attr( "Content-Type.charset" => 'utf8' );
 
@@ -23,27 +23,23 @@
 
 RT::I18N::SetMIMEEntityToEncoding( $mime, 'iso-8859-1' );
 
-<<<<<<< HEAD
+TODO: {
+        local $TODO =
+'need a better approach of encoding converter, should be fixed in 4.2';
+
 # this is a weird behavior for different perl versions, 5.12 warns twice,
 # which is correct since we do the encoding thing twice, for Subject
 # and Data respectively.
 # but 5.8 and 5.10 warns only once.
 ok( @warnings == 1 || @warnings == 2, "1 or 2 warnings are ok" );
-ok(
-    @warnings == 1 || $warnings[1] eq $warnings[0],
-    'if there are 2 warnings, they should be same'
-);
+ok( @warnings == 1 || ( @warnings == 2 && $warnings[1] eq $warnings[0] ),
+    'if there are 2 warnings, they should be same' );
 
 like(
     $warnings[0],
     qr/\QEncoding error: "\x{fffd}" does not map to iso-8859-1/,
 "We can't encode something into the wrong encoding without Encode complaining"
 );
-=======
-TODO: {
-        local $TODO =
-'need a better approach of encoding converter, should be fixed in 4.2';
->>>>>>> 1fa76238
 
 my $subject = decode( 'iso-8859-1', $mime->head->get('Subject') );
 chomp $subject;

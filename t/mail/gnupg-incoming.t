#!/usr/bin/perl
use strict;
use warnings;

<<<<<<< HEAD
my $homedir;
BEGIN {
    require RT::Test;
    $homedir =
      RT::Test::get_abs_relocatable_dir( File::Spec->updir(),
        qw/data gnupg keyrings/ );
}

use RT::Test::GnuPG
  tests         => 41,
  actual_server => 1,
  gnupg_options => {
    passphrase => 'rt-test',
    homedir    => $homedir,
  };

=======
use RT::Test tests => 47;

plan skip_all => 'GnuPG required.'
    unless eval 'use GnuPG::Interface; 1';
plan skip_all => 'gpg executable is required.'
    unless RT::Test->find_executable('gpg');

use File::Temp;
use Cwd 'getcwd';
>>>>>>> 70a841a6
use String::ShellQuote 'shell_quote';
use IPC::Run3 'run3';
use MIME::Base64;

my ($baseurl, $m) = RT::Test->started_ok;

# configure key for General queue
ok( $m->login, 'we did log in' );
$m->get( $baseurl.'/Admin/Queues/');
$m->follow_link_ok( {text => 'General'} );
$m->submit_form( form_number => 3,
		 fields      => { CorrespondAddress => 'general@example.com' } );
$m->content_like(qr/general\@example.com.* - never/, 'has key info.');

ok(my $user = RT::User->new(RT->SystemUser));
ok($user->Load('root'), "Loaded user 'root'");
$user->SetEmailAddress('recipient@example.com');

# test simple mail.  supposedly this should fail when
# 1. the queue requires signature
# 2. the from is not what the key is associated with
my $mail = RT::Test->open_mailgate_ok($baseurl);
print $mail <<EOF;
From: recipient\@example.com
To: general\@$RT::rtname
Subject: This is a test of new ticket creation as root

Blah!
Foob!
EOF
RT::Test->close_mailgate_ok($mail);

{
    my $tick = RT::Test->last_ticket;
    is( $tick->Subject,
        'This is a test of new ticket creation as root',
        "Created the ticket"
    );
    my $txn = $tick->Transactions->First;
    like(
        $txn->Attachments->First->Headers,
        qr/^X-RT-Incoming-Encryption: Not encrypted/m,
        'recorded incoming mail that is not encrypted'
    );
    like( $txn->Attachments->First->Content, qr/Blah/);
}

# test for signed mail
my $buf = '';

run3(
    shell_quote(
        qw(gpg --batch --no-tty --armor --sign),
        '--default-key' => 'recipient@example.com',
        '--homedir'     => $homedir,
        '--passphrase'  => 'recipient',
    ),
    \"fnord\r\n",
    \$buf,
    \*STDOUT
);

$mail = RT::Test->open_mailgate_ok($baseurl);
print $mail <<"EOF";
From: recipient\@example.com
To: general\@$RT::rtname
Subject: signed message for queue

$buf
EOF
RT::Test->close_mailgate_ok($mail);

{
    my $tick = RT::Test->last_ticket;
    is( $tick->Subject, 'signed message for queue',
        "Created the ticket"
    );

    my $txn = $tick->Transactions->First;
    my ($msg, $attach) = @{$txn->Attachments->ItemsArrayRef};

    is( $msg->GetHeader('X-RT-Incoming-Encryption'),
        'Not encrypted',
        'recorded incoming mail that is encrypted'
    );
    # test for some kind of PGP-Signed-By: Header
    like( $attach->Content, qr/fnord/);
}

# test for clear-signed mail
$buf = '';

run3(
    shell_quote(
        qw(gpg --batch --no-tty --armor --sign --clearsign),
        '--default-key' => 'recipient@example.com',
        '--homedir'     => $homedir,
        '--passphrase'  => 'recipient',
    ),
    \"clearfnord\r\n",
    \$buf,
    \*STDOUT
);

$mail = RT::Test->open_mailgate_ok($baseurl);
print $mail <<"EOF";
From: recipient\@example.com
To: general\@$RT::rtname
Subject: signed message for queue

$buf
EOF
RT::Test->close_mailgate_ok($mail);

{
    my $tick = RT::Test->last_ticket;
    is( $tick->Subject, 'signed message for queue',
        "Created the ticket"
    );

    my $txn = $tick->Transactions->First;
    my ($msg, $attach) = @{$txn->Attachments->ItemsArrayRef};
    is( $msg->GetHeader('X-RT-Incoming-Encryption'),
        'Not encrypted',
        'recorded incoming mail that is encrypted'
    );
    # test for some kind of PGP-Signed-By: Header
    like( $attach->Content, qr/clearfnord/);
}

# test for signed and encrypted mail
$buf = '';

run3(
    shell_quote(
        qw(gpg --batch --no-tty --encrypt --armor --sign),
        '--recipient'   => 'general@example.com',
        '--default-key' => 'recipient@example.com',
        '--homedir'     => $homedir,
        '--passphrase'  => 'recipient',
    ),
    \"orzzzzzz\r\n",
    \$buf,
    \*STDOUT
);

$mail = RT::Test->open_mailgate_ok($baseurl);
print $mail <<"EOF";
From: recipient\@example.com
To: general\@$RT::rtname
Subject: Encrypted message for queue

$buf
EOF
RT::Test->close_mailgate_ok($mail);

{
    my $tick = RT::Test->last_ticket;
    is( $tick->Subject, 'Encrypted message for queue',
        "Created the ticket"
    );

    my $txn = $tick->Transactions->First;
    my ($msg, $attach, $orig) = @{$txn->Attachments->ItemsArrayRef};

    is( $msg->GetHeader('X-RT-Incoming-Encryption'),
        'Success',
        'recorded incoming mail that is encrypted'
    );
    is( $msg->GetHeader('X-RT-Privacy'),
        'PGP',
        'recorded incoming mail that is encrypted'
    );
    like( $attach->Content, qr/orz/);

    is( $orig->GetHeader('Content-Type'), 'application/x-rt-original-message');
    ok(index($orig->Content, $buf) != -1, 'found original msg');
}


# test that if it gets base64 transfer-encoded, we still get the content out
$buf = encode_base64($buf);
$mail = RT::Test->open_mailgate_ok($baseurl);
print $mail <<"EOF";
From: recipient\@example.com
To: general\@$RT::rtname
Content-transfer-encoding: base64
Subject: Encrypted message for queue

$buf
EOF
RT::Test->close_mailgate_ok($mail);

{
    my $tick = RT::Test->last_ticket;
    is( $tick->Subject, 'Encrypted message for queue',
        "Created the ticket"
    );

    my $txn = $tick->Transactions->First;
    my ($msg, $attach, $orig) = @{$txn->Attachments->ItemsArrayRef};

    is( $msg->GetHeader('X-RT-Incoming-Encryption'),
        'Success',
        'recorded incoming mail that is encrypted'
    );
    is( $msg->GetHeader('X-RT-Privacy'),
        'PGP',
        'recorded incoming mail that is encrypted'
    );
    like( $attach->Content, qr/orz/);

    is( $orig->GetHeader('Content-Type'), 'application/x-rt-original-message');
    ok(index($orig->Content, $buf) != -1, 'found original msg');
}


# test for signed mail by other key
$buf = '';

run3(
    shell_quote(
        qw(gpg --batch --no-tty --armor --sign),
        '--default-key' => 'rt@example.com',
        '--homedir'     => $homedir,
        '--passphrase'  => 'test',
    ),
    \"alright\r\n",
    \$buf,
    \*STDOUT
);

$mail = RT::Test->open_mailgate_ok($baseurl);
print $mail <<"EOF";
From: recipient\@example.com
To: general\@$RT::rtname
Subject: signed message for queue

$buf
EOF
RT::Test->close_mailgate_ok($mail);

{
    my $tick = RT::Test->last_ticket;
    my $txn = $tick->Transactions->First;
    my ($msg, $attach) = @{$txn->Attachments->ItemsArrayRef};
    # XXX: in this case, which credential should we be using?
    is( $msg->GetHeader('X-RT-Incoming-Signature'),
        'Test User <rt@example.com>',
        'recorded incoming mail signed by others'
    );
}

# test for encrypted mail with key not associated to the queue
$buf = '';

run3(
    shell_quote(
        qw(gpg --batch --no-tty --armor --encrypt),
        '--recipient'   => 'random@localhost',
        '--homedir'     => $homedir,
    ),
    \"should not be there either\r\n",
    \$buf,
    \*STDOUT
);

$mail = RT::Test->open_mailgate_ok($baseurl);
print $mail <<"EOF";
From: recipient\@example.com
To: general\@$RT::rtname
Subject: encrypted message for queue

$buf
EOF
RT::Test->close_mailgate_ok($mail);

{
    my $tick = RT::Test->last_ticket;
    my $txn = $tick->Transactions->First;
    my ($msg, $attach) = @{$txn->Attachments->ItemsArrayRef};
    
    TODO:
    {
        local $TODO = "this test requires keys associated with queues";
        unlike( $attach->Content, qr/should not be there either/);
    }
}

# test for badly encrypted mail
{
$buf = '';

run3(
    shell_quote(
        qw(gpg --batch --no-tty --armor --encrypt),
        '--recipient'   => 'rt@example.com',
        '--homedir'     => $homedir,
    ),
    \"really should not be there either\r\n",
    \$buf,
    \*STDOUT
);

$buf =~ s/PGP MESSAGE/SCREWED UP/g;

RT::Test->fetch_caught_mails;

$mail = RT::Test->open_mailgate_ok($baseurl);
print $mail <<"EOF";
From: recipient\@example.com
To: general\@$RT::rtname
Subject: encrypted message for queue

$buf
EOF
RT::Test->close_mailgate_ok($mail);
my @mail = RT::Test->fetch_caught_mails;
is(@mail, 1, 'caught outgoing mail.');
}

{
    my $tick = RT::Test->last_ticket;
    my $txn = $tick->Transactions->First;
    my ($msg, $attach) = @{$txn->Attachments->ItemsArrayRef};
    unlike( ($attach ? $attach->Content : ''), qr/really should not be there either/);
}
<|MERGE_RESOLUTION|>--- conflicted
+++ resolved
@@ -2,7 +2,6 @@
 use strict;
 use warnings;
 
-<<<<<<< HEAD
 my $homedir;
 BEGIN {
     require RT::Test;
@@ -12,24 +11,13 @@
 }
 
 use RT::Test::GnuPG
-  tests         => 41,
+  tests         => 49,
   actual_server => 1,
   gnupg_options => {
     passphrase => 'rt-test',
     homedir    => $homedir,
   };
 
-=======
-use RT::Test tests => 47;
-
-plan skip_all => 'GnuPG required.'
-    unless eval 'use GnuPG::Interface; 1';
-plan skip_all => 'gpg executable is required.'
-    unless RT::Test->find_executable('gpg');
-
-use File::Temp;
-use Cwd 'getcwd';
->>>>>>> 70a841a6
 use String::ShellQuote 'shell_quote';
 use IPC::Run3 'run3';
 use MIME::Base64;

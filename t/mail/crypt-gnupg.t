--- conflicted
+++ resolved
@@ -4,17 +4,6 @@
 
 my $homedir;
 BEGIN {
-<<<<<<< HEAD
-    require RT::Test::GnuPG;
-    $homedir = RT::Test::GnuPG::new_homedir(
-        RT::Test::get_abs_relocatable_dir( File::Spec->updir(), qw/data gnupg keyrings/ ) );
-}
-
-use RT::Test::GnuPG tests => undef, gnupg_options => { homedir => $homedir, quiet => 1 };
-use Test::Warn;
-
-my $gnupg_version = RT::Test::GnuPG::gnupg_version;
-=======
     require RT::Test::Crypt;
     $homedir = RT::Test::Crypt::new_homedir(
         RT::Test::get_abs_relocatable_dir( File::Spec->updir(), qw/data gnupg keyrings/ ) );
@@ -24,7 +13,6 @@
 use Test::Warn;
 
 my $gnupg_version = RT::Test::Crypt::gnupg_version;
->>>>>>> 2c3a518c
 
 use_ok('RT::Crypt');
 use_ok('MIME::Entity');

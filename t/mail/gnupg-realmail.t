--- conflicted
+++ resolved
@@ -6,20 +6,6 @@
 
 use Digest::MD5 qw(md5_hex);
 
-<<<<<<< HEAD
-RT->Config->Set( 'GnuPG',
-                 Enable => 1,
-                 OutgoingMessagesFormat => 'RFC' );
-
-RT->Config->Set( 'GnuPGOptions',
-                 homedir => RT::Test->gnupg_homedir,
-                 passphrase => 'rt-test',
-                 'no-permission-warning' => undef);
-
-RT->Config->Set( 'MailPlugins' => 'Auth::MailFrom', 'Auth::GnuPG' );
-
-=======
->>>>>>> f614d53e
 RT::Test->import_gnupg_key('rt-recipient@example.com');
 RT::Test->import_gnupg_key('rt-test@example.com', 'public');
 RT::Test->trust_gnupg_key('rt-test@example.com');

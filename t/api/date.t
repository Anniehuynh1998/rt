--- conflicted
+++ resolved
@@ -4,11 +4,7 @@
 
 use warnings;
 use strict;
-<<<<<<< HEAD
 use RT::Test tests => undef;
-=======
-use RT::Test tests => 175;
->>>>>>> f8e77977
 use RT::User;
 use Test::Warn;
 

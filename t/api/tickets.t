
use strict;
use warnings;
use RT;
use RT::Test tests => undef;
use Test::Warn;

{

ok (require RT::Tickets);
ok( my $testtickets = RT::Tickets->new( RT->SystemUser ) );
ok( $testtickets->LimitStatus( VALUE => 'deleted' ) );
# Should be zero until 'allow_deleted_search'
is( $testtickets->Count , 0 );


}

{

# Test to make sure that you can search for tickets by requestor address and
# by requestor name.

my ($id,$msg);
my $u1 = RT::User->new(RT->SystemUser);
($id, $msg) = $u1->Create( Name => 'RequestorTestOne', EmailAddress => 'rqtest1@example.com');
ok ($id,$msg);
my $u2 = RT::User->new(RT->SystemUser);
($id, $msg) = $u2->Create( Name => 'RequestorTestTwo', EmailAddress => 'rqtest2@example.com');
ok ($id,$msg);

my $t1 = RT::Ticket->new(RT->SystemUser);
my ($trans);
($id,$trans,$msg) =$t1->Create (Queue => 'general', Subject => 'Requestor test one', Requestor => [$u1->EmailAddress]);
ok ($id, $msg);

my $t2 = RT::Ticket->new(RT->SystemUser);
($id,$trans,$msg) =$t2->Create (Queue => 'general', Subject => 'Requestor test one', Requestor => [$u2->EmailAddress]);
ok ($id, $msg);


my $t3 = RT::Ticket->new(RT->SystemUser);
($id,$trans,$msg) =$t3->Create (Queue => 'general', Subject => 'Requestor test one', Requestor => [$u2->EmailAddress, $u1->EmailAddress]);
ok ($id, $msg);


my $tix1 = RT::Tickets->new(RT->SystemUser);
$tix1->FromSQL('Requestor.EmailAddress LIKE "rqtest1" OR Requestor.EmailAddress LIKE "rqtest2"');

is ($tix1->Count, 3);

my $tix2 = RT::Tickets->new(RT->SystemUser);
$tix2->FromSQL('Requestor.Name LIKE "TestOne" OR Requestor.Name LIKE "TestTwo"');

is ($tix2->Count, 3);


my $tix3 = RT::Tickets->new(RT->SystemUser);
$tix3->FromSQL('Requestor.EmailAddress LIKE "rqtest1"');

is ($tix3->Count, 2);

my $tix4 = RT::Tickets->new(RT->SystemUser);
$tix4->FromSQL('Requestor.Name LIKE "TestOne" ');

is ($tix4->Count, 2);

# Searching for tickets that have two requestors isn't supported
# There's no way to differentiate "one requestor name that matches foo and bar"
# and "two requestors, one matching foo and one matching bar"

# my $tix5 = RT::Tickets->new(RT->SystemUser);
# $tix5->FromSQL('Requestor.Name LIKE "TestOne" AND Requestor.Name LIKE "TestTwo"');
# 
# is ($tix5->Count, 1);
# 
# my $tix6 = RT::Tickets->new(RT->SystemUser);
# $tix6->FromSQL('Requestor.EmailAddress LIKE "rqtest1" AND Requestor.EmailAddress LIKE "rqtest2"');
# 
# is ($tix6->Count, 1);



}

{

my $t1 = RT::Ticket->new(RT->SystemUser);
$t1->Create(Queue => 'general', Subject => "LimitWatchers test", Requestors => \['requestor1@example.com']);


}

{

# We assume that we've got some tickets hanging around from before.
ok( my $unlimittickets = RT::Tickets->new( RT->SystemUser ) );
ok( $unlimittickets->UnLimit );
ok( $unlimittickets->Count > 0, "UnLimited tickets object should return tickets" );


}


{
    my $tickets = RT::Tickets->new( RT->SystemUser );
    $tickets->Limit( FIELD => 'id', OPERATOR => '>', VALUE => 0 );
    my $count = $tickets->Count();
    ok $count > 1, "found more than one ticket";
    undef $count;

    $tickets->Limit( FIELD => 'id', OPERATOR => '=', VALUE => 1, ENTRYAGGREGATOR => 'none' );
    $count = $tickets->Count();
    ok $count == 1, "found one ticket";
}

{
    my $tickets = RT::Tickets->new( RT->SystemUser );
    my ($ret, $msg) = $tickets->FromSQL("Resolved IS NULL");
    ok $ret, "Ran query with IS NULL: $msg";
    my $count = $tickets->Count();
    ok $count > 1, "Found more than one ticket";
    undef $count;
}

{
    my $ticket = RT::Ticket->new( RT->SystemUser );
    ok $ticket->Load(1), "Loaded test ticket 1";
    ok $ticket->SetStatus('resolved'), "Set to resolved";

    my $tickets = RT::Tickets->new( RT->SystemUser );
    my ($ret, $msg) = $tickets->FromSQL("Resolved IS NOT NULL");
    ok $ret, "Ran query with IS NOT NULL: $msg";
    my $count = $tickets->Count();
    ok $count == 1, "Found one ticket";
    undef $count;
}

{
    my $tickets = RT::Tickets->new( RT->SystemUser );
    $tickets->LimitDate( FIELD => "Resolved", OPERATOR => "IS",     VALUE => "NULL" );
    $tickets->LimitDate( FIELD => "Resolved", OPERATOR => "IS NOT", VALUE => "NULL" );
    my $count = $tickets->Count();
    ok $count > 1, "Found more than one ticket";
    undef $count;
}

{
    my $tickets = RT::Tickets->new( RT->SystemUser );
    my ( $ret, $msg );
    warning_like {
        ( $ret, $msg ) = $tickets->FromSQL( "LastUpdated < yesterday" );
    }
    qr/Wrong query, no such column 'yesterday' in 'LastUpdated < yesterday'/;

    ok( !$ret, 'Invalid query' );
    like(
        $msg,
        qr/Wrong query, no such column 'yesterday' in 'LastUpdated < yesterday'/,
        'Invalid query message'
    );
}

<<<<<<< HEAD
diag "Ticket role group members";
{
    my $ticket = RT::Test->create_ticket( Queue => 'General', Subject => 'test ticket role group' );
    my $admincc = $ticket->RoleGroup('AdminCc');

    my $delegates = RT::Test->load_or_create_group('delegates');
    my $core      = RT::Test->load_or_create_group('core team');
    my $alice     = RT::Test->load_or_create_user( Name => 'alice' );
    my $bob       = RT::Test->load_or_create_user( Name => 'bob' );
    ok( $delegates->AddMember( $core->PrincipalId ), 'Add core team to delegates' );
    ok( $delegates->AddMember( $bob->PrincipalId ),  'Add bob to delegates' );
    ok( $core->AddMember( $alice->PrincipalId ),     'Add alice to core team' );

    for my $name ( 'alice', 'bob' ) {
        my $tickets = RT::Tickets->new( RT->SystemUser );
        $tickets->FromSQL("Subject = 'test ticket role group' AND AdminCc.Name = '$name'");
        ok( !$tickets->Count, 'No tickets found' );

        $tickets->FromSQL("Subject = 'test ticket role group' AND AdminCc.Name != '$name'");
        is( $tickets->Count,     1,           'Found 1 ticket' );
        is( $tickets->First->id, $ticket->id, 'Found the ticket' );

        $tickets->FromSQL("Subject = 'test ticket role group' AND AdminCc.Name LIKE '$name'");
        ok( !$tickets->Count, 'No tickets found' );

        $tickets->FromSQL("Subject = 'test ticket role group' AND AdminCc.Name NOT LIKE '$name'");
        is( $tickets->Count,     1,           'Found 1 ticket' );
        is( $tickets->First->id, $ticket->id, 'Found the ticket' );
    }

    ok( $admincc->AddMember( $delegates->PrincipalId ), 'Add delegates to AdminCc' );

    for my $name ( 'alice', 'bob' ) {
        my $tickets = RT::Tickets->new( RT->SystemUser );
        $tickets->FromSQL("Subject = 'test ticket role group' AND AdminCc.Name = '$name'");
        is( $tickets->Count,     1,           'Found 1 ticket' );
        is( $tickets->First->id, $ticket->id, 'Found the ticket' );

        $tickets->FromSQL("Subject = 'test ticket role group' AND AdminCc.Name != '$name'");
        ok( !$tickets->Count, 'No tickets found' );

        $tickets->FromSQL("Subject = 'test ticket role group' AND AdminCc.Name LIKE '$name'");
        is( $tickets->Count,     1,           'Found 1 ticket' );
        is( $tickets->First->id, $ticket->id, 'Found the ticket' );

        $tickets->FromSQL("Subject = 'test ticket role group' AND AdminCc.Name NOT LIKE '$name'");
        ok( !$tickets->Count, 'No tickets found' );
    }

    my $abc = RT::Test->load_or_create_user( Name => 'abc' ); # so there are multiple users to search
    my $abc_ticket = RT::Test->create_ticket( Queue => 'General', Subject => 'test ticket role group' );
    ok( $abc_ticket->RoleGroup('AdminCc')->AddMember( $abc->PrincipalId ), 'Add abc to AdminCc' );

    my $tickets = RT::Tickets->new( RT->SystemUser );
    $tickets->FromSQL("Subject = 'test ticket role group' AND AdminCc.Name LIKE 'a'");
    is( $tickets->Count,     2,           'Found 2 ticket' );

    $tickets->FromSQL("Subject = 'test ticket role group' AND AdminCc.Name NOT LIKE 'a'");
    TODO: {
        local $TODO = <<EOF;
Searching NOT LIKE with multiple users is not the opposite of "LIKE", e.g.

    "alice", "bob" are AdminCcs of ticket 1, abc is AdminCc of ticket 2:
    "AdminCc.Name LIKE 'a'" returns tickets 1 and 2.
    "AdminCc.Name NOT LIKE 'a'" returns ticket 1 because it has AdminCc "bob" which doesn't match "a".

EOF
        ok( !$tickets->Count, 'No tickets found' );
    }
    if ( $tickets->Count ) {
        is( $tickets->Count,     1,           'Found 1 ticket' );
        is( $tickets->First->id, $ticket->id, 'Found the ticket' );
    }

    $tickets->FromSQL("Subject = 'test ticket role group' AND AdminCcGroup = 'delegates'");
    is( $tickets->Count,     1,           'Found 1 ticket' );
    is( $tickets->First->id, $ticket->id, 'Found the ticket' );
=======
{
    my $ticket = RT::Ticket->new( RT->SystemUser );
    ok $ticket->Load(1), "Loaded test ticket 1";
    my $date = RT::Date->new(RT->SystemUser);
    $date->SetToNow();
    $date->AddDays(1);

    ok $ticket->SetDue( $date->ISO ), "Set Due to tomorrow";
    my $tickets = RT::Tickets->new( RT->SystemUser );
    my ( $ret, $msg ) = $tickets->FromSQL("LastUpdated < Due");

    ok( $ret, 'Ran query with Due as searched value' );
    my $count = $tickets->Count();
    ok $count == 1, "Found one ticket";

    my $cf_foo = RT::Test->load_or_create_custom_field( Name => 'foo', Type => 'FreeformSingle', Queue => 0 );
    my $cf_bar = RT::Test->load_or_create_custom_field( Name => 'bar', Type => 'FreeformSingle', Queue => 0 );
    ok( $ticket->AddCustomFieldValue( Field => $cf_foo, Value => 'this rocks!' ) );

    ( $ret, $msg ) = $tickets->FromSQL('CF.foo = CF.bar');
    ok( $ret, 'Ran query with CF.foo = CF.bar' );
    $count = $tickets->Count();
    is( $count, 0, 'Found 0 tickets' );

    ok( $ticket->AddCustomFieldValue( Field => $cf_bar, Value => 'this does not rock' ) );

    ( $ret, $msg ) = $tickets->FromSQL('CF.foo = CF.bar');
    ok( $ret, 'Ran query with CF.foo = CF.bar' );
    $count = $tickets->Count();
    is( $count, 0, 'Found 0 tickets' );

    ok( $ticket->AddCustomFieldValue( Field => $cf_bar, Value => 'this rocks!' ) );

    ( $ret, $msg ) = $tickets->FromSQL('CF.foo = CF.bar');
    ok( $ret, 'Ran query with CF.foo = CF.bar' );
    $count = $tickets->Count();
    is( $count, 1, 'Found 1 ticket' );

    ( $ret, $msg ) = $tickets->FromSQL('CF.foo = "CF.{bar}"');
    ok( $ret, 'Ran query with CF.foo = "CF.bar"' );
    $count = $tickets->Count();
    is( $count, 1, 'Found 1 ticket' );

    ( $ret, $msg ) = $tickets->FromSQL('CF.foo = Owner');
    ok( $ret, 'Ran query with CF.foo = Owner' );
    $count = $tickets->Count();
    is( $count, 0, 'Found 0 tickets' );

    ok( $ticket->AddCustomFieldValue( Field => $cf_foo, Value => RT->Nobody->id ) );
    ( $ret, $msg ) = $tickets->FromSQL('CF.foo = Owner');
    ok( $ret, 'Ran query with CF.foo = Owner' );
    $count = $tickets->Count();
    is( $count, 1, 'Found 1 ticket' );

    my $cf_beta = RT::Test->load_or_create_custom_field( Name => 'Beta Date', Type => 'DateTime', Queue => 0 );
    ( $ret, $msg ) = $tickets->FromSQL('Due = CF.{Beta Date}');
    ok( $ret, 'Ran query with Due = CF.{Beta Date}' );
    $count = $tickets->Count();
    is( $count, 0, 'Found 0 tickets' );

    ok( $ticket->AddCustomFieldValue( Field => $cf_foo, Value => '1900' ) );
    for my $operator ( '=', 'LIKE' ) {
        ( $ret, $msg ) = $tickets->FromSQL("CF.foo $operator 1900");
        ok( $ret, "Ran query with CF.foo $operator 1900" );
        $count = $tickets->Count();
        is( $count, 1, 'Found 1 ticket' );
    }

    ok( $ticket->AddCustomFieldValue( Field => $cf_beta, Value => $date->ISO( Timezone => 'user' ) ) );
    ( $ret, $msg ) = $tickets->FromSQL('Due = CF.{Beta Date}');
    ok( $ret, 'Ran query with Due = CF.{Beta Date}' );
    $count = $tickets->Count();
    is( $count, 1, 'Found 1 ticket' );

    ok( $ticket->AddCustomFieldValue( Field => $cf_beta, Value => $date->ISO( Timezone => 'user' ) ) );
    ( $ret, $msg ) = $tickets->FromSQL('Due = CF.{Beta Date}.Content');
    ok( $ret, 'Ran query with Due = CF.{Beta Date}.Content' );
    $count = $tickets->Count();
    is( $count, 1, 'Found 1 ticket' );

    ok( $ticket->AddCustomFieldValue( Field => $cf_beta, Value => $date->ISO( Timezone => 'user' ) ) );
    ( $ret, $msg ) = $tickets->FromSQL('CF.{Beta Date} = Due');
    ok( $ret, 'Ran query with CF.{Beta Date} = Due' );
    $count = $tickets->Count();
    is( $count, 1, 'Found 1 ticket' );

    my $cf_ip1  = RT::Test->load_or_create_custom_field( Name => 'IPRange 1', Type => 'IPAddressRangeSingle', Queue => 0 );
    my $cf_ip2  = RT::Test->load_or_create_custom_field( Name => 'IPRange 2', Type => 'IPAddressRangeSingle', Queue => 0 );

    ( $ret, $msg ) = $tickets->FromSQL('CF.{IPRange 1} = CF.{IPRange 2}');
    ok( $ret, 'Ran query with CF.{IPRange 1} = CF.{IPRange 2}' );
    $count = $tickets->Count();
    is( $count, 0, 'Found 0 tickets' );

    ok( $ticket->AddCustomFieldValue( Field => $cf_ip1, Value => '192.168.1.1-192.168.1.5' ));
    ok( $ticket->AddCustomFieldValue( Field => $cf_ip2, Value => '192.168.1.1-192.168.1.6' ));

    ( $ret, $msg ) = $tickets->FromSQL('CF.{IPRange 1}.Content = CF.{IPRange 2}.Content');
    ok( $ret, 'Ran query with CF.{IPRange 1}.Content = CF.{IPRange 2}.Content' );
    $count = $tickets->Count();
    is( $count, 1, 'Found 1 ticket' );

    ( $ret, $msg ) = $tickets->FromSQL('CF.{IPRange 1}.Content = "CF.{IPRange 2}.Content"');
    ok( $ret, 'Ran query with CF.{IPRange 1}.Content = "CF.{IPRange 2}.Content"' );
    $count = $tickets->Count();
    is( $count, 1, 'Found 1 ticket' );

    ( $ret, $msg ) = $tickets->FromSQL('CF.{IPRange 1} = CF.{IPRange 2}');
    ok( $ret, 'Ran query with CF.{IPRange 1} = CF.{IPRange 2}' );
    $count = $tickets->Count();
    TODO: {
        local $TODO
            = "It'll be great if we can automatially compare both Content and LargeContent for queries like CF.{IPRange 1} = CF.{IPRange 2}";
        is( $count, 0, 'Found 0 tickets' );
    }

    ok( $ticket->AddCustomFieldValue( Field => $cf_ip2, Value => '192.168.1.1-192.168.1.5' ) );
    ( $ret, $msg )
        = $tickets->FromSQL(
        'CF.{IPRange 1}.Content = CF.{IPRange 2}.Content AND CF.{IPRange 1}.LargeContent = CF.{IPRange 2}.LargeContent'
        );
    ok( $ret,
        'Ran query with CF.{IPRange 1}.Content = CF.{IPRange 2}.Content AND CF.{IPRange 1}.LargeContent = CF.{IPRange 2}.LargeContent'
      );
    $count = $tickets->Count();
    is( $count, 1, 'Found 1 ticket' );
>>>>>>> e6f26b46
}

done_testing;<|MERGE_RESOLUTION|>--- conflicted
+++ resolved
@@ -161,7 +161,6 @@
     );
 }
 
-<<<<<<< HEAD
 diag "Ticket role group members";
 {
     my $ticket = RT::Test->create_ticket( Queue => 'General', Subject => 'test ticket role group' );
@@ -239,7 +238,9 @@
     $tickets->FromSQL("Subject = 'test ticket role group' AND AdminCcGroup = 'delegates'");
     is( $tickets->Count,     1,           'Found 1 ticket' );
     is( $tickets->First->id, $ticket->id, 'Found the ticket' );
-=======
+}
+
+diag "Columns as values in searches";
 {
     my $ticket = RT::Ticket->new( RT->SystemUser );
     ok $ticket->Load(1), "Loaded test ticket 1";
@@ -352,7 +353,7 @@
     $count = $tickets->Count();
     TODO: {
         local $TODO
-            = "It'll be great if we can automatially compare both Content and LargeContent for queries like CF.{IPRange 1} = CF.{IPRange 2}";
+            = "It'll be great if we can automatically compare both Content and LargeContent for queries like CF.{IPRange 1} = CF.{IPRange 2}";
         is( $count, 0, 'Found 0 tickets' );
     }
 
@@ -366,7 +367,6 @@
       );
     $count = $tickets->Count();
     is( $count, 1, 'Found 1 ticket' );
->>>>>>> e6f26b46
 }
 
 done_testing;
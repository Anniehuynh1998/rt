#!/usr/bin/perl

use RT::Test nodata => 1, tests => 61;

use strict;
use warnings;

use RT::Tickets;
use RT::Queue;
use RT::CustomField;

# Test Sorting by FreeformSingle custom field.

diag "Create a queue to test with.";
my $queue_name = "CFSortQueue-$$";
my $queue;
{
    $queue = RT::Queue->new( RT->SystemUser );
    my ($ret, $msg) = $queue->Create(
        Name => $queue_name,
        Description => 'queue for custom field sort testing'
    );
    ok($ret, "$queue test queue creation. $msg");
}

# CFs for testing, later we create another one
my %CF;
my $cf_name;

diag "create a CF";
{
    $cf_name = $CF{'CF'}{'name'} = "Order$$";
    $CF{'CF'}{'obj'} = RT::CustomField->new( RT->SystemUser );
    my ($ret, $msg) = $CF{'CF'}{'obj'}->Create(
        Name  => $CF{'CF'}{'name'},
        Queue => $queue->id,
        Type  => 'FreeformSingle',
    );
    ok($ret, "Custom Field $CF{'CF'}{'name'} created");
}

my ($total, @data, @tickets, @test) = (0, ());

<<<<<<< HEAD
=======
sub add_tix_from_data {
    my @res = ();
    @data = sort { rand(100) <=> rand(100) } @data;
    while (@data) {
        my %args = %{ shift(@data) };

        my $subject = '-';
        foreach my $e ( grep exists $CF{$_} && defined $CF{$_}, keys %args ) {
            my @values = ();
            if ( ref $args{ $e } ) {
                @values = @{ delete $args{ $e } };
            } else {
                @values = (delete $args{ $e });
            }
            $args{ 'CustomField-'. $CF{ $e }{'obj'}->id } = \@values
                if @values;
            $subject = join(",", sort @values) || '-'
                if $e eq 'CF';
        }

        my $t = RT::Test->create_ticket(
            %args,
            Queue => $queue->id,
            Subject => $subject,
        );
        push @res, $t;
        $total++;
    }
    return @res;
}

>>>>>>> b852039b
sub run_tests {
    my $query_prefix = join ' OR ', map 'id = '. $_->id, @tickets;
    foreach my $test ( @test ) {
        my $query = join " AND ", map "( $_ )", grep defined && length,
            $query_prefix, $test->{'Query'};

        foreach my $order (qw(ASC DESC)) {
            my $error = 0;
            my $tix = RT::Tickets->new( RT->SystemUser );
            $tix->FromSQL( $query );
            $tix->OrderBy( FIELD => $test->{'Order'}, ORDER => $order );

            ok($tix->Count, "found ticket(s)")
                or $error = 1;

            my ($order_ok, $last) = (1, $order eq 'ASC'? '-': 'zzzzzz');
            my $last_id = $tix->Last->id;
            while ( my $t = $tix->Next ) {
                my $tmp;
                next if $t->id == $last_id and $t->Subject eq "-"; # Nulls are allowed to come last, in Pg

                if ( $order eq 'ASC' ) {
                    $tmp = ((split( /,/, $last))[0] cmp (split( /,/, $t->Subject))[0]);
                } else {
                    $tmp = -((split( /,/, $last))[-1] cmp (split( /,/, $t->Subject))[-1]);
                }
                if ( $tmp > 0 ) {
                    $order_ok = 0; last;
                }
                $last = $t->Subject;
            }

            ok( $order_ok, "$order order of tickets is good" )
                or $error = 1;

            if ( $error ) {
                diag "Wrong SQL query:". $tix->BuildSelectQuery;
                $tix->GotoFirstItem;
                while ( my $t = $tix->Next ) {
                    diag sprintf "%02d - %s", $t->id, $t->Subject;
                }
            }
        }
    }
}

@data = (
    { Subject => '-' },
    { Subject => 'a', 'CustomField-' . $CF{CF}{obj}->id => 'a' },
    { Subject => 'b', 'CustomField-' . $CF{CF}{obj}->id => 'b' },
);

@tickets = create_tickets($queue->id, sort { rand(100) <=> rand(100) } @data);
@test = (
    { Order => "CF.{$cf_name}" },
    { Order => "CF.$queue_name.{$cf_name}" },
);
run_tests();

@data = (
    { Subject => '-' },
    { Subject => 'aa', 'CustomField-' . $CF{CF}{obj}->id => 'aa' },
    { Subject => 'bb', 'CustomField-' . $CF{CF}{obj}->id => 'bb' },
);
@tickets = create_tickets($queue->id, sort { rand(100) <=> rand(100) } @data);
@test = (
    { Query => "CF.{$cf_name} LIKE 'a'", Order => "CF.{$cf_name}" },
    { Query => "CF.{$cf_name} LIKE 'a'", Order => "CF.$queue_name.{$cf_name}" },
);
run_tests();

@data = (
    { Subject => '-', },
    { Subject => 'a', CF => 'a' },
    { Subject => 'b', CF => 'b' },
    { Subject => 'c', CF => 'c' },
);
@tickets = create_tickets($queue->id, sort { rand(100) <=> rand(100) } @data);
@test = (
    { Query => "CF.{$cf_name} != 'c'", Order => "CF.{$cf_name}" },
    { Query => "CF.{$cf_name} != 'c'", Order => "CF.$queue_name.{$cf_name}" },
);
run_tests();



diag "create another CF";
{
    $CF{'AnotherCF'}{'name'} = "OrderAnother$$";
    $CF{'AnotherCF'}{'obj'} = RT::CustomField->new( RT->SystemUser );
    my ($ret, $msg) = $CF{'AnotherCF'}{'obj'}->Create(
        Name  => $CF{'AnotherCF'}{'name'},
        Queue => $queue->id,
        Type  => 'FreeformSingle',
    );
    ok($ret, "Custom Field $CF{'AnotherCF'}{'name'} created");
}

# test that order is not affect by other fields (had such problem)
@data = (
    { Subject => '-', },
    { Subject => 'a', CF => 'a', AnotherCF => 'za' },
    { Subject => 'b', CF => 'b', AnotherCF => 'ya' },
    { Subject => 'c', CF => 'c', AnotherCF => 'xa' },
);
@tickets = create_tickets($queue->id, sort { rand(100) <=> rand(100) } @data);
@test = (
    { Order => "CF.{$cf_name}" },
    { Order => "CF.$queue_name.{$cf_name}" },
    { Query => "CF.{$cf_name} != 'c'", Order => "CF.{$cf_name}" },
    { Query => "CF.{$cf_name} != 'c'", Order => "CF.$queue_name.{$cf_name}" },
);
run_tests();

@tickets = ();
<|MERGE_RESOLUTION|>--- conflicted
+++ resolved
@@ -41,40 +41,6 @@
 
 my ($total, @data, @tickets, @test) = (0, ());
 
-<<<<<<< HEAD
-=======
-sub add_tix_from_data {
-    my @res = ();
-    @data = sort { rand(100) <=> rand(100) } @data;
-    while (@data) {
-        my %args = %{ shift(@data) };
-
-        my $subject = '-';
-        foreach my $e ( grep exists $CF{$_} && defined $CF{$_}, keys %args ) {
-            my @values = ();
-            if ( ref $args{ $e } ) {
-                @values = @{ delete $args{ $e } };
-            } else {
-                @values = (delete $args{ $e });
-            }
-            $args{ 'CustomField-'. $CF{ $e }{'obj'}->id } = \@values
-                if @values;
-            $subject = join(",", sort @values) || '-'
-                if $e eq 'CF';
-        }
-
-        my $t = RT::Test->create_ticket(
-            %args,
-            Queue => $queue->id,
-            Subject => $subject,
-        );
-        push @res, $t;
-        $total++;
-    }
-    return @res;
-}
-
->>>>>>> b852039b
 sub run_tests {
     my $query_prefix = join ' OR ', map 'id = '. $_->id, @tickets;
     foreach my $test ( @test ) {
@@ -127,7 +93,7 @@
     { Subject => 'b', 'CustomField-' . $CF{CF}{obj}->id => 'b' },
 );
 
-@tickets = create_tickets($queue->id, sort { rand(100) <=> rand(100) } @data);
+@tickets = RT::Test->create_tickets( { Queue => $queue->id, RandomOrder => 1 }, @data);
 @test = (
     { Order => "CF.{$cf_name}" },
     { Order => "CF.$queue_name.{$cf_name}" },
@@ -139,7 +105,7 @@
     { Subject => 'aa', 'CustomField-' . $CF{CF}{obj}->id => 'aa' },
     { Subject => 'bb', 'CustomField-' . $CF{CF}{obj}->id => 'bb' },
 );
-@tickets = create_tickets($queue->id, sort { rand(100) <=> rand(100) } @data);
+@tickets = RT::Test->create_tickets( { Queue => $queue->id, RandomOrder => 1 }, @data);
 @test = (
     { Query => "CF.{$cf_name} LIKE 'a'", Order => "CF.{$cf_name}" },
     { Query => "CF.{$cf_name} LIKE 'a'", Order => "CF.$queue_name.{$cf_name}" },
@@ -152,7 +118,7 @@
     { Subject => 'b', CF => 'b' },
     { Subject => 'c', CF => 'c' },
 );
-@tickets = create_tickets($queue->id, sort { rand(100) <=> rand(100) } @data);
+@tickets = RT::Test->create_tickets( { Queue => $queue->id, RandomOrder => 1 }, @data);
 @test = (
     { Query => "CF.{$cf_name} != 'c'", Order => "CF.{$cf_name}" },
     { Query => "CF.{$cf_name} != 'c'", Order => "CF.$queue_name.{$cf_name}" },
@@ -180,7 +146,7 @@
     { Subject => 'b', CF => 'b', AnotherCF => 'ya' },
     { Subject => 'c', CF => 'c', AnotherCF => 'xa' },
 );
-@tickets = create_tickets($queue->id, sort { rand(100) <=> rand(100) } @data);
+@tickets = RT::Test->create_tickets( { Queue => $queue->id, RandomOrder => 1 }, @data);
 @test = (
     { Order => "CF.{$cf_name}" },
     { Order => "CF.$queue_name.{$cf_name}" },

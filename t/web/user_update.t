--- conflicted
+++ resolved
@@ -7,18 +7,10 @@
 ok( $m->login(), 'logged in' );
 
 $m->follow_link_ok({text => 'About me'});
-<<<<<<< HEAD
-$m->form_with_fields('Lang');
-$m->field(Lang => 'ja');
-$m->submit;
-
-$m->text_contains("Langは「(値なし)」から「'ja'」に変更されました");
-=======
 $m->submit_form_ok({ with_fields => { Lang => 'ja'} },
                "Change to Japanese");
-$m->text_contains("Lang changed from (no value) to 'ja'");
+$m->text_contains("Langは「(値なし)」から「'ja'」に変更されました");
 $m->text_contains("実名", "Page content is japanese");
->>>>>>> a1d66f6b
 
 # we only changed one field, and it wasn't the default, so this feedback is
 # spurious and annoying
@@ -28,14 +20,8 @@
 $m->submit_form_ok({ with_fields => { Lang => 'en_us'} },
                "Change back to english");
 
-<<<<<<< HEAD
 $m->text_contains("Lang changed from 'ja' to 'en_us'");
-=======
-# This message shows up in Japanese
-# $m->text_contains("Lang changed from 'ja' to 'en_us'");
-$m->text_contains("Langは「'ja'」から「'en_us'」に変更されました");
 $m->text_contains("Real Name", "Page content is english");
->>>>>>> a1d66f6b
 
 # Check for a lack of spurious updates
 $m->content_lacks("That is already the current value");
@@ -43,11 +29,11 @@
 # Ensure that we can change the language back to the default.
 $m->submit_form_ok({ with_fields => { Lang => 'ja'} },
                    "Back briefly to Japanese");
-$m->text_contains("Lang changed from 'en_us' to 'ja'");
+$m->text_contains("Langは「'en_us'」から「'ja'」に変更されました");
 $m->text_contains("実名", "Page content is japanese");
 $m->submit_form_ok({ with_fields => { Lang => ''} },
                    "And set to the default");
-$m->text_contains("Langは「'ja'」から「''」に変更されました");
+$m->text_contains("Lang changed from 'ja' to ''");
 $m->text_contains("Real Name", "Page content is english");
 
 undef $m;

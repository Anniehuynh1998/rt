--- conflicted
+++ resolved
@@ -13,13 +13,8 @@
   if $ENV{TEST_VERBOSE};
 
 {
-<<<<<<< HEAD
-    $m->follow_link_ok( { id => 'tools-config-global-templates' },     '-> Templates' );
-    $m->follow_link_ok( { text => 'Autoreply in HTML' },       '-> Autoreply in HTML' );
-=======
-    $m->follow_link_ok( { id => 'admin-global-templates' },     '-> Templates' );
-    $m->follow_link_ok( { text => 'Autoreply' },     '-> Autoreply' );
->>>>>>> 36acf793
+    $m->follow_link_ok( { id => 'admin-global-templates' }, '-> Templates' );
+    $m->follow_link_ok( { text => 'Autoreply in HTML' },    '-> Autoreply in HTML' );
 
     $m->submit_form(
         form_name => 'ModifyTemplate',

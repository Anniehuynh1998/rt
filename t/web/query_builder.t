--- conflicted
+++ resolved
@@ -326,7 +326,6 @@
     ), "link to the ticket" );
 }
 
-<<<<<<< HEAD
 diag "make sure the list of columns available in the 'Order by' dropdowns are complete";
 {
     $agent->get_ok($url . 'Search/Build.html');
@@ -395,7 +394,8 @@
     }
 
     $cf->SetDisabled(1);
-=======
+}
+
 diag "make sure active and inactive statuses generate the correct query";
 {
     $agent->get_ok( $url . '/Search/Build.html?NewQuery=1' );
@@ -409,7 +409,6 @@
     $agent->field( ValueOfStatus => 'inactive' );
     $agent->click( 'AddClause' );
     is getQueryFromForm( $agent ), "Status = '__Inactive__'", "inactive status generated the correct query";
->>>>>>> 20c91bff
 }
 
 done_testing;
--- conflicted
+++ resolved
@@ -21,24 +21,6 @@
    'KR-__KeyRequestors__-K',
    Status});
 
-<<<<<<< HEAD
-use File::Spec ();
-use Cwd;
-
-use_ok('RT::Crypt::GnuPG');
-
-RT->Config->Set( 'GnuPG',
-                 Enable => 1,
-                 OutgoingMessagesFormat => 'RFC' );
-
-RT->Config->Set( 'GnuPGOptions',
-                 homedir => RT::Test->gnupg_homedir,
-                 passphrase => 'recipient',
-                 'no-permission-warning' => undef,
-                 'trust-model' => 'always');
-RT->Config->Set( 'MailPlugins' => 'Auth::MailFrom', 'Auth::GnuPG' );
-=======
->>>>>>> f614d53e
 
 RT::Test->import_gnupg_key('recipient@example.com', 'public');
 RT::Test->import_gnupg_key('recipient@example.com', 'secret');
